#!/usr/bin/env python
#
# Electrum - lightweight Bitcoin client
# Copyright (C) 2011 thomasv@gitorious
#
# This program is free software: you can redistribute it and/or modify
# it under the terms of the GNU General Public License as published by
# the Free Software Foundation, either version 3 of the License, or
# (at your option) any later version.
#
# This program is distributed in the hope that it will be useful,
# but WITHOUT ANY WARRANTY; without even the implied warranty of
# MERCHANTABILITY or FITNESS FOR A PARTICULAR PURPOSE. See the
# GNU General Public License for more details.
#
# You should have received a copy of the GNU General Public License
# along with this program. If not, see <http://www.gnu.org/licenses/>.


import time, thread, sys, socket, os
import urllib2,json
import Queue
import sqlite3
<<<<<<< HEAD
from electrum_ltc import Wallet, WalletStorage, SimpleConfig, Network, set_verbosity
set_verbosity(False)
=======

import electrum
electrum.set_verbosity(False)
>>>>>>> 06cdb7ff

import ConfigParser
config = ConfigParser.ConfigParser()
config.read("merchant.conf")

my_password = config.get('main','password')
my_host = config.get('main','host')
my_port = config.getint('main','port')

database = config.get('sqlite3','database')

received_url = config.get('callback','received')
expired_url = config.get('callback','expired')
cb_password = config.get('callback','password')

wallet_path = config.get('electrum','wallet_path')
xpub = config.get('electrum','xpub')


pending_requests = {}

num = 0

def check_create_table(conn):
    global num
    c = conn.cursor()
    c.execute("SELECT name FROM sqlite_master WHERE type='table' AND name='electrum_payments';")
    data = c.fetchall()
    if not data: 
        c.execute("""CREATE TABLE electrum_payments (address VARCHAR(40), amount FLOAT, confirmations INT(8), received_at TIMESTAMP, expires_at TIMESTAMP, paid INT(1), processed INT(1));""")
        conn.commit()

    c.execute("SELECT Count(address) FROM 'electrum_payments'")
    num = c.fetchone()[0]
    print "num rows", num



# this process detects when addresses have received payments
def on_wallet_update():
    for addr, v in pending_requests.items():
        h = wallet.history.get(addr, [])
        requested_amount = v.get('requested')
        requested_confs  = v.get('confirmations')
        value = 0
        for tx_hash, tx_height in h:
            tx = wallet.transactions.get(tx_hash)
            if not tx: continue
            if wallet.verifier.get_confirmations(tx_hash) < requested_confs: continue
            for o in tx.outputs:
                o_address, o_value = o
                if o_address == addr:
                    value += o_value

        s = (value)/1.e8
        print "balance for %s:"%addr, s, requested_amount
        if s>= requested_amount: 
            print "payment accepted", addr
            out_queue.put( ('payment', addr))


stopping = False

def do_stop(password):
    global stopping
    if password != my_password:
        return "wrong password"
    stopping = True
    return "ok"

def process_request(amount, confirmations, expires_in, password):
    global num

    if password != my_password:
        return "wrong password"

    try:
        amount = float(amount)
        confirmations = int(confirmations)
        expires_in = float(expires_in)
    except Exception:
        return "incorrect parameters"

    account = wallet.accounts["m/0'/0"]
    addr = account.get_address(0, num)
    num += 1

    out_queue.put( ('request', (addr, amount, confirmations, expires_in) ))
    return addr



def server_thread(conn):
    from jsonrpclib.SimpleJSONRPCServer import SimpleJSONRPCServer
    server = SimpleJSONRPCServer(( my_host, my_port))
    server.register_function(process_request, 'request')
    server.register_function(do_stop, 'stop')
    server.serve_forever()
    




def send_command(cmd, params):
    import jsonrpclib
    server = jsonrpclib.Server('http://%s:%d'%(my_host, my_port))
    try:
        if cmd == 'request':
            out = server.request(*params)
        elif cmd == 'stop':
            out = server.stop(*params)
        else:
            out = "unknown command"
    except socket.error:
        print "Server not running"
        return 1

    print out
    return 0


if __name__ == '__main__':

    if len(sys.argv) > 1:
        cmd = sys.argv[1]
        params = sys.argv[2:] + [my_password]
        ret = send_command(cmd, params)
        sys.exit(ret)

    conn = sqlite3.connect(database);
    # create table if needed
    check_create_table(conn)

    # init network
    network = electrum.NetworkProxy(False)
    network.start()
    while network.is_connecting():
        time.sleep(0.1)

    # create watching_only wallet
    config = electrum.SimpleConfig({'wallet_path':wallet_path})
    storage = electrum.WalletStorage(config)
    wallet = electrum.wallet.NewWallet(storage)
    if not storage.file_exists:
        wallet.seed = ''
        wallet.create_watching_only_wallet(xpub)

    wallet.synchronize = lambda: None # prevent address creation by the wallet
    wallet.start_threads(network)
    network.register_callback('updated', on_wallet_update)
    
    out_queue = Queue.Queue()
    thread.start_new_thread(server_thread, (conn,))

    while not stopping:
        cur = conn.cursor()

        # read pending requests from table
        cur.execute("SELECT address, amount, confirmations FROM electrum_payments WHERE paid IS NULL;")
        data = cur.fetchall()

        # add pending requests to the wallet
        for item in data: 
            addr, amount, confirmations = item
            if addr in pending_requests: 
                continue
            else:
                with wallet.lock:
                    print "subscribing to %s"%addr
                    pending_requests[addr] = {'requested':float(amount), 'confirmations':int(confirmations)}
                    wallet.synchronizer.subscribe_to_addresses([addr])
                    wallet.up_to_date = False

        try:
            cmd, params = out_queue.get(True, 10)
        except Queue.Empty:
            cmd = ''

        if cmd == 'payment':
            addr = params
            # set paid=1 for received payments
            print "received payment from", addr
            cur.execute("update electrum_payments set paid=1 where address='%s'"%addr)

        elif cmd == 'request':
            # add a new request to the table.
            addr, amount, confs, minutes = params
            sql = "INSERT INTO electrum_payments (address, amount, confirmations, received_at, expires_at, paid, processed)"\
                + " VALUES ('%s', %f, %d, datetime('now'), datetime('now', '+%d Minutes'), NULL, NULL);"%(addr, amount, confs, minutes)
            print sql
            cur.execute(sql)

        # set paid=0 for expired requests 
        cur.execute("""UPDATE electrum_payments set paid=0 WHERE expires_at < CURRENT_TIMESTAMP and paid is NULL;""")

        # do callback for addresses that received payment or expired
        cur.execute("""SELECT oid, address, paid from electrum_payments WHERE paid is not NULL and processed is NULL;""")
        data = cur.fetchall()
        for item in data:
            oid, address, paid = item
            paid = bool(paid)
            headers = {'content-type':'application/json'}
            data_json = { 'address':address, 'password':cb_password, 'paid':paid }
            data_json = json.dumps(data_json)
            url = received_url if paid else expired_url
            req = urllib2.Request(url, data_json, headers)
            try:
                response_stream = urllib2.urlopen(req)
                print 'Got Response for %s' % address
                cur.execute("UPDATE electrum_payments SET processed=1 WHERE oid=%d;"%(oid))
            except urllib2.HTTPError:
                print "cannot do callback", data_json
            except ValueError, e:
                print e
                print "cannot do callback", data_json
        
        conn.commit()

    conn.close()
    print "Done"
<|MERGE_RESOLUTION|>--- conflicted
+++ resolved
@@ -21,14 +21,9 @@
 import urllib2,json
 import Queue
 import sqlite3
-<<<<<<< HEAD
-from electrum_ltc import Wallet, WalletStorage, SimpleConfig, Network, set_verbosity
-set_verbosity(False)
-=======
-
-import electrum
+
+import electrum_ltc as electrum
 electrum.set_verbosity(False)
->>>>>>> 06cdb7ff
 
 import ConfigParser
 config = ConfigParser.ConfigParser()
