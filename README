--- conflicted
+++ resolved
@@ -19,11 +19,7 @@
 If you have pip, you can do:
 
   python setup.py sdist
-<<<<<<< HEAD
-  sudo pip install dist/Electrum-LTC-2.0.tar.gz
-=======
-  sudo pip install --pre dist/Electrum-2.0.tar.gz
->>>>>>> ad5bb3c4
+  sudo pip install --pre dist/Electrum-LTC-2.0.tar.gz
 
 
 If you don't have pip, install with:
