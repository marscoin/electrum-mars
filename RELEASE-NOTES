--- conflicted
+++ resolved
@@ -12,12 +12,8 @@
   * other minor fixes.
 
 
-<<<<<<< HEAD
-# Release 3.1 - (March 5, 2018)
-=======
 
 # Release 3.1.0 - (March 5, 2018)
->>>>>>> f6ab12ac
 
  * Memory-pool based fee estimation. Dynamic fees can target a desired
    depth in the memory pool. This feature is optional, and ETA-based
