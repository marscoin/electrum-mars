#!/usr/bin/env python3
# -*- mode: python -*-
#
# Electrum - lightweight Bitcoin client
# Copyright (C) 2011 thomasv@gitorious
#
# Permission is hereby granted, free of charge, to any person
# obtaining a copy of this software and associated documentation files
# (the "Software"), to deal in the Software without restriction,
# including without limitation the rights to use, copy, modify, merge,
# publish, distribute, sublicense, and/or sell copies of the Software,
# and to permit persons to whom the Software is furnished to do so,
# subject to the following conditions:
#
# The above copyright notice and this permission notice shall be
# included in all copies or substantial portions of the Software.
#
# THE SOFTWARE IS PROVIDED "AS IS", WITHOUT WARRANTY OF ANY KIND,
# EXPRESS OR IMPLIED, INCLUDING BUT NOT LIMITED TO THE WARRANTIES OF
# MERCHANTABILITY, FITNESS FOR A PARTICULAR PURPOSE AND
# NONINFRINGEMENT. IN NO EVENT SHALL THE AUTHORS OR COPYRIGHT HOLDERS
# BE LIABLE FOR ANY CLAIM, DAMAGES OR OTHER LIABILITY, WHETHER IN AN
# ACTION OF CONTRACT, TORT OR OTHERWISE, ARISING FROM, OUT OF OR IN
# CONNECTION WITH THE SOFTWARE OR THE USE OR OTHER DEALINGS IN THE
# SOFTWARE.
import os
import sys
import warnings
import asyncio

MIN_PYTHON_VERSION = "3.6.1"  # FIXME duplicated from setup.py
_min_python_version_tuple = tuple(map(int, (MIN_PYTHON_VERSION.split("."))))


if sys.version_info[:3] < _min_python_version_tuple:
    sys.exit("Error: Electrum requires Python version >= %s..." % MIN_PYTHON_VERSION)


script_dir = os.path.dirname(os.path.realpath(__file__))
is_bundle = getattr(sys, 'frozen', False)
is_local = not is_bundle and os.path.exists(os.path.join(script_dir, "electrum-ltc.desktop"))
is_android = 'ANDROID_DATA' in os.environ

if is_local:  # running from source
    # developers should probably see all deprecation warnings.
    warnings.simplefilter('default', DeprecationWarning)

# move this back to gui/kivy/__init.py once plugins are moved
os.environ['KIVY_DATA_DIR'] = os.path.abspath(os.path.dirname(__file__)) + '/electrum_ltc/gui/kivy/data/'

if is_local or is_android:
    sys.path.insert(0, os.path.join(script_dir, 'packages'))


def check_imports():
    # pure-python dependencies need to be imported here for pyinstaller
    try:
        import dns
        import pyaes
        import ecdsa
        import certifi
        import qrcode
        import google.protobuf
        import aiorpcx
    except ImportError as e:
        sys.exit(f"Error: {str(e)}. Try 'sudo python3 -m pip install <module-name>'")
    # the following imports are for pyinstaller
    from google.protobuf import descriptor
    from google.protobuf import message
    from google.protobuf import reflection
    from google.protobuf import descriptor_pb2
    # make sure that certificates are here
    assert os.path.exists(certifi.where())


if not is_android:
    check_imports()


from electrum_ltc.logging import get_logger, configure_logging
from electrum_ltc import util
from electrum_ltc import constants
from electrum_ltc import SimpleConfig
from electrum_ltc.wallet import Wallet
from electrum_ltc.storage import WalletStorage, get_derivation_used_for_hw_device_encryption
from electrum_ltc.util import print_msg, print_stderr, json_encode, json_decode, UserCancelled
from electrum_ltc.util import InvalidPassword
from electrum_ltc.commands import get_parser, known_commands, Commands, config_variables
from electrum_ltc import daemon
from electrum_ltc import keystore
from electrum_ltc.util import create_and_start_event_loop

_logger = get_logger(__name__)


# get password routine
def prompt_password(prompt, confirm=True):
    import getpass
    password = getpass.getpass(prompt, stream=None)
    if password and confirm:
        password2 = getpass.getpass("Confirm: ")
        if password != password2:
            sys.exit("Error: Passwords do not match.")
    if not password:
        password = None
    return password


<<<<<<< HEAD
def init_daemon(config_options):
    config = SimpleConfig(config_options)
    storage = WalletStorage(config.get_wallet_path())
    if not storage.file_exists():
        print_msg("Error: Wallet file not found.")
        print_msg("Type 'electrum-ltc create' to create a new wallet, or provide a path to a wallet with the -w option")
        sys.exit(0)
    if storage.is_encrypted():
        if storage.is_encrypted_with_hw_device():
            plugins = init_plugins(config, 'cmdline')
            password = get_password_for_hw_device_encrypted_storage(plugins)
        elif config.get('password'):
            password = config.get('password')
        else:
            password = prompt_password('Password:', False)
            if not password:
                print_msg("Error: Password required")
                sys.exit(1)
    else:
        password = None
    config_options['password'] = password


=======
>>>>>>> d5d9f5b4
def init_cmdline(config_options, server):
    config = SimpleConfig(config_options)
    cmdname = config.get('cmd')
    cmd = known_commands[cmdname]

    if cmdname == 'signtransaction' and config.get('privkey'):
        cmd.requires_wallet = False
        cmd.requires_password = False

    if cmdname in ['payto', 'paytomany'] and config.get('unsigned'):
        cmd.requires_password = False

    if cmdname in ['payto', 'paytomany'] and config.get('broadcast'):
        cmd.requires_network = True

    # instantiate wallet for command-line
    storage = WalletStorage(config.get_wallet_path())

    if cmd.requires_wallet and not storage.file_exists():
        print_msg("Error: Wallet file not found.")
<<<<<<< HEAD
        print_msg("Type 'electrum-ltc create' to create a new wallet, or provide a path to a wallet with the -w option")
        sys.exit(0)
=======
        print_msg("Type 'electrum create' to create a new wallet, or provide a path to a wallet with the -w option")
        sys_exit(1)
>>>>>>> d5d9f5b4

    # important warning
    if cmd.name in ['getprivatekeys']:
        print_stderr("WARNING: ALL your private keys are secret.")
        print_stderr("Exposing a single private key can compromise your entire wallet!")
        print_stderr("In particular, DO NOT use 'redeem private key' services proposed by third parties.")

    # commands needing password
    if  ( (cmd.requires_wallet and storage.is_encrypted() and server is False)\
       or (cmdname == 'load_wallet' and storage.is_encrypted())\
       or (cmd.requires_password and (storage.is_encrypted() or storage.get('use_encryption')))):
        if storage.is_encrypted_with_hw_device():
            # this case is handled later in the control flow
            password = None
        elif config.get('password'):
            password = config.get('password')
        else:
            password = prompt_password('Password:', False)
            if not password:
                print_msg("Error: Password required")
                sys_exit(1)
    else:
        password = None

    config_options['password'] = config_options.get('password') or password

    if cmd.name == 'password':
        new_password = prompt_password('New password:')
        config_options['new_password'] = new_password


def get_connected_hw_devices(plugins):
    supported_plugins = plugins.get_hardware_support()
    # scan devices
    devices = []
    devmgr = plugins.device_manager
    for splugin in supported_plugins:
        name, plugin = splugin.name, splugin.plugin
        if not plugin:
            e = splugin.exception
            _logger.error(f"{name}: error during plugin init: {repr(e)}")
            continue
        try:
            u = devmgr.unpaired_device_infos(None, plugin)
        except Exception as e:
            _logger.error(f'error getting device infos for {name}: {repr(e)}')
            continue
        devices += list(map(lambda x: (name, x), u))
    return devices


def get_password_for_hw_device_encrypted_storage(plugins):
    devices = get_connected_hw_devices(plugins)
    if len(devices) == 0:
        print_msg("Error: No connected hw device found. Cannot decrypt this wallet.")
        sys.exit(1)
    elif len(devices) > 1:
        print_msg("Warning: multiple hardware devices detected. "
                  "The first one will be used to decrypt the wallet.")
    # FIXME we use the "first" device, in case of multiple ones
    name, device_info = devices[0]
    plugin = plugins.get_plugin(name)
    derivation = get_derivation_used_for_hw_device_encryption()
    try:
        xpub = plugin.get_xpub(device_info.device.id_, derivation, 'standard', plugin.handler)
    except UserCancelled:
        sys.exit(0)
    password = keystore.Xpub.get_pubkey_from_xpub(xpub, ())
    return password


async def run_offline_command(config, config_options, plugins):
    cmdname = config.get('cmd')
    cmd = known_commands[cmdname]
    password = config_options.get('password')
    if 'wallet_path' in cmd.options and config_options.get('wallet_path') is None:
        config_options['wallet_path'] = config.get_wallet_path()
    if cmd.requires_wallet:
        storage = WalletStorage(config.get_wallet_path())
        if storage.is_encrypted():
            if storage.is_encrypted_with_hw_device():
                password = get_password_for_hw_device_encrypted_storage(plugins)
                config_options['password'] = password
            storage.decrypt(password)
        wallet = Wallet(storage)
        config_options['wallet'] = wallet
    else:
        wallet = None
    # check password
    if cmd.requires_password and wallet.has_password():
        try:
            wallet.check_password(password)
        except InvalidPassword:
            print_msg("Error: This password does not decode this wallet.")
            sys.exit(1)
    if cmd.requires_network:
        print_msg("Warning: running command offline")
    # arguments passed to function
    args = [config.get(x) for x in cmd.params]
    # decode json arguments
    if cmdname not in ('setconfig',):
        args = list(map(json_decode, args))
    # options
    kwargs = {}
    for x in cmd.options:
        kwargs[x] = (config_options.get(x) if x in ['wallet_path', 'wallet', 'password', 'new_password'] else config.get(x))
    cmd_runner = Commands(config=config)
    func = getattr(cmd_runner, cmd.name)
    result = await func(*args, **kwargs)
    # save wallet
    if wallet:
        wallet.storage.write()
    return result


def init_plugins(config, gui_name):
    from electrum_ltc.plugin import Plugins
    return Plugins(config, gui_name)

def sys_exit(i):
    # stop event loop and exit
    loop.call_soon_threadsafe(stop_loop.set_result, 1)
    loop_thread.join(timeout=1)
    sys.exit(i)

if __name__ == '__main__':
    # The hook will only be used in the Qt GUI right now
    util.setup_thread_excepthook()
    # on macOS, delete Process Serial Number arg generated for apps launched in Finder
    sys.argv = list(filter(lambda x: not x.startswith('-psn'), sys.argv))

    # old 'help' syntax
    if len(sys.argv) > 1 and sys.argv[1] == 'help':
        sys.argv.remove('help')
        sys.argv.append('-h')

    # old '-v' syntax
    # Due to this workaround that keeps old -v working,
    # more advanced usages of -v need to use '-v='.
    # e.g. -v=debug,network=warning,interface=error
    try:
        i = sys.argv.index('-v')
    except ValueError:
        pass
    else:
        sys.argv[i] = '-v*'

    # read arguments from stdin pipe and prompt
    for i, arg in enumerate(sys.argv):
        if arg == '-':
            if not sys.stdin.isatty():
                sys.argv[i] = sys.stdin.read()
                break
            else:
                raise Exception('Cannot get argument from stdin')
        elif arg == '?':
            sys.argv[i] = input("Enter argument:")
        elif arg == ':':
            sys.argv[i] = prompt_password('Enter argument (will not echo):', False)

    # parse command line
    parser = get_parser()
    args = parser.parse_args()

    # config is an object passed to the various constructors (wallet, interface, gui)
    if is_android:
        config_options = {
            'verbosity': '',
            'cmd': 'gui',
            'gui': 'kivy',
        }
    else:
        config_options = args.__dict__
        f = lambda key: config_options[key] is not None and key not in config_variables.get(args.cmd, {}).keys()
        config_options = {key: config_options[key] for key in filter(f, config_options.keys())}
        if config_options.get('server'):
            config_options['auto_connect'] = False

    config_options['cwd'] = os.getcwd()

    # fixme: this can probably be achieved with a runtime hook (pyinstaller)
    if is_bundle and os.path.exists(os.path.join(sys._MEIPASS, 'is_portable')):
        config_options['portable'] = True

    if config_options.get('portable'):
        config_options['electrum_path'] = os.path.join(os.path.dirname(os.path.realpath(__file__)), 'electrum-ltc_data')

    if not config_options.get('verbosity'):
        warnings.simplefilter('ignore', DeprecationWarning)

    # check uri
    uri = config_options.get('url')
    if uri:
        if not uri.startswith('litecoin:'):
            print_stderr('unknown command:', uri)
            sys.exit(1)
        config_options['url'] = uri

    # todo: defer this to gui
    config = SimpleConfig(config_options)

    if config.get('testnet'):
        constants.set_testnet()
    elif config.get('regtest'):
        constants.set_regtest()
    elif config.get('simnet'):
        constants.set_simnet()
    elif config.get('lightning') and not config.get('reckless'):
        raise Exception('lightning option not available on mainnet')

    if config.get('lightning'):
        from electrum.ecc_fast import is_using_fast_ecc
        if not is_using_fast_ecc():
            raise Exception('libsecp256k1 library not available. '
                            'Verifying Lightning channels is too computationally expensive without libsecp256k1, aborting.')

    cmdname = config.get('cmd')

    if cmdname == 'daemon' and config.get("detach"):
        # fork before creating the asyncio event loop
        pid = os.fork()
        if pid:
            print_stderr("starting daemon (PID %d)" % pid)
            sys.exit(0)
        else:
            # redirect standard file descriptors
            sys.stdout.flush()
            sys.stderr.flush()
            si = open(os.devnull, 'r')
            so = open(os.devnull, 'w')
            se = open(os.devnull, 'w')
            os.dup2(si.fileno(), sys.stdin.fileno())
            os.dup2(so.fileno(), sys.stdout.fileno())
            os.dup2(se.fileno(), sys.stderr.fileno())

    loop, stop_loop, loop_thread = create_and_start_event_loop()

    if cmdname == 'gui':
        configure_logging(config)
        fd = daemon.get_file_descriptor(config)
        if fd is not None:
            plugins = init_plugins(config, config.get('gui', 'qt'))
            d = daemon.Daemon(config, fd)
            d.run_gui(config, plugins)
            sys_exit(0)
        else:
            result = daemon.request(config, 'gui', (config_options,))

    elif cmdname == 'daemon':

<<<<<<< HEAD
        if subcommand in [None, 'start']:
            configure_logging(config)
            fd = daemon.get_file_descriptor(config)
            if fd is not None:
                # run daemon
                init_plugins(config, 'cmdline')
                d = daemon.Daemon(config, fd)
                if config.get('websocket_server'):
                    from electrum_ltc import websockets
                    websockets.WebSocketServer(config, d.network)
                if config.get('requests_dir'):
                    path = os.path.join(config.get('requests_dir'), 'index.html')
                    if not os.path.exists(path):
                        print("Requests directory not configured.")
                        print("You can configure it using https://github.com/spesmilo/electrum-merchant")
                        sys_exit(1)
                d.run_daemon()
                sys_exit(0)
            else:
                result = daemon.request(config, 'daemon', (config_options,))
=======
        configure_logging(config)
        fd = daemon.get_file_descriptor(config)
        if fd is not None:
            # run daemon
            init_plugins(config, 'cmdline')
            d = daemon.Daemon(config, fd)
            d.run_daemon()
            sys_exit(0)
>>>>>>> d5d9f5b4
        else:
            print_msg("Daemon already running")
            sys_exit(1)
    else:
        # command line
        cmd = known_commands[cmdname]
        if not config.get('offline'):
            init_cmdline(config_options, True)
            timeout = config_options.get('timeout', 60)
            if timeout: timeout = int(timeout)
            try:
                result = daemon.request(config, 'run_cmdline', (config_options,), timeout)
            except daemon.DaemonNotRunning:
                print_msg("Daemon not running; try 'electrum daemon -d'")
                if not cmd.requires_network:
                    print_msg("To run this command without a daemon, use --offline")
                sys_exit(1)
            except Exception as e:
                print_stderr(str(e) or repr(e))
                sys_exit(1)
        else:
            if cmd.requires_network:
<<<<<<< HEAD
                print_msg("Daemon not running; try 'electrum-ltc daemon start'")
=======
                print_msg("This command cannot be run offline")
                sys_exit(1)
            init_cmdline(config_options, False)
            plugins = init_plugins(config, 'cmdline')
            coro = run_offline_command(config, config_options, plugins)
            fut = asyncio.run_coroutine_threadsafe(coro, loop)
            try:
                result = fut.result()
            except Exception as e:
                print_stderr(str(e) or repr(e))
>>>>>>> d5d9f5b4
                sys_exit(1)
    if isinstance(result, str):
        print_msg(result)
    elif type(result) is dict and result.get('error'):
        print_stderr(result.get('error'))
    elif result is not None:
        print_msg(json_encode(result))
    sys_exit(0)<|MERGE_RESOLUTION|>--- conflicted
+++ resolved
@@ -106,32 +106,6 @@
     return password
 
 
-<<<<<<< HEAD
-def init_daemon(config_options):
-    config = SimpleConfig(config_options)
-    storage = WalletStorage(config.get_wallet_path())
-    if not storage.file_exists():
-        print_msg("Error: Wallet file not found.")
-        print_msg("Type 'electrum-ltc create' to create a new wallet, or provide a path to a wallet with the -w option")
-        sys.exit(0)
-    if storage.is_encrypted():
-        if storage.is_encrypted_with_hw_device():
-            plugins = init_plugins(config, 'cmdline')
-            password = get_password_for_hw_device_encrypted_storage(plugins)
-        elif config.get('password'):
-            password = config.get('password')
-        else:
-            password = prompt_password('Password:', False)
-            if not password:
-                print_msg("Error: Password required")
-                sys.exit(1)
-    else:
-        password = None
-    config_options['password'] = password
-
-
-=======
->>>>>>> d5d9f5b4
 def init_cmdline(config_options, server):
     config = SimpleConfig(config_options)
     cmdname = config.get('cmd')
@@ -152,13 +126,8 @@
 
     if cmd.requires_wallet and not storage.file_exists():
         print_msg("Error: Wallet file not found.")
-<<<<<<< HEAD
         print_msg("Type 'electrum-ltc create' to create a new wallet, or provide a path to a wallet with the -w option")
-        sys.exit(0)
-=======
-        print_msg("Type 'electrum create' to create a new wallet, or provide a path to a wallet with the -w option")
         sys_exit(1)
->>>>>>> d5d9f5b4
 
     # important warning
     if cmd.name in ['getprivatekeys']:
@@ -370,7 +339,7 @@
         raise Exception('lightning option not available on mainnet')
 
     if config.get('lightning'):
-        from electrum.ecc_fast import is_using_fast_ecc
+        from electrum_ltc.ecc_fast import is_using_fast_ecc
         if not is_using_fast_ecc():
             raise Exception('libsecp256k1 library not available. '
                             'Verifying Lightning channels is too computationally expensive without libsecp256k1, aborting.')
@@ -409,28 +378,6 @@
 
     elif cmdname == 'daemon':
 
-<<<<<<< HEAD
-        if subcommand in [None, 'start']:
-            configure_logging(config)
-            fd = daemon.get_file_descriptor(config)
-            if fd is not None:
-                # run daemon
-                init_plugins(config, 'cmdline')
-                d = daemon.Daemon(config, fd)
-                if config.get('websocket_server'):
-                    from electrum_ltc import websockets
-                    websockets.WebSocketServer(config, d.network)
-                if config.get('requests_dir'):
-                    path = os.path.join(config.get('requests_dir'), 'index.html')
-                    if not os.path.exists(path):
-                        print("Requests directory not configured.")
-                        print("You can configure it using https://github.com/spesmilo/electrum-merchant")
-                        sys_exit(1)
-                d.run_daemon()
-                sys_exit(0)
-            else:
-                result = daemon.request(config, 'daemon', (config_options,))
-=======
         configure_logging(config)
         fd = daemon.get_file_descriptor(config)
         if fd is not None:
@@ -439,7 +386,6 @@
             d = daemon.Daemon(config, fd)
             d.run_daemon()
             sys_exit(0)
->>>>>>> d5d9f5b4
         else:
             print_msg("Daemon already running")
             sys_exit(1)
@@ -453,7 +399,7 @@
             try:
                 result = daemon.request(config, 'run_cmdline', (config_options,), timeout)
             except daemon.DaemonNotRunning:
-                print_msg("Daemon not running; try 'electrum daemon -d'")
+                print_msg("Daemon not running; try 'electrum-ltc daemon -d'")
                 if not cmd.requires_network:
                     print_msg("To run this command without a daemon, use --offline")
                 sys_exit(1)
@@ -462,9 +408,6 @@
                 sys_exit(1)
         else:
             if cmd.requires_network:
-<<<<<<< HEAD
-                print_msg("Daemon not running; try 'electrum-ltc daemon start'")
-=======
                 print_msg("This command cannot be run offline")
                 sys_exit(1)
             init_cmdline(config_options, False)
@@ -475,7 +418,6 @@
                 result = fut.result()
             except Exception as e:
                 print_stderr(str(e) or repr(e))
->>>>>>> d5d9f5b4
                 sys_exit(1)
     if isinstance(result, str):
         print_msg(result)
