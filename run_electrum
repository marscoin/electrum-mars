--- conflicted
+++ resolved
@@ -78,8 +78,9 @@
     check_imports()
 
 
-<<<<<<< HEAD
-from electrum_ltc.logging import get_logger, configure_logging
+sys._ELECTRUM_RUNNING_VIA_RUNELECTRUM = True  # used by logging.py
+
+from electrum_ltc.logging import get_logger, configure_logging  # import logging submodule first
 from electrum_ltc import util
 from electrum_ltc import constants
 from electrum_ltc import SimpleConfig
@@ -93,24 +94,6 @@
 from electrum_ltc import keystore
 from electrum_ltc.util import create_and_start_event_loop
 from electrum_ltc.i18n import set_language
-=======
-sys._ELECTRUM_RUNNING_VIA_RUNELECTRUM = True  # used by logging.py
-
-from electrum.logging import get_logger, configure_logging  # import logging submodule first
-from electrum import util
-from electrum import constants
-from electrum import SimpleConfig
-from electrum.wallet_db import WalletDB
-from electrum.wallet import Wallet
-from electrum.storage import WalletStorage
-from electrum.util import print_msg, print_stderr, json_encode, json_decode, UserCancelled
-from electrum.util import InvalidPassword, BITCOIN_BIP21_URI_SCHEME
-from electrum.commands import get_parser, known_commands, Commands, config_variables
-from electrum import daemon
-from electrum import keystore
-from electrum.util import create_and_start_event_loop
-from electrum.i18n import set_language
->>>>>>> 8ce94248
 
 if TYPE_CHECKING:
     import threading
