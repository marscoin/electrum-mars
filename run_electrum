#!/usr/bin/env python3
# -*- mode: python -*-
#
# Electrum - lightweight Bitcoin client
# Copyright (C) 2011 thomasv@gitorious
#
# Permission is hereby granted, free of charge, to any person
# obtaining a copy of this software and associated documentation files
# (the "Software"), to deal in the Software without restriction,
# including without limitation the rights to use, copy, modify, merge,
# publish, distribute, sublicense, and/or sell copies of the Software,
# and to permit persons to whom the Software is furnished to do so,
# subject to the following conditions:
#
# The above copyright notice and this permission notice shall be
# included in all copies or substantial portions of the Software.
#
# THE SOFTWARE IS PROVIDED "AS IS", WITHOUT WARRANTY OF ANY KIND,
# EXPRESS OR IMPLIED, INCLUDING BUT NOT LIMITED TO THE WARRANTIES OF
# MERCHANTABILITY, FITNESS FOR A PARTICULAR PURPOSE AND
# NONINFRINGEMENT. IN NO EVENT SHALL THE AUTHORS OR COPYRIGHT HOLDERS
# BE LIABLE FOR ANY CLAIM, DAMAGES OR OTHER LIABILITY, WHETHER IN AN
# ACTION OF CONTRACT, TORT OR OTHERWISE, ARISING FROM, OUT OF OR IN
# CONNECTION WITH THE SOFTWARE OR THE USE OR OTHER DEALINGS IN THE
# SOFTWARE.
import os
import sys


MIN_PYTHON_VERSION = "3.6.1"  # FIXME duplicated from setup.py
_min_python_version_tuple = tuple(map(int, (MIN_PYTHON_VERSION.split("."))))


if sys.version_info[:3] < _min_python_version_tuple:
    sys.exit("Error: Electrum requires Python version >= %s..." % MIN_PYTHON_VERSION)


import warnings
import asyncio
from typing import TYPE_CHECKING, Optional


script_dir = os.path.dirname(os.path.realpath(__file__))
is_bundle = getattr(sys, 'frozen', False)
is_local = not is_bundle and os.path.exists(os.path.join(script_dir, "electrum-ltc.desktop"))
is_android = 'ANDROID_DATA' in os.environ

if is_local:  # running from source
    # developers should probably see all deprecation warnings.
    warnings.simplefilter('default', DeprecationWarning)

# move this back to gui/kivy/__init.py once plugins are moved
os.environ['KIVY_DATA_DIR'] = os.path.abspath(os.path.dirname(__file__)) + '/electrum_ltc/gui/kivy/data/'

if is_local or is_android:
    sys.path.insert(0, os.path.join(script_dir, 'packages'))


def check_imports():
    # pure-python dependencies need to be imported here for pyinstaller
    try:
        import dns
        import ecdsa
        import certifi
        import qrcode
        import google.protobuf
        import aiorpcx
    except ImportError as e:
        sys.exit(f"Error: {str(e)}. Try 'sudo python3 -m pip install <module-name>'")
    # the following imports are for pyinstaller
    from google.protobuf import descriptor
    from google.protobuf import message
    from google.protobuf import reflection
    from google.protobuf import descriptor_pb2
    # make sure that certificates are here
    assert os.path.exists(certifi.where())


if not is_android:
    check_imports()


from electrum_ltc.logging import get_logger, configure_logging
from electrum_ltc import util
from electrum_ltc import constants
from electrum_ltc import SimpleConfig
from electrum_ltc.wallet_db import WalletDB
from electrum_ltc.wallet import Wallet
from electrum_ltc.storage import WalletStorage
from electrum_ltc.util import print_msg, print_stderr, json_encode, json_decode, UserCancelled
from electrum_ltc.util import InvalidPassword
from electrum_ltc.commands import get_parser, known_commands, Commands, config_variables
from electrum_ltc import daemon
from electrum_ltc import keystore
from electrum_ltc.util import create_and_start_event_loop

if TYPE_CHECKING:
<<<<<<< HEAD
    from electrum_ltc.plugin import Plugins
=======
    import threading

    from electrum.plugin import Plugins
>>>>>>> 70b03cb9

_logger = get_logger(__name__)


# get password routine
def prompt_password(prompt, confirm=True):
    import getpass
    password = getpass.getpass(prompt, stream=None)
    if password and confirm:
        password2 = getpass.getpass("Confirm: ")
        if password != password2:
            sys.exit("Error: Passwords do not match.")
    if not password:
        password = None
    return password


def init_cmdline(config_options, wallet_path, server, *, config: 'SimpleConfig'):
    cmdname = config.get('cmd')
    cmd = known_commands[cmdname]

    if cmdname == 'signtransaction' and config.get('privkey'):
        cmd.requires_wallet = False
        cmd.requires_password = False

    if cmdname in ['payto', 'paytomany'] and config.get('unsigned'):
        cmd.requires_password = False

    if cmdname in ['payto', 'paytomany'] and config.get('broadcast'):
        cmd.requires_network = True

    # instantiate wallet for command-line
    storage = WalletStorage(wallet_path)

    if cmd.requires_wallet and not storage.file_exists():
        print_msg("Error: Wallet file not found.")
        print_msg("Type 'electrum-ltc create' to create a new wallet, or provide a path to a wallet with the -w option")
        sys_exit(1)

    # important warning
    if cmd.name in ['getprivatekeys']:
        print_stderr("WARNING: ALL your private keys are secret.")
        print_stderr("Exposing a single private key can compromise your entire wallet!")
        print_stderr("In particular, DO NOT use 'redeem private key' services proposed by third parties.")

    # will we need a password
    if not storage.is_encrypted():
        db = WalletDB(storage.read(), manual_upgrades=False)
        use_encryption = db.get('use_encryption')
    else:
        use_encryption = True

    # commands needing password
    if  ( (cmd.requires_wallet and storage.is_encrypted() and server is False)\
       or (cmdname == 'load_wallet' and storage.is_encrypted())\
       or (cmd.requires_password and use_encryption)):
        if storage.is_encrypted_with_hw_device():
            # this case is handled later in the control flow
            password = None
        elif config.get('password'):
            password = config.get('password')
        else:
            password = prompt_password('Password:', False)
            if not password:
                print_msg("Error: Password required")
                sys_exit(1)
    else:
        password = None

    config_options['password'] = config_options.get('password') or password

    if cmd.name == 'password':
        new_password = prompt_password('New password:')
        config_options['new_password'] = new_password


def get_connected_hw_devices(plugins: 'Plugins'):
    supported_plugins = plugins.get_hardware_support()
    # scan devices
    devices = []
    devmgr = plugins.device_manager
    for splugin in supported_plugins:
        name, plugin = splugin.name, splugin.plugin
        if not plugin:
            e = splugin.exception
            _logger.error(f"{name}: error during plugin init: {repr(e)}")
            continue
        try:
            u = devmgr.unpaired_device_infos(None, plugin)
        except Exception as e:
            _logger.error(f'error getting device infos for {name}: {repr(e)}')
            continue
        devices += list(map(lambda x: (name, x), u))
    return devices


def get_password_for_hw_device_encrypted_storage(plugins: 'Plugins') -> str:
    devices = get_connected_hw_devices(plugins)
    if len(devices) == 0:
        print_msg("Error: No connected hw device found. Cannot decrypt this wallet.")
        sys.exit(1)
    elif len(devices) > 1:
        print_msg("Warning: multiple hardware devices detected. "
                  "The first one will be used to decrypt the wallet.")
    # FIXME we use the "first" device, in case of multiple ones
    name, device_info = devices[0]
    devmgr = plugins.device_manager
    try:
        client = devmgr.client_by_id(device_info.device.id_)
        return client.get_password_for_storage_encryption()
    except UserCancelled:
        sys.exit(0)


async def run_offline_command(config, config_options, plugins: 'Plugins'):
    cmdname = config.get('cmd')
    cmd = known_commands[cmdname]
    password = config_options.get('password')
    if 'wallet_path' in cmd.options and config_options.get('wallet_path') is None:
        config_options['wallet_path'] = config.get_wallet_path()
    if cmd.requires_wallet:
        storage = WalletStorage(config.get_wallet_path())
        if storage.is_encrypted():
            if storage.is_encrypted_with_hw_device():
                password = get_password_for_hw_device_encrypted_storage(plugins)
                config_options['password'] = password
            storage.decrypt(password)
        db = WalletDB(storage.read(), manual_upgrades=False)
        wallet = Wallet(db, storage, config=config)
        config_options['wallet'] = wallet
    else:
        wallet = None
    # check password
    if cmd.requires_password and wallet.has_password():
        try:
            wallet.check_password(password)
        except InvalidPassword:
            print_msg("Error: This password does not decode this wallet.")
            sys.exit(1)
    if cmd.requires_network:
        print_msg("Warning: running command offline")
    # arguments passed to function
    args = [config.get(x) for x in cmd.params]
    # decode json arguments
    if cmdname not in ('setconfig',):
        args = list(map(json_decode, args))
    # options
    kwargs = {}
    for x in cmd.options:
        kwargs[x] = (config_options.get(x) if x in ['wallet_path', 'wallet', 'password', 'new_password'] else config.get(x))
    cmd_runner = Commands(config=config)
    func = getattr(cmd_runner, cmd.name)
    result = await func(*args, **kwargs)
    # save wallet
    if wallet:
        wallet.save_db()
    return result


def init_plugins(config, gui_name):
    from electrum_ltc.plugin import Plugins
    return Plugins(config, gui_name)


loop = None  # type: Optional[asyncio.AbstractEventLoop]
stop_loop = None  # type: Optional[asyncio.Future]
loop_thread = None  # type: Optional[threading.Thread]

def sys_exit(i):
    # stop event loop and exit
    if loop:
        loop.call_soon_threadsafe(stop_loop.set_result, 1)
        loop_thread.join(timeout=1)
    sys.exit(i)


def main():
    # The hook will only be used in the Qt GUI right now
    util.setup_thread_excepthook()
    # on macOS, delete Process Serial Number arg generated for apps launched in Finder
    sys.argv = list(filter(lambda x: not x.startswith('-psn'), sys.argv))

    # old 'help' syntax
    if len(sys.argv) > 1 and sys.argv[1] == 'help':
        sys.argv.remove('help')
        sys.argv.append('-h')

    # old '-v' syntax
    # Due to this workaround that keeps old -v working,
    # more advanced usages of -v need to use '-v='.
    # e.g. -v=debug,network=warning,interface=error
    try:
        i = sys.argv.index('-v')
    except ValueError:
        pass
    else:
        sys.argv[i] = '-v*'

    # read arguments from stdin pipe and prompt
    for i, arg in enumerate(sys.argv):
        if arg == '-':
            if not sys.stdin.isatty():
                sys.argv[i] = sys.stdin.read()
                break
            else:
                raise Exception('Cannot get argument from stdin')
        elif arg == '?':
            sys.argv[i] = input("Enter argument:")
        elif arg == ':':
            sys.argv[i] = prompt_password('Enter argument (will not echo):', False)

    # parse command line
    parser = get_parser()
    args = parser.parse_args()

    # config is an object passed to the various constructors (wallet, interface, gui)
    if is_android:
        from jnius import autoclass
        build_config = autoclass("org.electrum_ltc.electrum_ltc.BuildConfig")
        config_options = {
            'verbosity': '*' if build_config.DEBUG else '',
            'cmd': 'gui',
            'gui': 'kivy',
        }
    else:
        config_options = args.__dict__
        f = lambda key: config_options[key] is not None and key not in config_variables.get(args.cmd, {}).keys()
        config_options = {key: config_options[key] for key in filter(f, config_options.keys())}
        if config_options.get('server'):
            config_options['auto_connect'] = False

    config_options['cwd'] = os.getcwd()

    # fixme: this can probably be achieved with a runtime hook (pyinstaller)
    if is_bundle and os.path.exists(os.path.join(sys._MEIPASS, 'is_portable')):
        config_options['portable'] = True

    if config_options.get('portable'):
        config_options['electrum_path'] = os.path.join(os.path.dirname(os.path.realpath(__file__)), 'electrum-ltc_data')

    if not config_options.get('verbosity'):
        warnings.simplefilter('ignore', DeprecationWarning)

    # check uri
    uri = config_options.get('url')
    if uri:
        if not uri.startswith('litecoin:'):
            print_stderr('unknown command:', uri)
            sys.exit(1)

    # singleton
    config = SimpleConfig(config_options)

    if config.get('testnet'):
        constants.set_testnet()
    elif config.get('regtest'):
        constants.set_regtest()
    elif config.get('simnet'):
        constants.set_simnet()

    cmdname = config.get('cmd')

    if cmdname == 'daemon' and config.get("detach"):
        # fork before creating the asyncio event loop
        pid = os.fork()
        if pid:
            print_stderr("starting daemon (PID %d)" % pid)
            sys.exit(0)
        else:
            # redirect standard file descriptors
            sys.stdout.flush()
            sys.stderr.flush()
            si = open(os.devnull, 'r')
            so = open(os.devnull, 'w')
            se = open(os.devnull, 'w')
            os.dup2(si.fileno(), sys.stdin.fileno())
            os.dup2(so.fileno(), sys.stdout.fileno())
            os.dup2(se.fileno(), sys.stderr.fileno())

    global loop, stop_loop, loop_thread
    loop, stop_loop, loop_thread = create_and_start_event_loop()

    try:
        handle_cmd(
            cmdname=cmdname,
            config=config,
            config_options=config_options,
        )
    except Exception:
        _logger.exception("")
        sys_exit(1)


def handle_cmd(*, cmdname: str, config: 'SimpleConfig', config_options: dict):
    if cmdname == 'gui':
        configure_logging(config)
        fd = daemon.get_file_descriptor(config)
        if fd is not None:
            plugins = init_plugins(config, config.get('gui', 'qt'))
            d = daemon.Daemon(config, fd)
            try:
                d.run_gui(config, plugins)
            except BaseException as e:
                _logger.exception('daemon.run_gui errored')
                sys_exit(1)
            else:
                sys_exit(0)
        else:
            result = daemon.request(config, 'gui', (config_options,))

    elif cmdname == 'daemon':

        configure_logging(config)
        fd = daemon.get_file_descriptor(config)
        if fd is not None:
            # run daemon
            init_plugins(config, 'cmdline')
            d = daemon.Daemon(config, fd)
            d.run_daemon()
            sys_exit(0)
        else:
            print_msg("Daemon already running")
            sys_exit(1)
    else:
        # command line
        cmd = known_commands[cmdname]
        wallet_path = config.get_wallet_path()
        if not config.get('offline'):
            init_cmdline(config_options, wallet_path, True, config=config)
            timeout = config.get('timeout', 60)
            if timeout: timeout = int(timeout)
            try:
                result = daemon.request(config, 'run_cmdline', (config_options,), timeout)
            except daemon.DaemonNotRunning:
                print_msg("Daemon not running; try 'electrum-ltc daemon -d'")
                if not cmd.requires_network:
                    print_msg("To run this command without a daemon, use --offline")
                sys_exit(1)
            except Exception as e:
                print_stderr(str(e) or repr(e))
                sys_exit(1)
        else:
            if cmd.requires_network:
                print_msg("This command cannot be run offline")
                sys_exit(1)
            init_cmdline(config_options, wallet_path, False, config=config)
            plugins = init_plugins(config, 'cmdline')
            coro = run_offline_command(config, config_options, plugins)
            fut = asyncio.run_coroutine_threadsafe(coro, loop)
            try:
                result = fut.result()
            except Exception as e:
                print_stderr(str(e) or repr(e))
                sys_exit(1)
    if isinstance(result, str):
        print_msg(result)
    elif type(result) is dict and result.get('error'):
        print_stderr(result.get('error'))
        sys_exit(1)
    elif result is not None:
        print_msg(json_encode(result))
    sys_exit(0)


if __name__ == '__main__':
    main()<|MERGE_RESOLUTION|>--- conflicted
+++ resolved
@@ -95,13 +95,9 @@
 from electrum_ltc.util import create_and_start_event_loop
 
 if TYPE_CHECKING:
-<<<<<<< HEAD
+    import threading
+
     from electrum_ltc.plugin import Plugins
-=======
-    import threading
-
-    from electrum.plugin import Plugins
->>>>>>> 70b03cb9
 
 _logger = get_logger(__name__)
 
