--- conflicted
+++ resolved
@@ -309,14 +309,10 @@
 
     def fee_to_eta(self, fee_per_kb):
         import operator
-<<<<<<< HEAD
-        l = list(self.fee_estimates.items()) + [(1, self.dynfee(4))]
+        l = list(self.fee_estimates.items()) + [(1, self.eta_to_fee(4))]
         for i in range(len(l)-1, 0, -1):
             if l[i][1] == l[i-1][1]:
                 del l[i-1]
-=======
-        l = list(self.fee_estimates.items()) + [(1, self.eta_to_fee(4))]
->>>>>>> c3f3843c
         dist = map(lambda x: (x[0], abs(x[1] - fee_per_kb)), l)
         min_target, min_value = min(dist, key=operator.itemgetter(1))
         if fee_per_kb < self.fee_estimates.get(25)/2:
