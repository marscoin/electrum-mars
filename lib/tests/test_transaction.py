import unittest
from lib import transaction
from lib.bitcoin import TYPE_ADDRESS

import pprint
from lib.keystore import xpubkey_to_address

unsigned_blob = '01000000012a5c9a94fcde98f5581cd00162c60a13936ceb75389ea65bf38633b424eb4031000000005701ff4c53ff0488b21e03ef2afea18000000089689bff23e1e7fb2f161daa37270a97a3d8c2e537584b2d304ecb47b86d21fc021b010d3bd425f8cf2e04824bfdf1f1f5ff1d51fadd9a41f9e3fb8dd3403b1bfe00000000ffffffff0140420f00000000001976a914230ac37834073a42146f11ef8414ae929feaafc388ac00000000'
signed_blob = '01000000012a5c9a94fcde98f5581cd00162c60a13936ceb75389ea65bf38633b424eb4031000000006c493046022100a82bbc57a0136751e5433f41cf000b3f1a99c6744775e76ec764fb78c54ee100022100f9e80b7de89de861dc6fb0c1429d5da72c2b6b2ee2406bc9bfb1beedd729d985012102e61d176da16edd1d258a200ad9759ef63adf8e14cd97f53227bae35cdb84d2f6ffffffff0140420f00000000001976a914230ac37834073a42146f11ef8414ae929feaafc388ac00000000'


class TestBCDataStream(unittest.TestCase):

    def test_compact_size(self):
        s = transaction.BCDataStream()
        values = [0, 1, 252, 253, 2**16-1, 2**16, 2**32-1, 2**32, 2**64-1]
        for v in values:
            s.write_compact_size(v)

        with self.assertRaises(transaction.SerializationError):
            s.write_compact_size(-1)

        self.assertEquals(s.input.encode('hex'),
                          '0001fcfdfd00fdfffffe00000100feffffffffff0000000001000000ffffffffffffffffff')
        for v in values:
            self.assertEquals(s.read_compact_size(), v)

        with self.assertRaises(IndexError):
            s.read_compact_size()

    def test_string(self):
        s = transaction.BCDataStream()
        with self.assertRaises(transaction.SerializationError):
            s.read_string()

        msgs = ['Hello', ' ', 'World', '', '!']
        for msg in msgs:
            s.write_string(msg)
        for msg in msgs:
            self.assertEquals(s.read_string(), msg)

        with self.assertRaises(transaction.SerializationError):
            s.read_string()

    def test_bytes(self):
        s = transaction.BCDataStream()
        s.write('foobar')
        self.assertEquals(s.read_bytes(3), 'foo')
        self.assertEquals(s.read_bytes(2), 'ba')
        self.assertEquals(s.read_bytes(4), 'r')
        self.assertEquals(s.read_bytes(1), '')

class TestTransaction(unittest.TestCase):

    def test_tx_unsigned(self):
        expected = {
            'inputs': [{
<<<<<<< HEAD
                'address': 'LNH44gMp6kNHu4Npo5JDNY6FPjewvMKDnz',
=======
                'type': 'p2pkh',
                'address': '1446oU3z268EeFgfcwJv6X2VBXHfoYxfuD',
>>>>>>> 74e76986
                'is_coinbase': False,
                'num_sig': 1,
                'prevout_hash': '3140eb24b43386f35ba69e3875eb6c93130ac66201d01c58f598defc949a5c2a',
                'prevout_n': 0,
                'pubkeys': ['02e61d176da16edd1d258a200ad9759ef63adf8e14cd97f53227bae35cdb84d2f6'],
                'scriptSig': '01ff4c53ff0488b21e03ef2afea18000000089689bff23e1e7fb2f161daa37270a97a3d8c2e537584b2d304ecb47b86d21fc021b010d3bd425f8cf2e04824bfdf1f1f5ff1d51fadd9a41f9e3fb8dd3403b1bfe00000000',
                'sequence': 4294967295,
                'signatures': [None],
                'x_pubkeys': ['ff0488b21e03ef2afea18000000089689bff23e1e7fb2f161daa37270a97a3d8c2e537584b2d304ecb47b86d21fc021b010d3bd425f8cf2e04824bfdf1f1f5ff1d51fadd9a41f9e3fb8dd3403b1bfe00000000']}],
            'lockTime': 0,
            'outputs': [{
                'address': 'LNREont24PYd5kkxTKoxVNhbugLowNb7H8',
                'prevout_n': 0,
                'scriptPubKey': '76a914230ac37834073a42146f11ef8414ae929feaafc388ac',
                'type': TYPE_ADDRESS,
                'value': 1000000}],
                'version': 1
        }
        tx = transaction.Transaction(unsigned_blob)
        self.assertEquals(tx.deserialize(), expected)
        self.assertEquals(tx.deserialize(), None)

        self.assertEquals(tx.as_dict(), {'hex': unsigned_blob, 'complete': False, 'final': True})
        self.assertEquals(tx.get_outputs(), [('LNREont24PYd5kkxTKoxVNhbugLowNb7H8', 1000000)])
        self.assertEquals(tx.get_output_addresses(), ['LNREont24PYd5kkxTKoxVNhbugLowNb7H8'])

        self.assertTrue(tx.has_address('LNREont24PYd5kkxTKoxVNhbugLowNb7H8'))
        self.assertTrue(tx.has_address('LNH44gMp6kNHu4Npo5JDNY6FPjewvMKDnz'))
        self.assertFalse(tx.has_address('LWdgGJGqSmaGYcp6e21RvpGmcuexJorNEH'))

        # Commenting out broken test until we know why inputs_without_script() is not returnng anything.
        #self.assertEquals(tx.inputs_without_script(), set(x_pubkey for i in expected['inputs'] for x_pubkey in i['x_pubkeys']))

        self.assertEquals(tx.serialize(), unsigned_blob)

        tx.update_signatures(signed_blob)
        self.assertEquals(tx.raw, signed_blob)

        tx.update(unsigned_blob)
        tx.raw = None
        blob = str(tx)
        self.assertEquals(transaction.deserialize(blob), expected)

    def test_tx_signed(self):
        expected = {
            'inputs': [{
<<<<<<< HEAD
                'address': 'LNH44gMp6kNHu4Npo5JDNY6FPjewvMKDnz',
=======
                'type': 'p2pkh',
                'address': '1446oU3z268EeFgfcwJv6X2VBXHfoYxfuD',
>>>>>>> 74e76986
                'is_coinbase': False,
                'num_sig': 1,
                'prevout_hash': '3140eb24b43386f35ba69e3875eb6c93130ac66201d01c58f598defc949a5c2a',
                'prevout_n': 0,
                'pubkeys': ['02e61d176da16edd1d258a200ad9759ef63adf8e14cd97f53227bae35cdb84d2f6'],
                'scriptSig': '493046022100a82bbc57a0136751e5433f41cf000b3f1a99c6744775e76ec764fb78c54ee100022100f9e80b7de89de861dc6fb0c1429d5da72c2b6b2ee2406bc9bfb1beedd729d985012102e61d176da16edd1d258a200ad9759ef63adf8e14cd97f53227bae35cdb84d2f6',
                'sequence': 4294967295,
                'signatures': ['3046022100a82bbc57a0136751e5433f41cf000b3f1a99c6744775e76ec764fb78c54ee100022100f9e80b7de89de861dc6fb0c1429d5da72c2b6b2ee2406bc9bfb1beedd729d985'],
                'x_pubkeys': ['02e61d176da16edd1d258a200ad9759ef63adf8e14cd97f53227bae35cdb84d2f6']}],
            'lockTime': 0,
            'outputs': [{
                'address': 'LNREont24PYd5kkxTKoxVNhbugLowNb7H8',
                'prevout_n': 0,
                'scriptPubKey': '76a914230ac37834073a42146f11ef8414ae929feaafc388ac',
                'type': TYPE_ADDRESS,
                'value': 1000000}],
            'version': 1
        }
        tx = transaction.Transaction(signed_blob)
        self.assertEquals(tx.deserialize(), expected)
        self.assertEquals(tx.deserialize(), None)
        self.assertEquals(tx.as_dict(), {'hex': signed_blob, 'complete': True, 'final': True})

        self.assertEquals(tx.inputs_without_script(), set())
        self.assertEquals(tx.serialize(), signed_blob)

        tx.update_signatures(signed_blob)

    def test_errors(self):
        with self.assertRaises(TypeError):
            transaction.Transaction.pay_script(output_type=None, addr='')

        with self.assertRaises(BaseException):
            xpubkey_to_address('')

    def test_parse_xpub(self):
        res = xpubkey_to_address('fe4e13b0f311a55b8a5db9a32e959da9f011b131019d4cebe6141b9e2c93edcbfc0954c358b062a9f94111548e50bde5847a3096b8b7872dcffadb0e9579b9017b01000200')
        self.assertEquals(res, ('04ee98d63800824486a1cf5b4376f2f574d86e0a3009a6448105703453f3368e8e1d8d090aaecdd626a45cc49876709a3bbb6dc96a4311b3cac03e225df5f63dfc', 'LTv6KFwtiNafLvxggFFQMRSQEXtBUru9eG'))

<<<<<<< HEAD
        res = xpubkey_to_address('fd307d260305ef27224bbcf6cf5238d2b3638b5a78d5')
        self.assertEquals(res, (None, 'LWdgGJGqSmaGYcp6e21RvpGmcuexJorNEH'))
=======
        res = xpubkey_to_address('fd007d260305ef27224bbcf6cf5238d2b3638b5a78d5')
        self.assertEquals(res, ('fd007d260305ef27224bbcf6cf5238d2b3638b5a78d5', '1CQj15y1N7LDHp7wTt28eoD1QhHgFgxECH'))
>>>>>>> 74e76986


class NetworkMock(object):

    def __init__(self, unspent):
        self.unspent = unspent

    def synchronous_get(self, arg):
        return self.unspent<|MERGE_RESOLUTION|>--- conflicted
+++ resolved
@@ -55,12 +55,8 @@
     def test_tx_unsigned(self):
         expected = {
             'inputs': [{
-<<<<<<< HEAD
+                'type': 'p2pkh',
                 'address': 'LNH44gMp6kNHu4Npo5JDNY6FPjewvMKDnz',
-=======
-                'type': 'p2pkh',
-                'address': '1446oU3z268EeFgfcwJv6X2VBXHfoYxfuD',
->>>>>>> 74e76986
                 'is_coinbase': False,
                 'num_sig': 1,
                 'prevout_hash': '3140eb24b43386f35ba69e3875eb6c93130ac66201d01c58f598defc949a5c2a',
@@ -107,12 +103,8 @@
     def test_tx_signed(self):
         expected = {
             'inputs': [{
-<<<<<<< HEAD
+                'type': 'p2pkh',
                 'address': 'LNH44gMp6kNHu4Npo5JDNY6FPjewvMKDnz',
-=======
-                'type': 'p2pkh',
-                'address': '1446oU3z268EeFgfcwJv6X2VBXHfoYxfuD',
->>>>>>> 74e76986
                 'is_coinbase': False,
                 'num_sig': 1,
                 'prevout_hash': '3140eb24b43386f35ba69e3875eb6c93130ac66201d01c58f598defc949a5c2a',
@@ -152,13 +144,8 @@
         res = xpubkey_to_address('fe4e13b0f311a55b8a5db9a32e959da9f011b131019d4cebe6141b9e2c93edcbfc0954c358b062a9f94111548e50bde5847a3096b8b7872dcffadb0e9579b9017b01000200')
         self.assertEquals(res, ('04ee98d63800824486a1cf5b4376f2f574d86e0a3009a6448105703453f3368e8e1d8d090aaecdd626a45cc49876709a3bbb6dc96a4311b3cac03e225df5f63dfc', 'LTv6KFwtiNafLvxggFFQMRSQEXtBUru9eG'))
 
-<<<<<<< HEAD
         res = xpubkey_to_address('fd307d260305ef27224bbcf6cf5238d2b3638b5a78d5')
-        self.assertEquals(res, (None, 'LWdgGJGqSmaGYcp6e21RvpGmcuexJorNEH'))
-=======
-        res = xpubkey_to_address('fd007d260305ef27224bbcf6cf5238d2b3638b5a78d5')
-        self.assertEquals(res, ('fd007d260305ef27224bbcf6cf5238d2b3638b5a78d5', '1CQj15y1N7LDHp7wTt28eoD1QhHgFgxECH'))
->>>>>>> 74e76986
+        self.assertEquals(res, ('fd307d260305ef27224bbcf6cf5238d2b3638b5a78d5', 'LWdgGJGqSmaGYcp6e21RvpGmcuexJorNEH'))
 
 
 class NetworkMock(object):
