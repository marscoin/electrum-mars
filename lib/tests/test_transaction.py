--- conflicted
+++ resolved
@@ -141,64 +141,6 @@
         res = transaction.parse_xpub('fd307d260305ef27224bbcf6cf5238d2b3638b5a78d5')
         self.assertEquals(res, (None, 'LWdgGJGqSmaGYcp6e21RvpGmcuexJorNEH'))
 
-<<<<<<< HEAD
-    def test_sign_tx(self):
-        tx = transaction.Transaction(unsigned_blob)
-        tx.deserialize()
-
-        x_pubkey = 'ff0488b21e03ef2afea18000000089689bff23e1e7fb2f161daa37270a97a3d8c2e537584b2d304ecb47b86d21fc021b010d3bd425f8cf2e04824bfdf1f1f5ff1d51fadd9a41f9e3fb8dd3403b1bfe00000000'
-        privkey = 'T6xPSX4BPefFvFG3ZgJinHUg1tA7dzRBhxXtbaGwTZfu3rHqs9mC'
-
-        tx.sign(keypairs={x_pubkey: privkey})
-        self.assertEquals(tx.serialize(), signed_blob)
-
-        tx.sign(keypairs={x_pubkey: privkey})
-        self.assertEquals(tx.serialize(), signed_blob)
-
-    def test_sweep(self):
-        privkeys = ['6uD1UZqLLvKZMm8oAkwGmswTEGtT1rZyqmTvtPUiDDo4iCbep6Q']
-        unspent = [
-            {
-                "height": 371447,
-                "tx_hash": "8e4d173db094786cc128b0c12eebc2200c0d8bfc3ad04ba39f487222d18bae3c",
-                "tx_pos": 0,
-                "value": 599995800
-            }
-        ]
-        to_address = 'Ld78qvFkoNGsgYsvmCPewdNB8AP8rFDEJQ'
-        network = NetworkMock(unspent)
-        tx = transaction.Transaction.sweep(privkeys, network, to_address, fee=5000)
-        result = transaction.deserialize(tx.serialize())
-        expected = {
-            'inputs': [{
-                'address': 'LL6yPy5Q4UrSffbwwSjKH3hNbUmEkzCH1S',
-                'is_coinbase': False,
-                'num_sig': 1,
-                'prevout_hash': '8e4d173db094786cc128b0c12eebc2200c0d8bfc3ad04ba39f487222d18bae3c',
-                'prevout_n': 0,
-                'pubkeys': ['047b9f9014f8d0d6f24dcaf5681b6ab185bd821e0fcce29d84e0452845baf1b2dbe332a7cd4dbdab786adda6d71b2188298c756b265c63de2794f7317b71a7ac02'],
-                'scriptSig': '48304502203f1ff200490d18bcb802c7cf7ba4264727b089f1db6746a62997285b5ac77969022100e495591ea5111bb23a782984736f32942570fda781b7ed085fc8c88a9756aaac0141047b9f9014f8d0d6f24dcaf5681b6ab185bd821e0fcce29d84e0452845baf1b2dbe332a7cd4dbdab786adda6d71b2188298c756b265c63de2794f7317b71a7ac02',
-                'sequence': 4294967295,
-                'signatures': ['304502203f1ff200490d18bcb802c7cf7ba4264727b089f1db6746a62997285b5ac77969022100e495591ea5111bb23a782984736f32942570fda781b7ed085fc8c88a9756aaac'],
-                'x_pubkeys': ['047b9f9014f8d0d6f24dcaf5681b6ab185bd821e0fcce29d84e0452845baf1b2dbe332a7cd4dbdab786adda6d71b2188298c756b265c63de2794f7317b71a7ac02']}],
-            'lockTime': 0,
-            'outputs': [{'address': 'Ld78qvFkoNGsgYsvmCPewdNB8AP8rFDEJQ',
-                'prevout_n': 0,
-                'scriptPubKey': '76a914c4282f6060b811ee695ebb2068b8788213451d6a88ac',
-                'type': 'address',
-                'value': 599990800}],
-            'version': 1}
-        self.assertEquals(result, expected)
-
-        network = NetworkMock([])
-        tx = transaction.Transaction.sweep(privkeys, network, to_address, fee=5000)
-        self.assertEquals(tx, None)
-
-        privkeys = []
-        tx = transaction.Transaction.sweep(privkeys, network, to_address, fee=5000)
-        self.assertEquals(tx, None)
-=======
->>>>>>> 171363aa
 
 class NetworkMock(object):
 
