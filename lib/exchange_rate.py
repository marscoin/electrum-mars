--- conflicted
+++ resolved
@@ -350,13 +350,8 @@
 
     def get_fiat_status_text(self, btc_balance, base_unit, decimal_point):
         rate = self.exchange_rate()
-<<<<<<< HEAD
-        return _("  (No FX rate available)") if rate is None else " 1 LTC~%s %s" % (self.value_str(COIN, rate), self.ccy)
-
-=======
         return _("  (No FX rate available)") if rate is None else " 1 %s~%s %s" % (base_unit,
             self.value_str(COIN / (10**(8 - decimal_point)), rate), self.ccy)
->>>>>>> a7679deb
 
     def value_str(self, satoshis, rate):
         if satoshis is None:  # Can happen with incomplete history
