--- conflicted
+++ resolved
@@ -154,23 +154,7 @@
         return {'CNY': Decimal(json['ticker']['last'])}
 
 
-<<<<<<< HEAD
-class BTCe(ExchangeBase):
-
-    def get_rates(self, ccy):
-        json_eur = self.get_json('btc-e.nz', '/api/3/ticker/ltc_eur')
-        json_rub = self.get_json('btc-e.nz', '/api/3/ticker/ltc_rur')
-        json_usd = self.get_json('btc-e.nz', '/api/3/ticker/ltc_usd')
-        return {'EUR': Decimal(json_eur['ltc_eur']['last']),
-                'RUB': Decimal(json_rub['ltc_rur']['last']),
-                'USD': Decimal(json_usd['ltc_usd']['last'])}
-
-
 class CaVirtEx(ExchangeBase):
-=======
-class BTCParalelo(ExchangeBase):
-
->>>>>>> 3f8b5bfd
     def get_rates(self, ccy):
         json = self.get_json('www.cavirtex.com', '/api2/ticker.json?currencypair=LTCCAD')
         return {'CAD': Decimal(json['ticker']['LTCCAD']['last'])}
@@ -235,38 +219,20 @@
 class MercadoBitcoin(ExchangeBase):
 
     def get_rates(self,ccy):
-<<<<<<< HEAD
         json = self.get_json('mercadobitcoin.net',
                                 "/api/v2/ticker_litecoin")
         return {'BRL': Decimal(json['ticker']['last'])}
-=======
-        json = self.get_json('api.bitvalor.com', '/v1/ticker.json')
-        return {'BRL': Decimal(json['ticker_1h']['exchanges']['NEG']['last'])}
-
-    def history_ccys(self):
-        return ['BRL']
-
-
-class Unocoin(ExchangeBase):
-
-    def get_rates(self, ccy):
-        json = self.get_json('www.unocoin.com', 'trade?buy')
-        return {'INR': Decimal(json)}
 
 
 class WEX(ExchangeBase):
 
     def get_rates(self, ccy):
-        json_eur = self.get_json('wex.nz', '/api/3/ticker/btc_eur')
-        json_rub = self.get_json('wex.nz', '/api/3/ticker/btc_rur')
-        json_usd = self.get_json('wex.nz', '/api/3/ticker/btc_usd')
-        return {'EUR': Decimal(json_eur['btc_eur']['last']),
-                'RUB': Decimal(json_rub['btc_rur']['last']),
-                'USD': Decimal(json_usd['btc_usd']['last'])}
-
-
-class Winkdex(ExchangeBase):
->>>>>>> 3f8b5bfd
+        json_eur = self.get_json('wex.nz', '/api/3/ticker/ltc_eur')
+        json_rub = self.get_json('wex.nz', '/api/3/ticker/ltc_rur')
+        json_usd = self.get_json('wex.nz', '/api/3/ticker/ltc_usd')
+        return {'EUR': Decimal(json_eur['ltc_eur']['last']),
+                'RUB': Decimal(json_rub['ltc_rur']['last']),
+                'USD': Decimal(json_usd['ltc_usd']['last'])}
 
 
 class Bitcointoyou(ExchangeBase):
