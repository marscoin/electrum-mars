{
<<<<<<< HEAD
        "electrum-ltc.bysh.me": {"t":"51001", "s":"51002"},
        "electrum.ltc.xurious.com": {"t":"51001", "s":"51002"}
=======
    "electrumx.kekku.li": {
        "pruning": "-",
        "s": "51002",
        "version": "1.2"
    },
    "hsmithsxurybd7uh.onion": {
        "pruning": "-",
        "s": "53012",
        "t": "53011",
        "version": "1.2"
    },
    "testnet.hsmiths.com": {
        "pruning": "-",
        "s": "53012",
        "t": "53011",
        "version": "1.2"
    },
    "testnet.qtornado.com": {
        "pruning": "-",
        "s": "51002",
        "t": "51001",
        "version": "1.2"
    },
    "testnet1.bauerj.eu": {
        "pruning": "-",
        "s": "50002",
        "t": "50001",
        "version": "1.2"
    }
>>>>>>> 122cb08d
}<|MERGE_RESOLUTION|>--- conflicted
+++ resolved
@@ -1,36 +1,14 @@
 {
-<<<<<<< HEAD
-        "electrum-ltc.bysh.me": {"t":"51001", "s":"51002"},
-        "electrum.ltc.xurious.com": {"t":"51001", "s":"51002"}
-=======
-    "electrumx.kekku.li": {
-        "pruning": "-",
-        "s": "51002",
-        "version": "1.2"
-    },
-    "hsmithsxurybd7uh.onion": {
-        "pruning": "-",
-        "s": "53012",
-        "t": "53011",
-        "version": "1.2"
-    },
-    "testnet.hsmiths.com": {
-        "pruning": "-",
-        "s": "53012",
-        "t": "53011",
-        "version": "1.2"
-    },
-    "testnet.qtornado.com": {
+    "electrum-ltc.bysh.me": {
         "pruning": "-",
         "s": "51002",
         "t": "51001",
         "version": "1.2"
     },
-    "testnet1.bauerj.eu": {
+    "electrum.ltc.xurious.com": {
         "pruning": "-",
-        "s": "50002",
-        "t": "50001",
+        "s": "51002",
+        "t": "51001",
         "version": "1.2"
     }
->>>>>>> 122cb08d
 }