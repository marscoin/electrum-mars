#!/usr/bin/env python
#
# Electrum - lightweight Bitcoin client
# Copyright (C) 2011 Thomas Voegtlin
#
# Permission is hereby granted, free of charge, to any person
# obtaining a copy of this software and associated documentation files
# (the "Software"), to deal in the Software without restriction,
# including without limitation the rights to use, copy, modify, merge,
# publish, distribute, sublicense, and/or sell copies of the Software,
# and to permit persons to whom the Software is furnished to do so,
# subject to the following conditions:
#
# The above copyright notice and this permission notice shall be
# included in all copies or substantial portions of the Software.
#
# THE SOFTWARE IS PROVIDED "AS IS", WITHOUT WARRANTY OF ANY KIND,
# EXPRESS OR IMPLIED, INCLUDING BUT NOT LIMITED TO THE WARRANTIES OF
# MERCHANTABILITY, FITNESS FOR A PARTICULAR PURPOSE AND
# NONINFRINGEMENT. IN NO EVENT SHALL THE AUTHORS OR COPYRIGHT HOLDERS
# BE LIABLE FOR ANY CLAIM, DAMAGES OR OTHER LIABILITY, WHETHER IN AN
# ACTION OF CONTRACT, TORT OR OTHERWISE, ARISING FROM, OUT OF OR IN
# CONNECTION WITH THE SOFTWARE OR THE USE OR OTHER DEALINGS IN THE
# SOFTWARE.

import os, sys, re, json
import platform
import shutil
from collections import defaultdict
from datetime import datetime
from decimal import Decimal
import traceback
import urlparse
import urllib
import threading
from i18n import _

base_units = {'LTC':8, 'mLTC':5, 'uLTC':2}

def normalize_version(v):
    return [int(x) for x in re.sub(r'(\.0+)*$','', v).split(".")]

class NotEnoughFunds(Exception): pass

class InvalidPassword(Exception):
    def __str__(self):
        return _("Incorrect password")

# Throw this exception to unwind the stack like when an error occurs.
# However unlike other exceptions the user won't be informed.
class UserCancelled(Exception):
    '''An exception that is suppressed from the user'''
    pass

class MyEncoder(json.JSONEncoder):
    def default(self, obj):
        from transaction import Transaction
        if isinstance(obj, Transaction):
            return obj.as_dict()
        return super(MyEncoder, self).default(obj)

class PrintError(object):
    '''A handy base class'''
    def diagnostic_name(self):
        return self.__class__.__name__

    def print_error(self, *msg):
        print_error("[%s]" % self.diagnostic_name(), *msg)

    def print_msg(self, *msg):
        print_msg("[%s]" % self.diagnostic_name(), *msg)

class ThreadJob(PrintError):
    """A job that is run periodically from a thread's main loop.  run() is
    called from that thread's context.
    """

    def run(self):
        """Called periodically from the thread"""
        pass

class DebugMem(ThreadJob):
    '''A handy class for debugging GC memory leaks'''
    def __init__(self, classes, interval=30):
        self.next_time = 0
        self.classes = classes
        self.interval = interval

    def mem_stats(self):
        import gc
        self.print_error("Start memscan")
        gc.collect()
        objmap = defaultdict(list)
        for obj in gc.get_objects():
            for class_ in self.classes:
                if isinstance(obj, class_):
                    objmap[class_].append(obj)
        for class_, objs in objmap.items():
            self.print_error("%s: %d" % (class_.__name__, len(objs)))
        self.print_error("Finish memscan")

    def run(self):
        if time.time() > self.next_time:
            self.mem_stats()
            self.next_time = time.time() + self.interval

class DaemonThread(threading.Thread, PrintError):
    """ daemon thread that terminates cleanly """

    def __init__(self):
        threading.Thread.__init__(self)
        self.parent_thread = threading.currentThread()
        self.running = False
        self.running_lock = threading.Lock()
        self.job_lock = threading.Lock()
        self.jobs = []

    def add_jobs(self, jobs):
        with self.job_lock:
            self.jobs.extend(jobs)

    def run_jobs(self):
        # Don't let a throwing job disrupt the thread, future runs of
        # itself, or other jobs.  This is useful protection against
        # malformed or malicious server responses
        with self.job_lock:
            for job in self.jobs:
                try:
                    job.run()
                except:
                    traceback.print_exc(file=sys.stderr)

    def remove_jobs(self, jobs):
        with self.job_lock:
            for job in jobs:
                self.jobs.remove(job)

    def start(self):
        with self.running_lock:
            self.running = True
        return threading.Thread.start(self)

    def is_running(self):
        with self.running_lock:
            return self.running and self.parent_thread.is_alive()

    def stop(self):
        with self.running_lock:
            self.running = False



is_verbose = False
def set_verbosity(b):
    global is_verbose
    is_verbose = b


def print_error(*args):
    if not is_verbose: return
    print_stderr(*args)

def print_stderr(*args):
    args = [str(item) for item in args]
    sys.stderr.write(" ".join(args) + "\n")
    sys.stderr.flush()

def print_msg(*args):
    # Stringify args
    args = [str(item) for item in args]
    sys.stdout.write(" ".join(args) + "\n")
    sys.stdout.flush()

def json_encode(obj):
    try:
        s = json.dumps(obj, sort_keys = True, indent = 4, cls=MyEncoder)
    except TypeError:
        s = repr(obj)
    return s

def json_decode(x):
    try:
        return json.loads(x, parse_float=decimal.Decimal)
    except:
        return x

# decorator that prints execution time
def profiler(func):
    def do_profile(func, args, kw_args):
        n = func.func_name
        t0 = time.time()
        o = func(*args, **kw_args)
        t = time.time() - t0
        print_error("[profiler]", n, "%.4f"%t)
        return o
    return lambda *args, **kw_args: do_profile(func, args, kw_args)


def android_ext_dir():
    import jnius
    env = jnius.autoclass('android.os.Environment')
    return env.getExternalStorageDirectory().getPath()

def android_data_dir():
    import jnius
    PythonActivity = jnius.autoclass('org.renpy.android.PythonActivity')
    return PythonActivity.mActivity.getFilesDir().getPath() + '/data'

def android_headers_path():
    path = android_ext_dir() + '/org.electrum.electrum/blockchain_headers'
    d = os.path.dirname(path)
    if not os.path.exists(d):
        os.mkdir(d)
    return path

def android_check_data_dir():
    """ if needed, move old directory to sandbox """
    ext_dir = android_ext_dir()
    data_dir = android_data_dir()
    old_electrum_dir = ext_dir + '/electrum'
    if not os.path.exists(data_dir) and os.path.exists(old_electrum_dir):
        import shutil
        new_headers_path = android_headers_path()
        old_headers_path = old_electrum_dir + '/blockchain_headers'
        if not os.path.exists(new_headers_path) and os.path.exists(old_headers_path):
            print_error("Moving headers file to", new_headers_path)
            shutil.move(old_headers_path, new_headers_path)
        print_error("Moving data to", data_dir)
        shutil.move(old_electrum_dir, data_dir)
    return data_dir

def get_headers_path(config):
    if 'ANDROID_DATA' in os.environ:
        return android_headers_path()
    else:
        return os.path.join(config.path, 'blockchain_headers')

def user_dir():
    if "HOME" in os.environ:
        return os.path.join(os.environ["HOME"], ".electrum-ltc")
    elif "APPDATA" in os.environ:
        return os.path.join(os.environ["APPDATA"], "Electrum-LTC")
    elif "LOCALAPPDATA" in os.environ:
        return os.path.join(os.environ["LOCALAPPDATA"], "Electrum-LTC")
    elif 'ANDROID_DATA' in os.environ:
<<<<<<< HEAD
        try:
            import jnius
            env  = jnius.autoclass('android.os.Environment')
            _dir =  env.getExternalStorageDirectory().getPath()
            return _dir + '/electrum-ltc/'
        except ImportError:
            pass
        return "/sdcard/electrum-ltc/"
=======
        return android_check_data_dir()
>>>>>>> 32098b0e
    else:
        #raise Exception("No home directory found in environment variables.")
        return

def format_satoshis_plain(x, decimal_point = 8):
    '''Display a satoshi amount scaled.  Always uses a '.' as a decimal
    point and has no thousands separator'''
    scale_factor = pow(10, decimal_point)
    return "{:.8f}".format(Decimal(x) / scale_factor).rstrip('0').rstrip('.')

def format_satoshis(x, is_diff=False, num_zeros = 0, decimal_point = 8, whitespaces=False):
    from locale import localeconv
    if x is None:
        return 'unknown'
    x = int(x)  # Some callers pass Decimal
    scale_factor = pow (10, decimal_point)
    integer_part = "{:n}".format(int(abs(x) / scale_factor))
    if x < 0:
        integer_part = '-' + integer_part
    elif is_diff:
        integer_part = '+' + integer_part
    dp = localeconv()['decimal_point']
    fract_part = ("{:0" + str(decimal_point) + "}").format(abs(x) % scale_factor)
    fract_part = fract_part.rstrip('0')
    if len(fract_part) < num_zeros:
        fract_part += "0" * (num_zeros - len(fract_part))
    result = integer_part + dp + fract_part
    if whitespaces:
        result += " " * (decimal_point - len(fract_part))
        result = " " * (15 - len(result)) + result
    return result.decode('utf8')

def timestamp_to_datetime(timestamp):
    try:
        return datetime.fromtimestamp(timestamp)
    except:
        return None

def format_time(timestamp):
    date = timestamp_to_datetime(timestamp)
    return date.isoformat(' ')[:-3] if date else _("Unknown")


# Takes a timestamp and returns a string with the approximation of the age
def age(from_date, since_date = None, target_tz=None, include_seconds=False):
    if from_date is None:
        return "Unknown"

    from_date = datetime.fromtimestamp(from_date)
    if since_date is None:
        since_date = datetime.now(target_tz)

    td = time_difference(from_date - since_date, include_seconds)
    return td + " ago" if from_date < since_date else "in " + td


def time_difference(distance_in_time, include_seconds):
    #distance_in_time = since_date - from_date
    distance_in_seconds = int(round(abs(distance_in_time.days * 86400 + distance_in_time.seconds)))
    distance_in_minutes = int(round(distance_in_seconds/60))

    if distance_in_minutes <= 1:
        if include_seconds:
            for remainder in [5, 10, 20]:
                if distance_in_seconds < remainder:
                    return "less than %s seconds" % remainder
            if distance_in_seconds < 40:
                return "half a minute"
            elif distance_in_seconds < 60:
                return "less than a minute"
            else:
                return "1 minute"
        else:
            if distance_in_minutes == 0:
                return "less than a minute"
            else:
                return "1 minute"
    elif distance_in_minutes < 45:
        return "%s minutes" % distance_in_minutes
    elif distance_in_minutes < 90:
        return "about 1 hour"
    elif distance_in_minutes < 1440:
        return "about %d hours" % (round(distance_in_minutes / 60.0))
    elif distance_in_minutes < 2880:
        return "1 day"
    elif distance_in_minutes < 43220:
        return "%d days" % (round(distance_in_minutes / 1440))
    elif distance_in_minutes < 86400:
        return "about 1 month"
    elif distance_in_minutes < 525600:
        return "%d months" % (round(distance_in_minutes / 43200))
    elif distance_in_minutes < 1051200:
        return "about 1 year"
    else:
        return "over %d years" % (round(distance_in_minutes / 525600))

block_explorer_info = {
    'explorer.litecoin.net': ('http://explorer.litecoin.net',
                        {'tx': 'tx', 'addr': 'address'}),
    'block-explorer.com': ('https://block-explorer.com',
                        {'tx': 'tx', 'addr': 'address'}),
    'Blockr.io': ('https://ltc.blockr.io',
                        {'tx': 'tx/info', 'addr': 'address/info'}),
    'SoChain': ('https://chain.so',
                        {'tx': 'tx/LTC', 'addr': 'address/LTC'}),
}

def block_explorer(config):
    return config.get('block_explorer', 'explorer.litecoin.net')

def block_explorer_tuple(config):
    return block_explorer_info.get(block_explorer(config))

def block_explorer_URL(config, kind, item):
    be_tuple = block_explorer_tuple(config)
    if not be_tuple:
        return
    kind_str = be_tuple[1].get(kind)
    if not kind_str:
        return
    url_parts = [be_tuple[0], kind_str, item]
    return "/".join(url_parts)

# URL decode
#_ud = re.compile('%([0-9a-hA-H]{2})', re.MULTILINE)
#urldecode = lambda x: _ud.sub(lambda m: chr(int(m.group(1), 16)), x)

def parse_URI(uri, on_pr=None):
    import bitcoin
    from bitcoin import COIN

    if ':' not in uri:
        if not bitcoin.is_address(uri):
            raise BaseException("Not a litecoin address")
        return {'address': uri}

    u = urlparse.urlparse(uri)
    if u.scheme != 'litecoin':
        raise BaseException("Not a litecoin URI")
    address = u.path

    # python for android fails to parse query
    if address.find('?') > 0:
        address, query = u.path.split('?')
        pq = urlparse.parse_qs(query)
    else:
        pq = urlparse.parse_qs(u.query)

    for k, v in pq.items():
        if len(v)!=1:
            raise Exception('Duplicate Key', k)

    out = {k: v[0] for k, v in pq.items()}
    if address:
        if not bitcoin.is_address(address):
            raise BaseException("Invalid litecoin address:" + address)
        out['address'] = address
    if 'amount' in out:
        am = out['amount']
        m = re.match('([0-9\.]+)X([0-9])', am)
        if m:
            k = int(m.group(2)) - 8
            amount = Decimal(m.group(1)) * pow(  Decimal(10) , k)
        else:
            amount = Decimal(am) * COIN
        out['amount'] = int(amount)
    if 'message' in out:
        out['message'] = out['message'].decode('utf8')
        out['memo'] = out['message']
    if 'time' in out:
        out['time'] = int(out['time'])
    if 'exp' in out:
        out['exp'] = int(out['exp'])
    if 'sig' in out:
        out['sig'] = bitcoin.base_decode(out['sig'], None, base=58).encode('hex')

    r = out.get('r')
    sig = out.get('sig')
    name = out.get('name')
    if r or (name and sig):
        def get_payment_request_thread():
            import paymentrequest as pr
            if name and sig:
                s = pr.serialize_request(out).SerializeToString()
                request = pr.PaymentRequest(s)
            else:
                request = pr.get_payment_request(r)
            on_pr(request)
        t = threading.Thread(target=get_payment_request_thread)
        t.setDaemon(True)
        t.start()

    return out


def create_URI(addr, amount, message):
    import bitcoin
    if not bitcoin.is_address(addr):
        return ""
    query = []
    if amount:
        query.append('amount=%s'%format_satoshis_plain(amount))
    if message:
        if type(message) == unicode:
            message = message.encode('utf8')
        query.append('message=%s'%urllib.quote(message))
    p = urlparse.ParseResult(scheme='litecoin', netloc='', path=addr, params='', query='&'.join(query), fragment='')
    return urlparse.urlunparse(p)


# Python bug (http://bugs.python.org/issue1927) causes raw_input
# to be redirected improperly between stdin/stderr on Unix systems
def raw_input(prompt=None):
    if prompt:
        sys.stdout.write(prompt)
    return builtin_raw_input()
import __builtin__
builtin_raw_input = __builtin__.raw_input
__builtin__.raw_input = raw_input



def parse_json(message):
    n = message.find('\n')
    if n==-1:
        return None, message
    try:
        j = json.loads( message[0:n] )
    except:
        j = None
    return j, message[n+1:]




class timeout(Exception):
    pass

import socket
import errno
import json
import ssl
import time

class SocketPipe:

    def __init__(self, socket):
        self.socket = socket
        self.message = ''
        self.set_timeout(0.1)
        self.recv_time = time.time()

    def set_timeout(self, t):
        self.socket.settimeout(t)

    def idle_time(self):
        return time.time() - self.recv_time

    def get(self):
        while True:
            response, self.message = parse_json(self.message)
            if response is not None:
                return response
            try:
                data = self.socket.recv(1024)
            except socket.timeout:
                raise timeout
            except ssl.SSLError:
                raise timeout
            except socket.error, err:
                if err.errno == 60:
                    raise timeout
                elif err.errno in [11, 35, 10035]:
                    print_error("socket errno %d (resource temporarily unavailable)"% err.errno)
                    time.sleep(0.2)
                    raise timeout
                else:
                    print_error("pipe: socket error", err)
                    data = ''
            except:
                traceback.print_exc(file=sys.stderr)
                data = ''

            if not data:  # Connection closed remotely
                return None
            self.message += data
            self.recv_time = time.time()

    def send(self, request):
        out = json.dumps(request) + '\n'
        self._send(out)

    def send_all(self, requests):
        out = ''.join(map(lambda x: json.dumps(x) + '\n', requests))
        self._send(out)

    def _send(self, out):
        while out:
            try:
                sent = self.socket.send(out)
                out = out[sent:]
            except ssl.SSLError as e:
                print_error("SSLError:", e)
                time.sleep(0.1)
                continue
            except socket.error as e:
                if e[0] in (errno.EWOULDBLOCK,errno.EAGAIN):
                    print_error("EAGAIN: retrying")
                    time.sleep(0.1)
                    continue
                elif e[0] in ['timed out', 'The write operation timed out']:
                    print_error("socket timeout, retry")
                    time.sleep(0.1)
                    continue
                else:
                    traceback.print_exc(file=sys.stdout)
                    raise e



import Queue

class QueuePipe:

    def __init__(self, send_queue=None, get_queue=None):
        self.send_queue = send_queue if send_queue else Queue.Queue()
        self.get_queue = get_queue if get_queue else Queue.Queue()
        self.set_timeout(0.1)

    def get(self):
        try:
            return self.get_queue.get(timeout=self.timeout)
        except Queue.Empty:
            raise timeout

    def get_all(self):
        responses = []
        while True:
            try:
                r = self.get_queue.get_nowait()
                responses.append(r)
            except Queue.Empty:
                break
        return responses

    def set_timeout(self, t):
        self.timeout = t

    def send(self, request):
        self.send_queue.put(request)

    def send_all(self, requests):
        for request in requests:
            self.send(request)



class StoreDict(dict):

    def __init__(self, config, name):
        self.config = config
        self.path = os.path.join(self.config.path, name)
        self.load()

    def load(self):
        try:
            with open(self.path, 'r') as f:
                self.update(json.loads(f.read()))
        except:
            pass

    def save(self):
        with open(self.path, 'w') as f:
            s = json.dumps(self, indent=4, sort_keys=True)
            r = f.write(s)

    def __setitem__(self, key, value):
        dict.__setitem__(self, key, value)
        self.save()

    def pop(self, key):
        if key in self.keys():
            dict.pop(self, key)
            self.save()




def check_www_dir(rdir):
    import urllib, urlparse, shutil, os
    if not os.path.exists(rdir):
        os.mkdir(rdir)
    index = os.path.join(rdir, 'index.html')
    if not os.path.exists(index):
        print_error("copying index.html")
        src = os.path.join(os.path.dirname(__file__), 'www', 'index.html')
        shutil.copy(src, index)
    files = [
        "https://code.jquery.com/jquery-1.9.1.min.js",
        "https://raw.githubusercontent.com/davidshimjs/qrcodejs/master/qrcode.js",
        "https://code.jquery.com/ui/1.10.3/jquery-ui.js",
        "https://code.jquery.com/ui/1.10.3/themes/smoothness/jquery-ui.css"
    ]
    for URL in files:
        path = urlparse.urlsplit(URL).path
        filename = os.path.basename(path)
        path = os.path.join(rdir, filename)
        if not os.path.exists(path):
            print_error("downloading ", URL)
            urllib.urlretrieve(URL, path)<|MERGE_RESOLUTION|>--- conflicted
+++ resolved
@@ -207,7 +207,7 @@
     return PythonActivity.mActivity.getFilesDir().getPath() + '/data'
 
 def android_headers_path():
-    path = android_ext_dir() + '/org.electrum.electrum/blockchain_headers'
+    path = android_ext_dir() + '/org.electrum_ltc.electrum_ltc/blockchain_headers'
     d = os.path.dirname(path)
     if not os.path.exists(d):
         os.mkdir(d)
@@ -217,7 +217,7 @@
     """ if needed, move old directory to sandbox """
     ext_dir = android_ext_dir()
     data_dir = android_data_dir()
-    old_electrum_dir = ext_dir + '/electrum'
+    old_electrum_dir = ext_dir + '/electrum-ltc'
     if not os.path.exists(data_dir) and os.path.exists(old_electrum_dir):
         import shutil
         new_headers_path = android_headers_path()
@@ -243,18 +243,7 @@
     elif "LOCALAPPDATA" in os.environ:
         return os.path.join(os.environ["LOCALAPPDATA"], "Electrum-LTC")
     elif 'ANDROID_DATA' in os.environ:
-<<<<<<< HEAD
-        try:
-            import jnius
-            env  = jnius.autoclass('android.os.Environment')
-            _dir =  env.getExternalStorageDirectory().getPath()
-            return _dir + '/electrum-ltc/'
-        except ImportError:
-            pass
-        return "/sdcard/electrum-ltc/"
-=======
         return android_check_data_dir()
->>>>>>> 32098b0e
     else:
         #raise Exception("No home directory found in environment variables.")
         return
