import os, sys, re, json
import platform
import shutil
from datetime import datetime
is_verbose = False


class MyEncoder(json.JSONEncoder):
    def default(self, obj):
        from transaction import Transaction
        if isinstance(obj, Transaction):
            return obj.as_dict()
        return super(MyEncoder, self).default(obj)


def set_verbosity(b):
    global is_verbose
    is_verbose = b


def print_error(*args):
    if not is_verbose: return
    print_stderr(*args)

def print_stderr(*args):
    args = [str(item) for item in args]
    sys.stderr.write(" ".join(args) + "\n")
    sys.stderr.flush()

def print_msg(*args):
    # Stringify args
    args = [str(item) for item in args]
    sys.stdout.write(" ".join(args) + "\n")
    sys.stdout.flush()

def print_json(obj):
    try:
        s = json.dumps(obj, sort_keys = True, indent = 4, cls=MyEncoder)
    except TypeError:
        s = repr(obj)
    sys.stdout.write(s + "\n")
    sys.stdout.flush()

def user_dir():
    if "HOME" in os.environ:
        return os.path.join(os.environ["HOME"], ".electrum-ltc")
    elif "APPDATA" in os.environ:
        return os.path.join(os.environ["APPDATA"], "Electrum-LTC")
    elif "LOCALAPPDATA" in os.environ:
        return os.path.join(os.environ["LOCALAPPDATA"], "Electrum-LTC")
    elif 'ANDROID_DATA' in os.environ:
        return "/sdcard/electrum-ltc/"
    else:
        #raise Exception("No home directory found in environment variables.")
        return


def data_dir():
    import __builtin__
    if __builtin__.use_local_modules:
        return local_data_dir()
    else:
        return appdata_dir()

def usr_share_dir():
    return os.path.join(sys.prefix, "share")

def appdata_dir():
    """Find the path to the application data directory; add an electrum folder and return path."""
    if platform.system() == "Windows":
        return os.path.join(os.environ["APPDATA"], "Electrum-LTC")
    elif platform.system() == "Linux":
<<<<<<< HEAD
        return os.path.join(sys.prefix, "share", "electrum-ltc")
=======
        return os.path.join(usr_share_dir(), "electrum")
>>>>>>> 063fc4bb
    elif (platform.system() == "Darwin" or
          platform.system() == "DragonFly" or
          platform.system() == "OpenBSD" or
          platform.system() == "FreeBSD" or
	  platform.system() == "NetBSD"):
        return "/Library/Application Support/Electrum-LTC"
    else:
        raise Exception("Unknown system")


def get_resource_path(*args):
    return os.path.join(".", *args)


def local_data_dir():
    """Return path to the data folder."""
    assert sys.argv
    prefix_path = os.path.dirname(sys.argv[0])
    local_data = os.path.join(prefix_path, "data")
    return local_data


def format_satoshis(x, is_diff=False, num_zeros = 0, decimal_point = 8, whitespaces=False):
    from decimal import Decimal
    s = Decimal(x)
    sign, digits, exp = s.as_tuple()
    digits = map(str, digits)
    while len(digits) < decimal_point + 1:
        digits.insert(0,'0')
    digits.insert(-decimal_point,'.')
    s = ''.join(digits).rstrip('0')
    if sign:
        s = '-' + s
    elif is_diff:
        s = "+" + s

    p = s.find('.')
    s += "0"*( 1 + num_zeros - ( len(s) - p ))
    if whitespaces:
        s += " "*( 1 + decimal_point - ( len(s) - p ))
        s = " "*( 13 - decimal_point - ( p )) + s
    return s


# Takes a timestamp and returns a string with the approximation of the age
def age(from_date, since_date = None, target_tz=None, include_seconds=False):
    if from_date is None:
        return "Unknown"

    from_date = datetime.fromtimestamp(from_date)
    if since_date is None:
        since_date = datetime.now(target_tz)

    distance_in_time = since_date - from_date
    distance_in_seconds = int(round(abs(distance_in_time.days * 86400 + distance_in_time.seconds)))
    distance_in_minutes = int(round(distance_in_seconds/60))

    if distance_in_minutes <= 1:
        if include_seconds:
            for remainder in [5, 10, 20]:
                if distance_in_seconds < remainder:
                    return "less than %s seconds ago" % remainder
            if distance_in_seconds < 40:
                return "half a minute ago"
            elif distance_in_seconds < 60:
                return "less than a minute ago"
            else:
                return "1 minute ago"
        else:
            if distance_in_minutes == 0:
                return "less than a minute ago"
            else:
                return "1 minute ago"
    elif distance_in_minutes < 45:
        return "%s minutes ago" % distance_in_minutes
    elif distance_in_minutes < 90:
        return "about 1 hour ago"
    elif distance_in_minutes < 1440:
        return "about %d hours ago" % (round(distance_in_minutes / 60.0))
    elif distance_in_minutes < 2880:
        return "1 day ago"
    elif distance_in_minutes < 43220:
        return "%d days ago" % (round(distance_in_minutes / 1440))
    elif distance_in_minutes < 86400:
        return "about 1 month ago"
    elif distance_in_minutes < 525600:
        return "%d months ago" % (round(distance_in_minutes / 43200))
    elif distance_in_minutes < 1051200:
        return "about 1 year ago"
    else:
        return "over %d years ago" % (round(distance_in_minutes / 525600))


# URL decode
#_ud = re.compile('%([0-9a-hA-H]{2})', re.MULTILINE)
#urldecode = lambda x: _ud.sub(lambda m: chr(int(m.group(1), 16)), x)

def parse_URI(uri):
    import urlparse
    import bitcoin
    from decimal import Decimal

    if ':' not in uri:
        assert bitcoin.is_address(uri)
        return uri, None, None, None, None

    u = urlparse.urlparse(uri)
    assert u.scheme == 'litecoin'

    address = u.path
    valid_address = bitcoin.is_address(address)

    pq = urlparse.parse_qs(u.query)

    for k, v in pq.items():
        if len(v)!=1:
            raise Exception('Duplicate Key', k)

    amount = label = message = request_url = ''
    if 'amount' in pq:
        am = pq['amount'][0]
        m = re.match('([0-9\.]+)X([0-9])', am)
        if m:
            k = int(m.group(2)) - 8
            amount = Decimal(m.group(1)) * pow(  Decimal(10) , k)
        else:
            amount = Decimal(am) * 100000000
    if 'message' in pq:
        message = pq['message'][0]
    if 'label' in pq:
        label = pq['label'][0]
    if 'r' in pq:
        request_url = pq['r'][0]

    if request_url != '':
        return address, amount, label, message, request_url

    assert valid_address

    return address, amount, label, message, request_url


# Python bug (http://bugs.python.org/issue1927) causes raw_input
# to be redirected improperly between stdin/stderr on Unix systems
def raw_input(prompt=None):
    if prompt:
        sys.stdout.write(prompt)
    return builtin_raw_input()
import __builtin__
builtin_raw_input = __builtin__.raw_input
__builtin__.raw_input = raw_input



def parse_json(message):
    n = message.find('\n')
    if n==-1:
        return None, message
    try:
        j = json.loads( message[0:n] )
    except:
        j = None
    return j, message[n+1:]




class timeout(Exception):
    pass

import socket
import errno
import json
import ssl
import traceback
import time

class SocketPipe:

    def __init__(self, socket):
        self.socket = socket
        self.message = ''
        self.set_timeout(0.1)

    def set_timeout(self, t):
        self.socket.settimeout(t)

    def get(self):
        while True:
            response, self.message = parse_json(self.message)
            if response:
                return response
            try:
                data = self.socket.recv(1024)
            except socket.timeout:
                raise timeout
            except ssl.SSLError:
                raise timeout
            except socket.error, err:
                if err.errno == 60:
                    raise timeout
                elif err.errno in [11, 10035]:
                    print_error("socket errno", err.errno)
                    time.sleep(0.1)
                    continue
                else:
                    print_error("pipe: socket error", err)
                    data = ''
            except:
                traceback.print_exc(file=sys.stderr)
                data = ''

            if not data:
                self.socket.close()
                return None
            self.message += data

    def send(self, request):
        out = json.dumps(request) + '\n'
        self._send(out)

    def send_all(self, requests):
        out = ''.join(map(lambda x: json.dumps(x) + '\n', requests))
        self._send(out)

    def _send(self, out):
        while out:
            try:
                sent = self.socket.send(out)
                out = out[sent:]
            except ssl.SSLError as e:
                print_error("SSLError:", e)
                time.sleep(0.1)
                continue
            except socket.error as e:
                if e[0] in (errno.EWOULDBLOCK,errno.EAGAIN):
                    print_error("EAGAIN: retrying")
                    time.sleep(0.1)
                    continue
                elif e[0] in ['timed out', 'The write operation timed out']:
                    print_error("socket timeout, retry")
                    time.sleep(0.1)
                    continue
                else:
                    traceback.print_exc(file=sys.stdout)
                    raise e



import Queue

class QueuePipe:

    def __init__(self, send_queue=None, get_queue=None):
        self.send_queue = send_queue if send_queue else Queue.Queue()
        self.get_queue = get_queue if get_queue else Queue.Queue()
        self.set_timeout(0.1)

    def get(self):
        try:
            return self.get_queue.get(timeout=self.timeout)
        except Queue.Empty:
            raise timeout

    def get_all(self):
        responses = []
        while True:
            try:
                r = self.get_queue.get_nowait()
                responses.append(r)
            except Queue.Empty:
                break
        return responses

    def set_timeout(self, t):
        self.timeout = t

    def send(self, request):
        self.send_queue.put(request)

    def send_all(self, requests):
        for request in requests:
            self.send(request)<|MERGE_RESOLUTION|>--- conflicted
+++ resolved
@@ -70,11 +70,7 @@
     if platform.system() == "Windows":
         return os.path.join(os.environ["APPDATA"], "Electrum-LTC")
     elif platform.system() == "Linux":
-<<<<<<< HEAD
-        return os.path.join(sys.prefix, "share", "electrum-ltc")
-=======
-        return os.path.join(usr_share_dir(), "electrum")
->>>>>>> 063fc4bb
+        return os.path.join(usr_share_dir(), "electrum-ltc")
     elif (platform.system() == "Darwin" or
           platform.system() == "DragonFly" or
           platform.system() == "OpenBSD" or
