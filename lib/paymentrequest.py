#!/usr/bin/env python
#
# Electrum - lightweight Bitcoin client
# Copyright (C) 2014 Thomas Voegtlin
#
# Permission is hereby granted, free of charge, to any person
# obtaining a copy of this software and associated documentation files
# (the "Software"), to deal in the Software without restriction,
# including without limitation the rights to use, copy, modify, merge,
# publish, distribute, sublicense, and/or sell copies of the Software,
# and to permit persons to whom the Software is furnished to do so,
# subject to the following conditions:
#
# The above copyright notice and this permission notice shall be
# included in all copies or substantial portions of the Software.
#
# THE SOFTWARE IS PROVIDED "AS IS", WITHOUT WARRANTY OF ANY KIND,
# EXPRESS OR IMPLIED, INCLUDING BUT NOT LIMITED TO THE WARRANTIES OF
# MERCHANTABILITY, FITNESS FOR A PARTICULAR PURPOSE AND
# NONINFRINGEMENT. IN NO EVENT SHALL THE AUTHORS OR COPYRIGHT HOLDERS
# BE LIABLE FOR ANY CLAIM, DAMAGES OR OTHER LIABILITY, WHETHER IN AN
# ACTION OF CONTRACT, TORT OR OTHERWISE, ARISING FROM, OUT OF OR IN
# CONNECTION WITH THE SOFTWARE OR THE USE OR OTHER DEALINGS IN THE
# SOFTWARE.
from __future__ import absolute_import
from __future__ import division
from __future__ import print_function
from __future__ import unicode_literals

import six
import hashlib
import os.path
import re
import sys
import threading
import time
import traceback
import json
import requests

from six.moves import urllib_parse


try:
    from . import paymentrequest_pb2 as pb2
except ImportError:
    sys.exit("Error: could not find paymentrequest_pb2.py. Create it with 'protoc --proto_path=lib/ --python_out=lib/ lib/paymentrequest.proto'")

from . import bitcoin
from . import util
from .util import print_error, bh2u, bfh
from . import transaction
from . import x509
from . import rsakey

from .bitcoin import TYPE_ADDRESS

REQUEST_HEADERS = {'Accept': 'application/litecoin-paymentrequest', 'User-Agent': 'Electrum'}
ACK_HEADERS = {'Content-Type':'application/litecoin-payment','Accept':'application/litecoin-paymentack','User-Agent':'Electrum'}

ca_path = requests.certs.where()
ca_list = None
ca_keyID = None

def load_ca_list():
    global ca_list, ca_keyID
    if ca_list is None:
        ca_list, ca_keyID = x509.load_certificates(ca_path)



# status of payment requests
PR_UNPAID  = 0
PR_EXPIRED = 1
PR_UNKNOWN = 2     # sent but not propagated
PR_PAID    = 3     # send and propagated



def get_payment_request(url):
    u = urllib_parse.urlparse(url)
    error = None
    if u.scheme in ['http', 'https']:
        try:
            response = requests.request('GET', url, headers=REQUEST_HEADERS)
            response.raise_for_status()
            # Guard against `bitcoin:`-URIs with invalid payment request URLs
            if "Content-Type" not in response.headers \
            or response.headers["Content-Type"] != "application/litecoin-paymentrequest":
                data = None
                error = "payment URL not pointing to a payment request handling server"
            else:
                data = response.content
            print_error('fetched payment request', url, len(response.content))
        except requests.exceptions.RequestException:
            data = None
            error = "payment URL not pointing to a valid server"
    elif u.scheme == 'file':
        try:
            with open(u.path, 'r') as f:
                data = f.read()
        except IOError:
            data = None
            error = "payment URL not pointing to a valid file"
    else:
        raise BaseException("unknown scheme", url)
    pr = PaymentRequest(data, error)
    return pr


class PaymentRequest:

    def __init__(self, data, error=None):
        self.raw = data
        self.error = error
        self.parse(data)
        self.requestor = None # known after verify
        self.tx = None

    def __str__(self):
        return self.raw

    def parse(self, r):
        if self.error:
            return
        self.id = bh2u(bitcoin.sha256(r)[0:16])
        try:
            self.data = pb2.PaymentRequest()
            self.data.ParseFromString(r)
        except:
            self.error = "cannot parse payment request"
            return
        self.details = pb2.PaymentDetails()
        self.details.ParseFromString(self.data.serialized_payment_details)
        self.outputs = []
        for o in self.details.outputs:
            addr = transaction.get_address_from_output_script(o.script)[1]
            self.outputs.append((TYPE_ADDRESS, addr, o.amount))
        self.memo = self.details.memo
        self.payment_url = self.details.payment_url

    def is_pr(self):
        return self.get_amount() != 0
        #return self.get_outputs() != [(TYPE_ADDRESS, self.get_requestor(), self.get_amount())]

    def verify(self, contacts):
        if self.error:
            return False
        if not self.raw:
            self.error = "Empty request"
            return False
        pr = pb2.PaymentRequest()
        try:
            pr.ParseFromString(self.raw)
        except:
            self.error = "Error: Cannot parse payment request"
            return False
        if not pr.signature:
            # the address will be dispayed as requestor
            self.requestor = None
            return True
        if pr.pki_type in ["x509+sha256", "x509+sha1"]:
            return self.verify_x509(pr)
        elif pr.pki_type in ["dnssec+ltc", "dnssec+ecdsa"]:
            return self.verify_dnssec(pr, contacts)
        else:
            self.error = "ERROR: Unsupported PKI Type for Message Signature"
            return False

    def verify_x509(self, paymntreq):
        load_ca_list()
        if not ca_list:
            self.error = "Trusted certificate authorities list not found"
            return False
        cert = pb2.X509Certificates()
        cert.ParseFromString(paymntreq.pki_data)
        # verify the chain of certificates
        try:
            x, ca = verify_cert_chain(cert.certificate)
        except BaseException as e:
            traceback.print_exc(file=sys.stderr)
            self.error = str(e)
            return False
        # get requestor name
        self.requestor = x.get_common_name()
        if self.requestor.startswith('*.'):
            self.requestor = self.requestor[2:]
        # verify the BIP70 signature
        pubkey0 = rsakey.RSAKey(x.modulus, x.exponent)
        sig = paymntreq.signature
        paymntreq.signature = b''
        s = paymntreq.SerializeToString()
        sigBytes = bytearray(sig)
        msgBytes = bytearray(s)
        if paymntreq.pki_type == "x509+sha256":
            hashBytes = bytearray(hashlib.sha256(msgBytes).digest())
            verify = pubkey0.verify(sigBytes, x509.PREFIX_RSA_SHA256 + hashBytes)
        elif paymntreq.pki_type == "x509+sha1":
            verify = pubkey0.hashAndVerify(sigBytes, msgBytes)
        if not verify:
            self.error = "ERROR: Invalid Signature for Payment Request Data"
            return False
        ### SIG Verified
        self.error = 'Signed by Trusted CA: ' + ca.get_common_name()
        return True

    def verify_dnssec(self, pr, contacts):
        sig = pr.signature
        alias = pr.pki_data
        info = contacts.resolve(alias)
        if info.get('validated') is not True:
            self.error = "Alias verification failed (DNSSEC)"
            return False
        if pr.pki_type == "dnssec+ltc":
            self.requestor = alias
            address = info.get('address')
            pr.signature = ''
            message = pr.SerializeToString()
            if bitcoin.verify_message(address, sig, message):
                self.error = 'Verified with DNSSEC'
                return True
            else:
                self.error = "verify failed"
                return False
        else:
            self.error = "unknown algo"
            return False

    def has_expired(self):
        return self.details.expires and self.details.expires < int(time.time())

    def get_expiration_date(self):
        return self.details.expires

    def get_amount(self):
        return sum(map(lambda x:x[2], self.outputs))

    def get_address(self):
        o = self.outputs[0]
        assert o[0] == TYPE_ADDRESS
        return o[1]

    def get_requestor(self):
        return self.requestor if self.requestor else self.get_address()

    def get_verify_status(self):
        return self.error if self.requestor else "No Signature"

    def get_memo(self):
        return self.memo

    def get_dict(self):
        return {
            'requestor': self.get_requestor(),
            'memo':self.get_memo(),
            'exp': self.get_expiration_date(),
            'amount': self.get_amount(),
            'signature': self.get_verify_status(),
            'txid': self.tx,
            'outputs': self.get_outputs()
        }

    def get_id(self):
        return self.id if self.requestor else self.get_address()

    def get_outputs(self):
        return self.outputs[:]

    def send_ack(self, raw_tx, refund_addr):
        pay_det = self.details
        if not self.details.payment_url:
            return False, "no url"
        paymnt = pb2.Payment()
        paymnt.merchant_data = pay_det.merchant_data
        paymnt.transactions.append(bfh(raw_tx))
        ref_out = paymnt.refund_to.add()
        ref_out.script = transaction.Transaction.pay_script(TYPE_ADDRESS, refund_addr)
        paymnt.memo = "Paid using Electrum"
        pm = paymnt.SerializeToString()
        payurl = urllib_parse.urlparse(pay_det.payment_url)
        try:
            r = requests.post(payurl.geturl(), data=pm, headers=ACK_HEADERS, verify=ca_path)
        except requests.exceptions.SSLError:
            print("Payment Message/PaymentACK verify Failed")
            try:
                r = requests.post(payurl.geturl(), data=pm, headers=ACK_HEADERS, verify=False)
            except Exception as e:
                print(e)
                return False, "Payment Message/PaymentACK Failed"
        if r.status_code >= 500:
            return False, r.reason
        try:
            paymntack = pb2.PaymentACK()
            paymntack.ParseFromString(r.content)
        except Exception:
            return False, "PaymentACK could not be processed. Payment was sent; please manually verify that payment was received."
        print("PaymentACK message received: %s" % paymntack.memo)
        return True, paymntack.memo


def make_unsigned_request(req):
    from .transaction import Transaction
    addr = req['address']
    time = req.get('time', 0)
    exp = req.get('exp', 0)
    if time and type(time) != int:
        time = 0
    if exp and type(exp) != int:
        exp = 0
    amount = req['amount']
    if amount is None:
        amount = 0
    memo = req['memo']
    script = bfh(Transaction.pay_script(TYPE_ADDRESS, addr))
    outputs = [(script, amount)]
    pd = pb2.PaymentDetails()
    for script, amount in outputs:
        pd.outputs.add(amount=amount, script=script)
    pd.time = time
    pd.expires = time + exp if exp else 0
    pd.memo = memo
    pr = pb2.PaymentRequest()
    pr.serialized_payment_details = pd.SerializeToString()
    pr.signature = ''
    return pr


def sign_request_with_alias(pr, alias, alias_privkey):
    pr.pki_type = 'dnssec+ltc'
    pr.pki_data = str(alias)
    message = pr.SerializeToString()
    ec_key = bitcoin.regenerate_key(alias_privkey)
    address = bitcoin.address_from_private_key(alias_privkey)
    compressed = bitcoin.is_compressed(alias_privkey)
    pr.signature = ec_key.sign_message(message, compressed, address)


def verify_cert_chain(chain):
    """ Verify a chain of certificates. The last certificate is the CA"""
    load_ca_list()
    # parse the chain
    cert_num = len(chain)
    x509_chain = []
    for i in range(cert_num):
        x = x509.X509(bytearray(chain[i]))
        x509_chain.append(x)
        if i == 0:
            x.check_date()
        else:
            if not x.check_ca():
                raise BaseException("ERROR: Supplied CA Certificate Error")
    if not cert_num > 1:
        raise BaseException("ERROR: CA Certificate Chain Not Provided by Payment Processor")
    # if the root CA is not supplied, add it to the chain
    ca = x509_chain[cert_num-1]
    if ca.getFingerprint() not in ca_list:
        keyID = ca.get_issuer_keyID()
        f = ca_keyID.get(keyID)
        if f:
            root = ca_list[f]
            x509_chain.append(root)
        else:
            raise BaseException("Supplied CA Not Found in Trusted CA Store.")
    # verify the chain of signatures
    cert_num = len(x509_chain)
    for i in range(1, cert_num):
        x = x509_chain[i]
        prev_x = x509_chain[i-1]
        algo, sig, data = prev_x.get_signature()
        sig = bytearray(sig)
        pubkey = rsakey.RSAKey(x.modulus, x.exponent)
        if algo == x509.ALGO_RSA_SHA1:
            verify = pubkey.hashAndVerify(sig, data)
        elif algo == x509.ALGO_RSA_SHA256:
            hashBytes = bytearray(hashlib.sha256(data).digest())
            verify = pubkey.verify(sig, x509.PREFIX_RSA_SHA256 + hashBytes)
        elif algo == x509.ALGO_RSA_SHA384:
            hashBytes = bytearray(hashlib.sha384(data).digest())
            verify = pubkey.verify(sig, x509.PREFIX_RSA_SHA384 + hashBytes)
        elif algo == x509.ALGO_RSA_SHA512:
            hashBytes = bytearray(hashlib.sha512(data).digest())
            verify = pubkey.verify(sig, x509.PREFIX_RSA_SHA512 + hashBytes)
        else:
            raise BaseException("Algorithm not supported")
            util.print_error(self.error, algo.getComponentByName('algorithm'))
        if not verify:
            raise BaseException("Certificate not Signed by Provided CA Certificate Chain")

    return x509_chain[0], ca


def check_ssl_config(config):
    from . import pem
    key_path = config.get('ssl_privkey')
    cert_path = config.get('ssl_chain')
    with open(key_path, 'r') as f:
        params = pem.parse_private_key(f.read())
    with open(cert_path, 'r') as f:
        s = f.read()
    bList = pem.dePemList(s, "CERTIFICATE")
    # verify chain
    x, ca = verify_cert_chain(bList)
    # verify that privkey and pubkey match
    privkey = rsakey.RSAKey(*params)
    pubkey = rsakey.RSAKey(x.modulus, x.exponent)
    assert x.modulus == params[0]
    assert x.exponent == params[1]
    # return requestor
    requestor = x.get_common_name()
    if requestor.startswith('*.'):
        requestor = requestor[2:]
    return requestor

def sign_request_with_x509(pr, key_path, cert_path):
    from . import pem
    with open(key_path, 'r') as f:
        params = pem.parse_private_key(f.read())
        privkey = rsakey.RSAKey(*params)
    with open(cert_path, 'r') as f:
        s = f.read()
        bList = pem.dePemList(s, "CERTIFICATE")
    certificates = pb2.X509Certificates()
    certificates.certificate.extend(map(str, bList))
    pr.pki_type = 'x509+sha256'
    pr.pki_data = certificates.SerializeToString()
    msgBytes = bytearray(pr.SerializeToString())
    hashBytes = bytearray(hashlib.sha256(msgBytes).digest())
    sig = privkey.sign(x509.PREFIX_RSA_SHA256 + hashBytes)
    pr.signature = bytes(sig)


def serialize_request(req):
    pr = make_unsigned_request(req)
    signature = req.get('sig')
    requestor = req.get('name')
    if requestor and signature:
<<<<<<< HEAD
        pr.signature = signature.decode('hex')
        pr.pki_type = 'dnssec+ltc'
=======
        pr.signature = bfh(signature)
        pr.pki_type = 'dnssec+btc'
>>>>>>> fbe27fce
        pr.pki_data = str(requestor)
    return pr


def make_request(config, req):
    pr = make_unsigned_request(req)
    key_path = config.get('ssl_privkey')
    cert_path = config.get('ssl_chain')
    if key_path and cert_path:
        sign_request_with_x509(pr, key_path, cert_path)
    return pr



class InvoiceStore(object):

    def __init__(self, storage):
        self.storage = storage
        self.invoices = {}
        self.paid = {}
        d = self.storage.get('invoices', {})
        self.load(d)

    def set_paid(self, pr, txid):
        pr.tx = txid
        self.paid[txid] = pr.get_id()

    def load(self, d):
        for k, v in d.items():
            try:
                pr = PaymentRequest(bfh(v.get('hex')))
                pr.tx = v.get('txid')
                pr.requestor = v.get('requestor')
                self.invoices[k] = pr
                if pr.tx:
                    self.paid[pr.tx] = k
            except:
                continue

    def import_file(self, path):
        try:
            with open(path, 'r') as f:
                d = json.loads(f.read())
                self.load(d)
        except:
            return
        self.save()

    def save(self):
        l = {}
        for k, pr in self.invoices.items():
            l[k] = {
                'hex': bh2u(pr.raw),
                'requestor': pr.requestor,
                'txid': pr.tx
            }
        self.storage.put('invoices', l)

    def get_status(self, key):
        pr = self.get(key)
        if pr.tx is not None:
            return PR_PAID
        if pr.has_expired():
            return PR_EXPIRED
        return PR_UNPAID

    def add(self, pr):
        key = pr.get_id()
        self.invoices[key] = pr
        self.save()
        return key

    def remove(self, key):
        self.invoices.pop(key)
        self.save()

    def get(self, k):
        return self.invoices.get(k)

    def sorted_list(self):
        # sort
        return self.invoices.values()

    def unpaid_invoices(self):
        return [ self.invoices[k] for k in filter(lambda x: self.get_status(x)!=PR_PAID, self.invoices.keys())]<|MERGE_RESOLUTION|>--- conflicted
+++ resolved
@@ -434,13 +434,8 @@
     signature = req.get('sig')
     requestor = req.get('name')
     if requestor and signature:
-<<<<<<< HEAD
-        pr.signature = signature.decode('hex')
+        pr.signature = bfh(signature)
         pr.pki_type = 'dnssec+ltc'
-=======
-        pr.signature = bfh(signature)
-        pr.pki_type = 'dnssec+btc'
->>>>>>> fbe27fce
         pr.pki_data = str(requestor)
     return pr
 
