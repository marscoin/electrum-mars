--- conflicted
+++ resolved
@@ -36,13 +36,7 @@
         self.config = config
         self.network = network
         self.lock = threading.Lock()
-<<<<<<< HEAD
-        self.local_height = 0
         self.headers_url = 'http://headers.electrum-ltc.org/blockchain_headers'
-        self.set_local_height()
-=======
-        self.headers_url = 'http://headers.electrum.org/blockchain_headers'
->>>>>>> ffda5cd8
         self.queue = Queue.Queue()
 
     def run(self):
