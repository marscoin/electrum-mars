#!/usr/bin/env python
#
# Electrum - lightweight Bitcoin client
# Copyright (C) 2012 thomasv@ecdsa.org
#
# This program is free software: you can redistribute it and/or modify
# it under the terms of the GNU General Public License as published by
# the Free Software Foundation, either version 3 of the License, or
# (at your option) any later version.
#
# This program is distributed in the hope that it will be useful,
# but WITHOUT ANY WARRANTY; without even the implied warranty of
# MERCHANTABILITY or FITNESS FOR A PARTICULAR PURPOSE. See the
# GNU General Public License for more details.
#
# You should have received a copy of the GNU General Public License
# along with this program. If not, see <http://www.gnu.org/licenses/>.


import os
import util
from bitcoin import *

try:
    from ltc_scrypt import getPoWHash
except ImportError:
    util.print_msg("Warning: ltc_scrypt not available, using fallback")
    from scrypt import scrypt_1024_1_1_80 as getPoWHash


class Blockchain():
    '''Manages blockchain headers and their verification'''
    def __init__(self, config, network):
        self.config = config
        self.network = network
<<<<<<< HEAD
        self.headers_url = 'http://headers.electrum-ltc.org/blockchain_headers'
=======
        self.headers_url = 'https://headers.electrum.org/blockchain_headers'
>>>>>>> 9c30ad3d
        self.local_height = 0
        self.set_local_height()

    def print_error(self, *msg):
        util.print_error("[blockchain]", *msg)

    def height(self):
        return self.local_height

    def init(self):
        self.init_headers_file()
        self.set_local_height()
        self.print_error("%d blocks" % self.local_height)

    def verify_chain(self, chain):
        first_header = chain[0]
        prev_header = self.read_header(first_header.get('block_height') -1)

        for header in chain:

            height = header.get('block_height')

            prev_hash = self.hash_header(prev_header)
            bits, target = self.get_target(height/2016, chain)
            _hash = self.pow_hash_header(header)
            try:
                assert prev_hash == header.get('prev_block_hash')
                assert bits == header.get('bits')
                assert int('0x'+_hash,16) < target
            except Exception:
                return False

            prev_header = header

        return True



    def verify_chunk(self, index, hexdata):
        data = hexdata.decode('hex')
        height = index*2016
        num = len(data)/80

        if index == 0:
            previous_hash = ("0"*64)
        else:
            prev_header = self.read_header(index*2016-1)
            if prev_header is None: raise
            previous_hash = self.hash_header(prev_header)

        bits, target = self.get_target(index)

        for i in range(num):
            height = index*2016 + i
            raw_header = data[i*80:(i+1)*80]
            header = self.header_from_string(raw_header)
            _hash = self.pow_hash_header(header)
            assert previous_hash == header.get('prev_block_hash')
            assert bits == header.get('bits')
            assert int('0x'+_hash,16) < target

            previous_header = header
            previous_hash = self.hash_header(header)

        self.save_chunk(index, data)
        self.print_error("validated chunk %d to height %d" % (index, height))



    def header_to_string(self, res):
        s = int_to_hex(res.get('version'),4) \
            + rev_hex(res.get('prev_block_hash')) \
            + rev_hex(res.get('merkle_root')) \
            + int_to_hex(int(res.get('timestamp')),4) \
            + int_to_hex(int(res.get('bits')),4) \
            + int_to_hex(int(res.get('nonce')),4)
        return s


    def header_from_string(self, s):
        hex_to_int = lambda s: int('0x' + s[::-1].encode('hex'), 16)
        h = {}
        h['version'] = hex_to_int(s[0:4])
        h['prev_block_hash'] = hash_encode(s[4:36])
        h['merkle_root'] = hash_encode(s[36:68])
        h['timestamp'] = hex_to_int(s[68:72])
        h['bits'] = hex_to_int(s[72:76])
        h['nonce'] = hex_to_int(s[76:80])
        return h

    def hash_header(self, header):
        return rev_hex(Hash(self.header_to_string(header).decode('hex')).encode('hex'))

    def pow_hash_header(self, header):
        return rev_hex(getPoWHash(self.header_to_string(header).decode('hex')).encode('hex'))

    def path(self):
        return os.path.join(self.config.path, 'blockchain_headers')

    def init_headers_file(self):
        filename = self.path()
        if os.path.exists(filename):
            return
        try:
            import urllib, socket
            socket.setdefaulttimeout(30)
            self.print_error("downloading ", self.headers_url )
            urllib.urlretrieve(self.headers_url, filename)
            self.print_error("done.")
        except Exception:
            self.print_error( "download failed. creating file", filename )
            open(filename,'wb+').close()

    def save_chunk(self, index, chunk):
        filename = self.path()
        f = open(filename,'rb+')
        f.seek(index*2016*80)
        h = f.write(chunk)
        f.close()
        self.set_local_height()

    def save_header(self, header):
        data = self.header_to_string(header).decode('hex')
        assert len(data) == 80
        height = header.get('block_height')
        filename = self.path()
        f = open(filename,'rb+')
        f.seek(height*80)
        h = f.write(data)
        f.close()
        self.set_local_height()

    def set_local_height(self):
        name = self.path()
        if os.path.exists(name):
            h = os.path.getsize(name)/80 - 1
            if self.local_height != h:
                self.local_height = h

    def read_header(self, block_height):
        name = self.path()
        if os.path.exists(name):
            f = open(name,'rb')
            f.seek(block_height*80)
            h = f.read(80)
            f.close()
            if len(h) == 80:
                h = self.header_from_string(h)
                return h

    def get_target(self, index, chain=None):
        if chain is None:
            chain = []  # Do not use mutables as default values!

        max_target = 0x00000FFFFFFFFFFFFFFFFFFFFFFFFFFFFFFFFFFFFFFFFFFFFFFFFFFFFFFFFFFF
        if index == 0: return 0x1e0ffff0, 0x00000FFFF0000000000000000000000000000000000000000000000000000000

        # Litecoin: go back the full period unless it's the first retarget
        if index == 1:
            first = self.read_header(0)
        else:
            first = self.read_header((index-1)*2016-1)
        last = self.read_header(index*2016-1)
        if last is None:
            for h in chain:
                if h.get('block_height') == index*2016-1:
                    last = h

        nActualTimespan = last.get('timestamp') - first.get('timestamp')
        nTargetTimespan = 84*60*60
        nActualTimespan = max(nActualTimespan, nTargetTimespan/4)
        nActualTimespan = min(nActualTimespan, nTargetTimespan*4)

        bits = last.get('bits')
        # convert to bignum
        MM = 256*256*256
        a = bits%MM
        if a < 0x8000:
            a *= 256
        target = (a) * pow(2, 8 * (bits/MM - 3))

        # new target
        new_target = min( max_target, (target * nActualTimespan)/nTargetTimespan )

        # convert it to bits
        c = ("%064X"%new_target)[2:]
        i = 31
        while c[0:2]=="00":
            c = c[2:]
            i -= 1

        c = int('0x'+c[0:6],16)
        if c >= 0x800000:
            c /= 256
            i += 1

        new_bits = c + MM * i
        return new_bits, new_target

    def connect_header(self, chain, header):
        '''Builds a header chain until it connects.  Returns True if it has
        successfully connected, False if verification failed, otherwise the
        height of the next header needed.'''
        chain.append(header)  # Ordered by decreasing height
        previous_height = header['block_height'] - 1
        previous_header = self.read_header(previous_height)

        # Missing header, request it
        if not previous_header:
            return previous_height

        # Does it connect to my chain?
        prev_hash = self.hash_header(previous_header)
        if prev_hash != header.get('prev_block_hash'):
            self.print_error("reorg")
            return previous_height

        # The chain is complete.  Reverse to order by increasing height
        chain.reverse()
        if self.verify_chain(chain):
            self.print_error("connected at height:", previous_height)
            for header in chain:
                self.save_header(header)
            return True

        return False

    def connect_chunk(self, idx, chunk):
        try:
            self.verify_chunk(idx, chunk)
            return idx + 1
        except Exception:
            self.print_error('verify_chunk failed')
            return idx - 1<|MERGE_RESOLUTION|>--- conflicted
+++ resolved
@@ -33,11 +33,7 @@
     def __init__(self, config, network):
         self.config = config
         self.network = network
-<<<<<<< HEAD
-        self.headers_url = 'http://headers.electrum-ltc.org/blockchain_headers'
-=======
-        self.headers_url = 'https://headers.electrum.org/blockchain_headers'
->>>>>>> 9c30ad3d
+        self.headers_url = 'https://electrum-ltc.org/blockchain_headers'
         self.local_height = 0
         self.set_local_height()
 
