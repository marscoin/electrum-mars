--- conflicted
+++ resolved
@@ -398,13 +398,8 @@
 # backwards compat
 # extended WIF for segwit (used in 3.0.x; but still used internally)
 # the keys in this dict should be a superset of what Imported Wallets can import
-<<<<<<< HEAD
-SCRIPT_TYPES = {
+WIF_SCRIPT_TYPES = {
     'p2pkh':48,
-=======
-WIF_SCRIPT_TYPES = {
-    'p2pkh':0,
->>>>>>> 357ff8e8
     'p2wpkh':1,
     'p2wpkh-p2sh':2,
     'p2sh':50,
@@ -428,7 +423,7 @@
     if internal_use:
         prefix = bytes([(WIF_SCRIPT_TYPES[txin_type] + constants.net.WIF_PREFIX) & 255])
     else:
-        prefix = bytes([(SCRIPT_TYPES['p2pkh'] + constants.net.WIF_PREFIX) & 255])
+        prefix = bytes([(WIF_SCRIPT_TYPES['p2pkh'] + constants.net.WIF_PREFIX) & 255])
     suffix = b'\01' if compressed else b''
     vchIn = prefix + secret + suffix
     base58_wif = EncodeBase58Check(vchIn)
@@ -463,7 +458,7 @@
             raise BitcoinException('invalid prefix ({}) for WIF key (1)'.format(vch[0]))
     else:
         # all other keys must have a fixed first byte
-        if vch[0] != (SCRIPT_TYPES['p2pkh'] + constants.net.WIF_PREFIX) & 255:
+        if vch[0] != (WIF_SCRIPT_TYPES['p2pkh'] + constants.net.WIF_PREFIX) & 255:
             raise BitcoinException('invalid prefix ({}) for WIF key (2)'.format(vch[0]))
 
     if len(vch) not in [33, 34]:
