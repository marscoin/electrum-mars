# -*- coding: utf-8 -*-
#
# Electrum - lightweight Bitcoin client
# Copyright (C) 2011 thomasv@gitorious
#
# Permission is hereby granted, free of charge, to any person
# obtaining a copy of this software and associated documentation files
# (the "Software"), to deal in the Software without restriction,
# including without limitation the rights to use, copy, modify, merge,
# publish, distribute, sublicense, and/or sell copies of the Software,
# and to permit persons to whom the Software is furnished to do so,
# subject to the following conditions:
#
# The above copyright notice and this permission notice shall be
# included in all copies or substantial portions of the Software.
#
# THE SOFTWARE IS PROVIDED "AS IS", WITHOUT WARRANTY OF ANY KIND,
# EXPRESS OR IMPLIED, INCLUDING BUT NOT LIMITED TO THE WARRANTIES OF
# MERCHANTABILITY, FITNESS FOR A PARTICULAR PURPOSE AND
# NONINFRINGEMENT. IN NO EVENT SHALL THE AUTHORS OR COPYRIGHT HOLDERS
# BE LIABLE FOR ANY CLAIM, DAMAGES OR OTHER LIABILITY, WHETHER IN AN
# ACTION OF CONTRACT, TORT OR OTHERWISE, ARISING FROM, OUT OF OR IN
# CONNECTION WITH THE SOFTWARE OR THE USE OR OTHER DEALINGS IN THE
# SOFTWARE.

import hashlib
import base64
import re
import hmac
import os
import json

import ecdsa
import pyaes

from .util import bfh, bh2u, to_string
from . import version
from .util import print_error, InvalidPassword, assert_bytes, to_bytes, inv_dict
from . import segwit_addr

def read_json_dict(filename):
    path = os.path.join(os.path.dirname(__file__), filename)
    try:
        r = json.loads(open(path, 'r').read())
    except:
        r = {}
    return r


# Version numbers for BIP32 extended keys
# standard: xprv, xpub
# segwit in p2sh: yprv, ypub
# native segwit: zprv, zpub
XPRV_HEADERS = {
    'standard': 0x0488ade4,
    'segwit_p2sh': 0x049d7878,
    'segwit': 0x4b2430c
}
XPUB_HEADERS = {
    'standard': 0x0488b21e,
    'segwit_p2sh': 0x049d7cb2,
    'segwit': 0x4b24746
}


# Litecoin network constants
TESTNET = False
ADDRTYPE_P2PKH = 48
ADDRTYPE_P2SH = 50
ADDRTYPE_P2SH_ALT = 5
SEGWIT_HRP = "ltc"
HEADERS_URL = "https://electrum-ltc.org/blockchain_headers"
GENESIS = "12a765e31ffd4059bada1e25190f6e98c99d9714d334efa41a195a7e7e04bfe2"
SERVERLIST = 'servers.json'
DEFAULT_PORTS = {'t':'50001', 's':'50002'}
DEFAULT_SERVERS = read_json_dict('servers.json')

def set_testnet():
    global ADDRTYPE_P2PKH, ADDRTYPE_P2SH, ADDRTYPE_P2SH_ALT
    global TESTNET, HEADERS_URL
    global GENESIS
    global SEGWIT_HRP
    global DEFAULT_PORTS, SERVERLIST, DEFAULT_SERVERS
    TESTNET = True
    ADDRTYPE_P2PKH = 111
    ADDRTYPE_P2SH = 58
    ADDRTYPE_P2SH_ALT = 196
    SEGWIT_HRP = "tltc"
    HEADERS_URL = "https://electrum-ltc.org/testnet_headers"
    GENESIS = "4966625a4b2851d9fdee139e56211a0d88575f59ed816ff5e6a63deb4e3e29a0"
    SERVERLIST = 'servers_testnet.json'
    DEFAULT_PORTS = {'t':'51001', 's':'51002'}
    DEFAULT_SERVERS = read_json_dict('servers_testnet.json')


################################## transactions

DUST_SOFT_LIMIT = 100000
MIN_RELAY_TX_FEE = 100000
FEE_STEP = 100000
MAX_FEE_RATE = 1000000
FEE_TARGETS = [25, 10, 5, 2]

COINBASE_MATURITY = 100
COIN = 100000000

# supported types of transction outputs
TYPE_ADDRESS = 0
TYPE_PUBKEY  = 1
TYPE_SCRIPT  = 2

# AES encryption
try:
    from Cryptodome.Cipher import AES
except:
    AES = None

def aes_encrypt_with_iv(key, iv, data):
    assert_bytes(key, iv, data)
    if AES:
        padlen = 16 - (len(data) % 16)
        if padlen == 0:
            padlen = 16
        data += chr(padlen) * padlen
        e = AES.new(key, AES.MODE_CBC, iv).encrypt(data)
        return e
    else:
        aes_cbc = pyaes.AESModeOfOperationCBC(key, iv=iv)
        aes = pyaes.Encrypter(aes_cbc)
        e = aes.feed(data) + aes.feed()  # empty aes.feed() appends pkcs padding
        return e

def aes_decrypt_with_iv(key, iv, data):
    assert_bytes(key, iv, data)
    if AES:
        cipher = AES.new(key, AES.MODE_CBC, iv)
        data = cipher.decrypt(data)
        padlen = ord(data[-1])
        for i in data[-padlen:]:
            if ord(i) != padlen:
                raise InvalidPassword()
        return data[0:-padlen]
    else:
        aes_cbc = pyaes.AESModeOfOperationCBC(key, iv=iv)
        aes = pyaes.Decrypter(aes_cbc)
        s = aes.feed(data) + aes.feed()  # empty aes.feed() strips pkcs padding
        return s

def EncodeAES(secret, s):
    assert_bytes(s)
    iv = bytes(os.urandom(16))
    # aes_cbc = pyaes.AESModeOfOperationCBC(secret, iv=iv)
    # aes = pyaes.Encrypter(aes_cbc)
    # e = iv + aes.feed(s) + aes.feed()
    ct = aes_encrypt_with_iv(secret, iv, s)
    e = iv + ct
    return base64.b64encode(e)

def DecodeAES(secret, e):
    e = bytes(base64.b64decode(e))
    iv, e = e[:16], e[16:]
    # aes_cbc = pyaes.AESModeOfOperationCBC(secret, iv=iv)
    # aes = pyaes.Decrypter(aes_cbc)
    # s = aes.feed(e) + aes.feed()
    s = aes_decrypt_with_iv(secret, iv, e)
    return s

def pw_encode(s, password):
    if password:
        secret = Hash(password)
        return EncodeAES(secret, to_bytes(s, "utf8")).decode('utf8')
    else:
        return s

def pw_decode(s, password):
    if password is not None:
        secret = Hash(password)
        try:
            d = to_string(DecodeAES(secret, s), "utf8")
        except Exception:
            raise InvalidPassword()
        return d
    else:
        return s


def rev_hex(s):
    return bh2u(bfh(s)[::-1])


def int_to_hex(i, length=1):
    assert isinstance(i, int)
    s = hex(i)[2:].rstrip('L')
    s = "0"*(2*length - len(s)) + s
    return rev_hex(s)


def var_int(i):
    # https://en.bitcoin.it/wiki/Protocol_specification#Variable_length_integer
    if i<0xfd:
        return int_to_hex(i)
    elif i<=0xffff:
        return "fd"+int_to_hex(i,2)
    elif i<=0xffffffff:
        return "fe"+int_to_hex(i,4)
    else:
        return "ff"+int_to_hex(i,8)


def op_push(i):
    if i<0x4c:
        return int_to_hex(i)
    elif i<0xff:
        return '4c' + int_to_hex(i)
    elif i<0xffff:
        return '4d' + int_to_hex(i,2)
    else:
        return '4e' + int_to_hex(i,4)

def push_script(x):
    return op_push(len(x)//2) + x


def sha256(x):
    x = to_bytes(x, 'utf8')
    return bytes(hashlib.sha256(x).digest())


def Hash(x):
    x = to_bytes(x, 'utf8')
    out = bytes(sha256(sha256(x)))
    return out


hash_encode = lambda x: bh2u(x[::-1])
hash_decode = lambda x: bfh(x)[::-1]
hmac_sha_512 = lambda x, y: hmac.new(x, y, hashlib.sha512).digest()


def is_new_seed(x, prefix=version.SEED_PREFIX):
    from . import mnemonic
    x = mnemonic.normalize_text(x)
    s = bh2u(hmac_sha_512(b"Seed version", x.encode('utf8')))
    return s.startswith(prefix)


def is_old_seed(seed):
    from . import old_mnemonic
    words = seed.strip().split()
    try:
        old_mnemonic.mn_decode(words)
        uses_electrum_words = True
    except Exception:
        uses_electrum_words = False
    try:
        seed = bfh(seed)
        is_hex = (len(seed) == 16 or len(seed) == 32)
    except Exception:
        is_hex = False
    return is_hex or (uses_electrum_words and (len(words) == 12 or len(words) == 24))


def seed_type(x):
    if is_old_seed(x):
        return 'old'
    elif is_new_seed(x):
        return 'standard'
    elif is_new_seed(x, version.SEED_PREFIX_SW):
        return 'segwit'
    elif is_new_seed(x, version.SEED_PREFIX_2FA):
        return '2fa'
    return ''

is_seed = lambda x: bool(seed_type(x))

# pywallet openssl private key implementation

def i2o_ECPublicKey(pubkey, compressed=False):
    # public keys are 65 bytes long (520 bits)
    # 0x04 + 32-byte X-coordinate + 32-byte Y-coordinate
    # 0x00 = point at infinity, 0x02 and 0x03 = compressed, 0x04 = uncompressed
    # compressed keys: <sign> <x> where <sign> is 0x02 if y is even and 0x03 if y is odd
    if compressed:
        if pubkey.point.y() & 1:
            key = '03' + '%064x' % pubkey.point.x()
        else:
            key = '02' + '%064x' % pubkey.point.x()
    else:
        key = '04' + \
              '%064x' % pubkey.point.x() + \
              '%064x' % pubkey.point.y()

    return bfh(key)
# end pywallet openssl private key implementation


############ functions from pywallet #####################
def hash_160(public_key):
    try:
        md = hashlib.new('ripemd160')
        md.update(sha256(public_key))
        return md.digest()
    except BaseException:
        from . import ripemd
        md = ripemd.new(sha256(public_key))
        return md.digest()


def hash160_to_b58_address(h160, addrtype, witness_program_version=1):
    s = bytes([addrtype])
    s += h160
    return base_encode(s+Hash(s)[0:4], base=58)


def b58_address_to_hash160(addr):
    addr = to_bytes(addr, 'ascii')
    _bytes = base_decode(addr, 25, base=58)
    return _bytes[0], _bytes[1:21]


def hash160_to_p2pkh(h160):
    return hash160_to_b58_address(h160, ADDRTYPE_P2PKH)

def hash160_to_p2sh(h160):
    return hash160_to_b58_address(h160, ADDRTYPE_P2SH)

def public_key_to_p2pkh(public_key):
    return hash160_to_p2pkh(hash_160(public_key))

def hash_to_segwit_addr(h):
    return segwit_addr.encode(SEGWIT_HRP, 0, h)

def public_key_to_p2wpkh(public_key):
    return hash_to_segwit_addr(hash_160(public_key))

def script_to_p2wsh(script):
    return hash_to_segwit_addr(sha256(bfh(script)))

def p2wpkh_nested_script(pubkey):
    pkh = bh2u(hash_160(bfh(pubkey)))
    return '00' + push_script(pkh)

def p2wsh_nested_script(witness_script):
    wsh = bh2u(sha256(bfh(witness_script)))
    return '00' + push_script(wsh)

def pubkey_to_address(txin_type, pubkey):
    if txin_type == 'p2pkh':
        return public_key_to_p2pkh(bfh(pubkey))
    elif txin_type == 'p2wpkh':
        return hash_to_segwit_addr(hash_160(bfh(pubkey)))
    elif txin_type == 'p2wpkh-p2sh':
        scriptSig = p2wpkh_nested_script(pubkey)
        return hash160_to_p2sh(hash_160(bfh(scriptSig)))
    else:
        raise NotImplementedError(txin_type)

def redeem_script_to_address(txin_type, redeem_script):
    if txin_type == 'p2sh':
        return hash160_to_p2sh(hash_160(bfh(redeem_script)))
    elif txin_type == 'p2wsh':
        return script_to_p2wsh(redeem_script)
    elif txin_type == 'p2wsh-p2sh':
        scriptSig = p2wsh_nested_script(redeem_script)
        return hash160_to_p2sh(hash_160(bfh(scriptSig)))
    else:
        raise NotImplementedError(txin_type)



def address_to_script(addr):
    witver, witprog = segwit_addr.decode(SEGWIT_HRP, addr)
    if witprog is not None:
        assert (0 <= witver <= 16)
        OP_n = witver + 0x50 if witver > 0 else 0
        script = bh2u(bytes([OP_n]))
        script += push_script(bh2u(bytes(witprog)))
        return script
    addrtype, hash_160 = b58_address_to_hash160(addr)
    if addrtype == ADDRTYPE_P2PKH:
        script = '76a9'                                      # op_dup, op_hash_160
        script += push_script(bh2u(hash_160))
        script += '88ac'                                     # op_equalverify, op_checksig
    elif addrtype in [ADDRTYPE_P2SH, ADDRTYPE_P2SH_ALT]:
        script = 'a9'                                        # op_hash_160
        script += push_script(bh2u(hash_160))
        script += '87'                                       # op_equal
    else:
        raise BaseException('unknown address type')
    return script

def address_to_scripthash(addr):
    script = address_to_script(addr)
    h = sha256(bytes.fromhex(script))[0:32]
    return bh2u(bytes(reversed(h)))

def public_key_to_p2pk_script(pubkey):
    script = push_script(pubkey)
    script += 'ac'                                           # op_checksig
    return script

__b58chars = b'123456789ABCDEFGHJKLMNPQRSTUVWXYZabcdefghijkmnopqrstuvwxyz'
assert len(__b58chars) == 58

__b43chars = b'0123456789ABCDEFGHIJKLMNOPQRSTUVWXYZ$*+-./:'
assert len(__b43chars) == 43


def base_encode(v, base):
    """ encode v, which is a string of bytes, to base58."""
    assert_bytes(v)
    assert base in (58, 43)
    chars = __b58chars
    if base == 43:
        chars = __b43chars
    long_value = 0
    for (i, c) in enumerate(v[::-1]):
        long_value += (256**i) * c
    result = bytearray()
    while long_value >= base:
        div, mod = divmod(long_value, base)
        result.append(chars[mod])
        long_value = div
    result.append(chars[long_value])
    # Bitcoin does a little leading-zero-compression:
    # leading 0-bytes in the input become leading-1s
    nPad = 0
    for c in v:
        if c == 0x00:
            nPad += 1
        else:
            break
    result.extend([chars[0]] * nPad)
    result.reverse()
    return result.decode('ascii')


def base_decode(v, length, base):
    """ decode v into a string of len bytes."""
    # assert_bytes(v)
    v = to_bytes(v, 'ascii')
    assert base in (58, 43)
    chars = __b58chars
    if base == 43:
        chars = __b43chars
    long_value = 0
    for (i, c) in enumerate(v[::-1]):
        long_value += chars.find(bytes([c])) * (base**i)
    result = bytearray()
    while long_value >= 256:
        div, mod = divmod(long_value, 256)
        result.append(mod)
        long_value = div
    result.append(long_value)
    nPad = 0
    for c in v:
        if c == chars[0]:
            nPad += 1
        else:
            break
    result.extend(b'\x00' * nPad)
    if length is not None and len(result) != length:
        return None
    result.reverse()
    return bytes(result)


def EncodeBase58Check(vchIn):
    hash = Hash(vchIn)
    return base_encode(vchIn + hash[0:4], base=58)


def DecodeBase58Check(psz):
    vchRet = base_decode(psz, None, base=58)
    key = vchRet[0:-4]
    csum = vchRet[-4:]
    hash = Hash(key)
    cs32 = hash[0:4]
    if cs32 != csum:
        return None
    else:
        return key



# extended key export format for segwit

SCRIPT_TYPES = {
    'p2pkh':48,
    'p2wpkh':1,
    'p2wpkh-p2sh':2,
    'p2sh':50,
    'p2wsh':6,
    'p2wsh-p2sh':7
}


def serialize_privkey(secret, compressed, txin_type):
    prefix = bytes([(SCRIPT_TYPES[txin_type]+128)&255])
    suffix = b'\01' if compressed else b''
    vchIn = prefix + secret + suffix
    return EncodeBase58Check(vchIn)


def deserialize_privkey(key):
    # whether the pubkey is compressed should be visible from the keystore
    vch = DecodeBase58Check(key)
    if is_minikey(key):
        return 'p2pkh', minikey_to_private_key(key), True
    elif vch:
        txin_type = inv_dict(SCRIPT_TYPES)[vch[0] - 128]
        assert len(vch) in [33, 34]
        compressed = len(vch) == 34
        return txin_type, vch[1:33], compressed
    else:
        raise BaseException("cannot deserialize", key)

def regenerate_key(pk):
    assert len(pk) == 32
    return EC_KEY(pk)


def GetPubKey(pubkey, compressed=False):
    return i2o_ECPublicKey(pubkey, compressed)


def GetSecret(pkey):
    return bfh('%064x' % pkey.secret)


def is_compressed(sec):
    return deserialize_privkey(sec)[2]


def public_key_from_private_key(pk, compressed):
    pkey = regenerate_key(pk)
    public_key = GetPubKey(pkey.pubkey, compressed)
    return bh2u(public_key)

def address_from_private_key(sec):
    txin_type, privkey, compressed = deserialize_privkey(sec)
    public_key = public_key_from_private_key(privkey, compressed)
    return pubkey_to_address(txin_type, public_key)

def is_segwit_address(addr):
    witver, witprog = segwit_addr.decode(SEGWIT_HRP, addr)
    return witprog is not None

def is_b58_address(addr):
    try:
        addrtype, h = b58_address_to_hash160(addr)
    except Exception as e:
        return False
    if addrtype not in [ADDRTYPE_P2PKH, ADDRTYPE_P2SH, ADDRTYPE_P2SH_ALT]:
        return False
    return addr == hash160_to_b58_address(h, addrtype)

def is_address(addr):
    return is_segwit_address(addr) or is_b58_address(addr)


<<<<<<< HEAD
def is_p2pkh(addr):
    if is_address(addr):
        addrtype, h = b58_address_to_hash160(addr)
        return addrtype == ADDRTYPE_P2PKH

def is_p2sh(addr):
    if is_address(addr):
        addrtype, h = b58_address_to_hash160(addr)
        return addrtype in [ADDRTYPE_P2SH, ADDRTYPE_P2SH_ALT]

=======
>>>>>>> 4694717d
def is_private_key(key):
    try:
        k = deserialize_privkey(key)
        return k is not False
    except:
        return False


########### end pywallet functions #######################

def is_minikey(text):
    # Minikeys are typically 22 or 30 characters, but this routine
    # permits any length of 20 or more provided the minikey is valid.
    # A valid minikey must begin with an 'S', be in base58, and when
    # suffixed with '?' have its SHA256 hash begin with a zero byte.
    # They are widely used in Casascius physical bitoins.
    return (len(text) >= 20 and text[0] == 'S'
            and all(c in __b58chars for c in text)
            and ord(sha256(text + '?')[0]) == 0)

def minikey_to_private_key(text):
    return sha256(text)

from ecdsa.ecdsa import curve_secp256k1, generator_secp256k1
from ecdsa.curves import SECP256k1
from ecdsa.ellipticcurve import Point
from ecdsa.util import string_to_number, number_to_string


def msg_magic(message):
    length = bfh(var_int(len(message)))
    return b"\x19Litecoin Signed Message:\n" + length + message


def verify_message(address, sig, message):
    assert_bytes(sig, message)
    try:
        h = Hash(msg_magic(message))
        public_key, compressed = pubkey_from_signature(sig, h)
        # check public key using the address
        pubkey = point_to_ser(public_key.pubkey.point, compressed)
        for txin_type in ['p2pkh','p2wpkh','p2wpkh-p2sh']:
            addr = pubkey_to_address(txin_type, bh2u(pubkey))
            if address == addr:
                break
        else:
            raise Exception("Bad signature")
        # check message
        public_key.verify_digest(sig[1:], h, sigdecode = ecdsa.util.sigdecode_string)
        return True
    except Exception as e:
        print_error("Verification error: {0}".format(e))
        return False


def encrypt_message(message, pubkey):
    return EC_KEY.encrypt_message(message, bfh(pubkey))


def chunks(l, n):
    return [l[i:i+n] for i in range(0, len(l), n)]


def ECC_YfromX(x,curved=curve_secp256k1, odd=True):
    _p = curved.p()
    _a = curved.a()
    _b = curved.b()
    for offset in range(128):
        Mx = x + offset
        My2 = pow(Mx, 3, _p) + _a * pow(Mx, 2, _p) + _b % _p
        My = pow(My2, (_p+1)//4, _p )

        if curved.contains_point(Mx,My):
            if odd == bool(My&1):
                return [My,offset]
            return [_p-My,offset]
    raise Exception('ECC_YfromX: No Y found')


def negative_point(P):
    return Point( P.curve(), P.x(), -P.y(), P.order() )


def point_to_ser(P, comp=True ):
    if comp:
        return bfh( ('%02x'%(2+(P.y()&1)))+('%064x'%P.x()) )
    return bfh( '04'+('%064x'%P.x())+('%064x'%P.y()) )


def ser_to_point(Aser):
    curve = curve_secp256k1
    generator = generator_secp256k1
    _r  = generator.order()
    assert Aser[0] in [0x02, 0x03, 0x04]
    if Aser[0] == 0x04:
        return Point( curve, string_to_number(Aser[1:33]), string_to_number(Aser[33:]), _r )
    Mx = string_to_number(Aser[1:])
    return Point( curve, Mx, ECC_YfromX(Mx, curve, Aser[0] == 0x03)[0], _r )


class MyVerifyingKey(ecdsa.VerifyingKey):
    @classmethod
    def from_signature(klass, sig, recid, h, curve):
        """ See http://www.secg.org/download/aid-780/sec1-v2.pdf, chapter 4.1.6 """
        from ecdsa import util, numbertheory
        from . import msqr
        curveFp = curve.curve
        G = curve.generator
        order = G.order()
        # extract r,s from signature
        r, s = util.sigdecode_string(sig, order)
        # 1.1
        x = r + (recid//2) * order
        # 1.3
        alpha = ( x * x * x  + curveFp.a() * x + curveFp.b() ) % curveFp.p()
        beta = msqr.modular_sqrt(alpha, curveFp.p())
        y = beta if (beta - recid) % 2 == 0 else curveFp.p() - beta
        # 1.4 the constructor checks that nR is at infinity
        R = Point(curveFp, x, y, order)
        # 1.5 compute e from message:
        e = string_to_number(h)
        minus_e = -e % order
        # 1.6 compute Q = r^-1 (sR - eG)
        inv_r = numbertheory.inverse_mod(r,order)
        Q = inv_r * ( s * R + minus_e * G )
        return klass.from_public_point( Q, curve )


def pubkey_from_signature(sig, h):
    if len(sig) != 65:
        raise Exception("Wrong encoding")
    nV = sig[0]
    if nV < 27 or nV >= 35:
        raise Exception("Bad encoding")
    if nV >= 31:
        compressed = True
        nV -= 4
    else:
        compressed = False
    recid = nV - 27
    return MyVerifyingKey.from_signature(sig[1:], recid, h, curve = SECP256k1), compressed


class MySigningKey(ecdsa.SigningKey):
    """Enforce low S values in signatures"""

    def sign_number(self, number, entropy=None, k=None):
        curve = SECP256k1
        G = curve.generator
        order = G.order()
        r, s = ecdsa.SigningKey.sign_number(self, number, entropy, k)
        if s > order//2:
            s = order - s
        return r, s


class EC_KEY(object):

    def __init__( self, k ):
        secret = string_to_number(k)
        self.pubkey = ecdsa.ecdsa.Public_key( generator_secp256k1, generator_secp256k1 * secret )
        self.privkey = ecdsa.ecdsa.Private_key( self.pubkey, secret )
        self.secret = secret

    def get_public_key(self, compressed=True):
        return bh2u(point_to_ser(self.pubkey.point, compressed))

    def sign(self, msg_hash):
        private_key = MySigningKey.from_secret_exponent(self.secret, curve = SECP256k1)
        public_key = private_key.get_verifying_key()
        signature = private_key.sign_digest_deterministic(msg_hash, hashfunc=hashlib.sha256, sigencode = ecdsa.util.sigencode_string)
        assert public_key.verify_digest(signature, msg_hash, sigdecode = ecdsa.util.sigdecode_string)
        return signature

    def sign_message(self, message, is_compressed):
        message = to_bytes(message, 'utf8')
        signature = self.sign(Hash(msg_magic(message)))
        for i in range(4):
            sig = bytes([27 + i + (4 if is_compressed else 0)]) + signature
            try:
                self.verify_message(sig, message)
                return sig
            except Exception as e:
                continue
        else:
            raise Exception("error: cannot sign message")

    def verify_message(self, sig, message):
        assert_bytes(message)
        h = Hash(msg_magic(message))
        public_key, compressed = pubkey_from_signature(sig, h)
        # check public key
        if point_to_ser(public_key.pubkey.point, compressed) != point_to_ser(self.pubkey.point, compressed):
            raise Exception("Bad signature")
        # check message
        public_key.verify_digest(sig[1:], h, sigdecode = ecdsa.util.sigdecode_string)


    # ECIES encryption/decryption methods; AES-128-CBC with PKCS7 is used as the cipher; hmac-sha256 is used as the mac

    @classmethod
    def encrypt_message(self, message, pubkey):
        assert_bytes(message)

        pk = ser_to_point(pubkey)
        if not ecdsa.ecdsa.point_is_valid(generator_secp256k1, pk.x(), pk.y()):
            raise Exception('invalid pubkey')

        ephemeral_exponent = number_to_string(ecdsa.util.randrange(pow(2,256)), generator_secp256k1.order())
        ephemeral = EC_KEY(ephemeral_exponent)
        ecdh_key = point_to_ser(pk * ephemeral.privkey.secret_multiplier)
        key = hashlib.sha512(ecdh_key).digest()
        iv, key_e, key_m = key[0:16], key[16:32], key[32:]
        ciphertext = aes_encrypt_with_iv(key_e, iv, message)
        ephemeral_pubkey = bfh(ephemeral.get_public_key(compressed=True))
        encrypted = b'BIE1' + ephemeral_pubkey + ciphertext
        mac = hmac.new(key_m, encrypted, hashlib.sha256).digest()

        return base64.b64encode(encrypted + mac)

    def decrypt_message(self, encrypted):
        encrypted = base64.b64decode(encrypted)
        if len(encrypted) < 85:
            raise Exception('invalid ciphertext: length')
        magic = encrypted[:4]
        ephemeral_pubkey = encrypted[4:37]
        ciphertext = encrypted[37:-32]
        mac = encrypted[-32:]
        if magic != b'BIE1':
            raise Exception('invalid ciphertext: invalid magic bytes')
        try:
            ephemeral_pubkey = ser_to_point(ephemeral_pubkey)
        except AssertionError as e:
            raise Exception('invalid ciphertext: invalid ephemeral pubkey')
        if not ecdsa.ecdsa.point_is_valid(generator_secp256k1, ephemeral_pubkey.x(), ephemeral_pubkey.y()):
            raise Exception('invalid ciphertext: invalid ephemeral pubkey')
        ecdh_key = point_to_ser(ephemeral_pubkey * self.privkey.secret_multiplier)
        key = hashlib.sha512(ecdh_key).digest()
        iv, key_e, key_m = key[0:16], key[16:32], key[32:]
        if mac != hmac.new(key_m, encrypted[:-32], hashlib.sha256).digest():
            raise InvalidPassword()
        return aes_decrypt_with_iv(key_e, iv, ciphertext)


###################################### BIP32 ##############################

random_seed = lambda n: "%032x"%ecdsa.util.randrange( pow(2,n) )
BIP32_PRIME = 0x80000000


def get_pubkeys_from_secret(secret):
    # public key
    private_key = ecdsa.SigningKey.from_string( secret, curve = SECP256k1 )
    public_key = private_key.get_verifying_key()
    K = public_key.to_string()
    K_compressed = GetPubKey(public_key.pubkey,True)
    return K, K_compressed


# Child private key derivation function (from master private key)
# k = master private key (32 bytes)
# c = master chain code (extra entropy for key derivation) (32 bytes)
# n = the index of the key we want to derive. (only 32 bits will be used)
# If n is negative (i.e. the 32nd bit is set), the resulting private key's
#  corresponding public key can NOT be determined without the master private key.
# However, if n is positive, the resulting private key's corresponding
#  public key can be determined without the master private key.
def CKD_priv(k, c, n):
    is_prime = n & BIP32_PRIME
    return _CKD_priv(k, c, bfh(rev_hex(int_to_hex(n,4))), is_prime)


def _CKD_priv(k, c, s, is_prime):
    order = generator_secp256k1.order()
    keypair = EC_KEY(k)
    cK = GetPubKey(keypair.pubkey,True)
    data = bytes([0]) + k + s if is_prime else cK + s
    I = hmac.new(c, data, hashlib.sha512).digest()
    k_n = number_to_string( (string_to_number(I[0:32]) + string_to_number(k)) % order , order )
    c_n = I[32:]
    return k_n, c_n

# Child public key derivation function (from public key only)
# K = master public key
# c = master chain code
# n = index of key we want to derive
# This function allows us to find the nth public key, as long as n is
#  non-negative. If n is negative, we need the master private key to find it.
def CKD_pub(cK, c, n):
    if n & BIP32_PRIME: raise
    return _CKD_pub(cK, c, bfh(rev_hex(int_to_hex(n,4))))

# helper function, callable with arbitrary string
def _CKD_pub(cK, c, s):
    order = generator_secp256k1.order()
    I = hmac.new(c, cK + s, hashlib.sha512).digest()
    curve = SECP256k1
    pubkey_point = string_to_number(I[0:32])*curve.generator + ser_to_point(cK)
    public_key = ecdsa.VerifyingKey.from_public_point( pubkey_point, curve = SECP256k1 )
    c_n = I[32:]
    cK_n = GetPubKey(public_key.pubkey,True)
    return cK_n, c_n


def xprv_header(xtype):
    return bfh("%08x" % XPRV_HEADERS[xtype])


def xpub_header(xtype):
    return bfh("%08x" % XPUB_HEADERS[xtype])


def serialize_xprv(xtype, c, k, depth=0, fingerprint=b'\x00'*4, child_number=b'\x00'*4):
    xprv = xprv_header(xtype) + bytes([depth]) + fingerprint + child_number + c + bytes([0]) + k
    return EncodeBase58Check(xprv)


def serialize_xpub(xtype, c, cK, depth=0, fingerprint=b'\x00'*4, child_number=b'\x00'*4):
    xpub = xpub_header(xtype) + bytes([depth]) + fingerprint + child_number + c + cK
    return EncodeBase58Check(xpub)


def deserialize_xkey(xkey, prv):
    xkey = DecodeBase58Check(xkey)
    if len(xkey) != 78:
        raise BaseException('Invalid length')
    depth = xkey[4]
    fingerprint = xkey[5:9]
    child_number = xkey[9:13]
    c = xkey[13:13+32]
    header = int('0x' + bh2u(xkey[0:4]), 16)
    headers = XPRV_HEADERS if prv else XPUB_HEADERS
    if header not in headers.values():
        raise BaseException('Invalid xpub format', hex(header))
    xtype = list(headers.keys())[list(headers.values()).index(header)]
    n = 33 if prv else 32
    K_or_k = xkey[13+n:]
    return xtype, depth, fingerprint, child_number, c, K_or_k


def deserialize_xpub(xkey):
    return deserialize_xkey(xkey, False)


def deserialize_xprv(xkey):
    return deserialize_xkey(xkey, True)

def xpub_type(x):
    return deserialize_xpub(x)[0]


def is_xpub(text):
    try:
        deserialize_xpub(text)
        return True
    except:
        return False


def is_xprv(text):
    try:
        deserialize_xprv(text)
        return True
    except:
        return False


def xpub_from_xprv(xprv):
    xtype, depth, fingerprint, child_number, c, k = deserialize_xprv(xprv)
    K, cK = get_pubkeys_from_secret(k)
    return serialize_xpub(xtype, c, cK, depth, fingerprint, child_number)


def bip32_root(seed, xtype):
    I = hmac.new(b"Bitcoin seed", seed, hashlib.sha512).digest()
    master_k = I[0:32]
    master_c = I[32:]
    K, cK = get_pubkeys_from_secret(master_k)
    xprv = serialize_xprv(xtype, master_c, master_k)
    xpub = serialize_xpub(xtype, master_c, cK)
    return xprv, xpub


def xpub_from_pubkey(xtype, cK):
    assert cK[0] in [0x02, 0x03]
    return serialize_xpub(xtype, b'\x00'*32, cK)


def bip32_derivation(s):
    assert s.startswith('m/')
    s = s[2:]
    for n in s.split('/'):
        if n == '': continue
        i = int(n[:-1]) + BIP32_PRIME if n[-1] == "'" else int(n)
        yield i

def is_bip32_derivation(x):
    try:
        [ i for i in bip32_derivation(x)]
        return True
    except :
        return False

def bip32_private_derivation(xprv, branch, sequence):
    assert sequence.startswith(branch)
    if branch == sequence:
        return xprv, xpub_from_xprv(xprv)
    xtype, depth, fingerprint, child_number, c, k = deserialize_xprv(xprv)
    sequence = sequence[len(branch):]
    for n in sequence.split('/'):
        if n == '': continue
        i = int(n[:-1]) + BIP32_PRIME if n[-1] == "'" else int(n)
        parent_k = k
        k, c = CKD_priv(k, c, i)
        depth += 1
    _, parent_cK = get_pubkeys_from_secret(parent_k)
    fingerprint = hash_160(parent_cK)[0:4]
    child_number = bfh("%08X"%i)
    K, cK = get_pubkeys_from_secret(k)
    xpub = serialize_xpub(xtype, c, cK, depth, fingerprint, child_number)
    xprv = serialize_xprv(xtype, c, k, depth, fingerprint, child_number)
    return xprv, xpub


def bip32_public_derivation(xpub, branch, sequence):
    xtype, depth, fingerprint, child_number, c, cK = deserialize_xpub(xpub)
    assert sequence.startswith(branch)
    sequence = sequence[len(branch):]
    for n in sequence.split('/'):
        if n == '': continue
        i = int(n)
        parent_cK = cK
        cK, c = CKD_pub(cK, c, i)
        depth += 1
    fingerprint = hash_160(parent_cK)[0:4]
    child_number = bfh("%08X"%i)
    return serialize_xpub(xtype, c, cK, depth, fingerprint, child_number)


def bip32_private_key(sequence, k, chain):
    for i in sequence:
        k, chain = CKD_priv(k, chain, i)
    return k<|MERGE_RESOLUTION|>--- conflicted
+++ resolved
@@ -559,19 +559,6 @@
     return is_segwit_address(addr) or is_b58_address(addr)
 
 
-<<<<<<< HEAD
-def is_p2pkh(addr):
-    if is_address(addr):
-        addrtype, h = b58_address_to_hash160(addr)
-        return addrtype == ADDRTYPE_P2PKH
-
-def is_p2sh(addr):
-    if is_address(addr):
-        addrtype, h = b58_address_to_hash160(addr)
-        return addrtype in [ADDRTYPE_P2SH, ADDRTYPE_P2SH_ALT]
-
-=======
->>>>>>> 4694717d
 def is_private_key(key):
     try:
         k = deserialize_privkey(key)
