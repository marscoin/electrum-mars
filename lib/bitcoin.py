# -*- coding: utf-8 -*-
#
# Electrum - lightweight Bitcoin client
# Copyright (C) 2011 thomasv@gitorious
#
# Permission is hereby granted, free of charge, to any person
# obtaining a copy of this software and associated documentation files
# (the "Software"), to deal in the Software without restriction,
# including without limitation the rights to use, copy, modify, merge,
# publish, distribute, sublicense, and/or sell copies of the Software,
# and to permit persons to whom the Software is furnished to do so,
# subject to the following conditions:
#
# The above copyright notice and this permission notice shall be
# included in all copies or substantial portions of the Software.
#
# THE SOFTWARE IS PROVIDED "AS IS", WITHOUT WARRANTY OF ANY KIND,
# EXPRESS OR IMPLIED, INCLUDING BUT NOT LIMITED TO THE WARRANTIES OF
# MERCHANTABILITY, FITNESS FOR A PARTICULAR PURPOSE AND
# NONINFRINGEMENT. IN NO EVENT SHALL THE AUTHORS OR COPYRIGHT HOLDERS
# BE LIABLE FOR ANY CLAIM, DAMAGES OR OTHER LIABILITY, WHETHER IN AN
# ACTION OF CONTRACT, TORT OR OTHERWISE, ARISING FROM, OUT OF OR IN
# CONNECTION WITH THE SOFTWARE OR THE USE OR OTHER DEALINGS IN THE
# SOFTWARE.

import hashlib
import base64
import re
import hmac
import os
import json

import ecdsa
import pyaes

from .util import bfh, bh2u, to_string
from . import version
from .util import print_error, InvalidPassword, assert_bytes, to_bytes
from . import segwit_addr

def read_json_dict(filename):
    path = os.path.join(os.path.dirname(__file__), filename)
    try:
        r = json.loads(open(path, 'r').read())
    except:
        r = {}
    return r


# Version numbers for BIP32 extended keys
# standard: xprv, xpub
# segwit in p2sh: yprv, ypub
# native segwit: zprv, zpub
XPRV_HEADERS = {
    'standard': 0x0488ade4,
    'segwit_p2sh': 0x049d7878,
    'segwit': 0x4b2430c
}
XPUB_HEADERS = {
    'standard': 0x0488b21e,
    'segwit_p2sh': 0x049d7cb2,
    'segwit': 0x4b24746
}


# Litecoin network constants
TESTNET = False
NOLNET = False
<<<<<<< HEAD
ADDRTYPE_P2PKH = 48
ADDRTYPE_P2SH = 50
ADDRTYPE_P2SH_ALT = 5
SEGWIT_HRP = "ltc"
XPRV_HEADER = 0x0488ade4
XPUB_HEADER = 0x0488b21e
XPRV_HEADER_ALT = 0x019d9cfe
XPUB_HEADER_ALT = 0x019da462
HEADERS_URL = "https://electrum-ltc.org/blockchain_headers"
GENESIS = "12a765e31ffd4059bada1e25190f6e98c99d9714d334efa41a195a7e7e04bfe2"

def set_testnet():
    global ADDRTYPE_P2PKH, ADDRTYPE_P2SH, ADDRTYPE_P2SH_ALT
    global XPRV_HEADER, XPUB_HEADER, XPRV_HEADER_ALT, XPUB_HEADER_ALT
=======
ADDRTYPE_P2PKH = 0
ADDRTYPE_P2SH = 5
SEGWIT_HRP = "bc"
HEADERS_URL = "https://headers.electrum.org/blockchain_headers"
GENESIS = "000000000019d6689c085ae165831e934ff763ae46a2a6c172b3f1b60a8ce26f"
SERVERLIST = 'servers.json'
DEFAULT_PORTS = {'t':'50001', 's':'50002'}
DEFAULT_SERVERS = read_json_dict('servers.json')

def set_testnet():
    global ADDRTYPE_P2PKH, ADDRTYPE_P2SH
>>>>>>> c5f552f2
    global TESTNET, HEADERS_URL
    global GENESIS
    global SEGWIT_HRP
    global DEFAULT_PORTS, SERVERLIST
    TESTNET = True
    ADDRTYPE_P2PKH = 111
<<<<<<< HEAD
    ADDRTYPE_P2SH = 58
    ADDRTYPE_P2SH_ALT = 196
    SEGWIT_HRP = "tltc"
    XPRV_HEADER = 0x04358394
    XPUB_HEADER = 0x043587cf
    XPRV_HEADER_ALT = 0x0436ef7d
    XPUB_HEADER_ALT = 0x0436f6e1
    HEADERS_URL = "https://electrum-ltc.org/testnet_headers"
    GENESIS = "4966625a4b2851d9fdee139e56211a0d88575f59ed816ff5e6a63deb4e3e29a0"

def set_nolnet():
    global ADDRTYPE_P2PKH, ADDRTYPE_P2SH
    global XPRV_HEADER, XPUB_HEADER
    global NOLNET, HEADERS_URL
    global GENESIS
    TESTNET = True
    ADDRTYPE_P2PKH = 0
    ADDRTYPE_P2SH = 5
    XPRV_HEADER = 0x0488ade4
    XPUB_HEADER = 0x0488b21e
    HEADERS_URL = "https://headers.electrum.org/nolnet_headers"
    GENESIS = "663c88be18d07c45f87f910b93a1a71ed9ef1946cad50eb6a6f3af4c424625c6"

=======
    ADDRTYPE_P2SH = 196
    SEGWIT_HRP = "tb"
    HEADERS_URL = "https://headers.electrum.org/testnet_headers"
    GENESIS = "000000000933ea01ad0ee984209779baaec3ced90fa3f408719526f8d77f4943"
    SERVERLIST = 'servers_testnet.json'
    DEFAULT_PORTS = {'t':'51001', 's':'51002'}
    DEFAULT_SERVERS = read_json_dict('servers_testnet.json')
>>>>>>> c5f552f2


################################## transactions

DUST_SOFT_LIMIT = 100000
MIN_RELAY_TX_FEE = 100000
FEE_STEP = 100000
MAX_FEE_RATE = 1000000
FEE_TARGETS = [25, 10, 5, 2]

COINBASE_MATURITY = 100
COIN = 100000000

# supported types of transction outputs
TYPE_ADDRESS = 0
TYPE_PUBKEY  = 1
TYPE_SCRIPT  = 2

# AES encryption
try:
    from Cryptodome.Cipher import AES
except:
    AES = None

def aes_encrypt_with_iv(key, iv, data):
    assert_bytes(key, iv, data)
    if AES:
        padlen = 16 - (len(data) % 16)
        if padlen == 0:
            padlen = 16
        data += chr(padlen) * padlen
        e = AES.new(key, AES.MODE_CBC, iv).encrypt(data)
        return e
    else:
        aes_cbc = pyaes.AESModeOfOperationCBC(key, iv=iv)
        aes = pyaes.Encrypter(aes_cbc)
        e = aes.feed(data) + aes.feed()  # empty aes.feed() appends pkcs padding
        return e

def aes_decrypt_with_iv(key, iv, data):
    assert_bytes(key, iv, data)
    if AES:
        cipher = AES.new(key, AES.MODE_CBC, iv)
        data = cipher.decrypt(data)
        padlen = ord(data[-1])
        for i in data[-padlen:]:
            if ord(i) != padlen:
                raise InvalidPassword()
        return data[0:-padlen]
    else:
        aes_cbc = pyaes.AESModeOfOperationCBC(key, iv=iv)
        aes = pyaes.Decrypter(aes_cbc)
        s = aes.feed(data) + aes.feed()  # empty aes.feed() strips pkcs padding
        return s

def EncodeAES(secret, s):
    assert_bytes(s)
    iv = bytes(os.urandom(16))
    # aes_cbc = pyaes.AESModeOfOperationCBC(secret, iv=iv)
    # aes = pyaes.Encrypter(aes_cbc)
    # e = iv + aes.feed(s) + aes.feed()
    ct = aes_encrypt_with_iv(secret, iv, s)
    e = iv + ct
    return base64.b64encode(e)

def DecodeAES(secret, e):
    e = bytes(base64.b64decode(e))
    iv, e = e[:16], e[16:]
    # aes_cbc = pyaes.AESModeOfOperationCBC(secret, iv=iv)
    # aes = pyaes.Decrypter(aes_cbc)
    # s = aes.feed(e) + aes.feed()
    s = aes_decrypt_with_iv(secret, iv, e)
    return s

def pw_encode(s, password):
    if password:
        secret = Hash(password)
        return EncodeAES(secret, to_bytes(s, "utf8")).decode('utf8')
    else:
        return s

def pw_decode(s, password):
    if password is not None:
        secret = Hash(password)
        try:
            d = to_string(DecodeAES(secret, s), "utf8")
        except Exception:
            raise InvalidPassword()
        return d
    else:
        return s


def rev_hex(s):
    return bh2u(bfh(s)[::-1])


def int_to_hex(i, length=1):
    assert isinstance(i, int)
    s = hex(i)[2:].rstrip('L')
    s = "0"*(2*length - len(s)) + s
    return rev_hex(s)


def var_int(i):
    # https://en.bitcoin.it/wiki/Protocol_specification#Variable_length_integer
    if i<0xfd:
        return int_to_hex(i)
    elif i<=0xffff:
        return "fd"+int_to_hex(i,2)
    elif i<=0xffffffff:
        return "fe"+int_to_hex(i,4)
    else:
        return "ff"+int_to_hex(i,8)


def op_push(i):
    if i<0x4c:
        return int_to_hex(i)
    elif i<0xff:
        return '4c' + int_to_hex(i)
    elif i<0xffff:
        return '4d' + int_to_hex(i,2)
    else:
        return '4e' + int_to_hex(i,4)

def push_script(x):
    return op_push(len(x)//2) + x


def sha256(x):
    x = to_bytes(x, 'utf8')
    return bytes(hashlib.sha256(x).digest())


def Hash(x):
    x = to_bytes(x, 'utf8')
    out = bytes(sha256(sha256(x)))
    return out


hash_encode = lambda x: bh2u(x[::-1])
hash_decode = lambda x: bfh(x)[::-1]
hmac_sha_512 = lambda x, y: hmac.new(x, y, hashlib.sha512).digest()


def is_new_seed(x, prefix=version.SEED_PREFIX):
    from . import mnemonic
    x = mnemonic.normalize_text(x)
    s = bh2u(hmac_sha_512(b"Seed version", x.encode('utf8')))
    return s.startswith(prefix)


def is_old_seed(seed):
    from . import old_mnemonic
    words = seed.strip().split()
    try:
        old_mnemonic.mn_decode(words)
        uses_electrum_words = True
    except Exception:
        uses_electrum_words = False
    try:
        seed = bfh(seed)
        is_hex = (len(seed) == 16 or len(seed) == 32)
    except Exception:
        is_hex = False
    return is_hex or (uses_electrum_words and (len(words) == 12 or len(words) == 24))


def seed_type(x):
    if is_old_seed(x):
        return 'old'
    elif is_new_seed(x):
        return 'standard'
    elif is_new_seed(x, version.SEED_PREFIX_SW):
        return 'segwit'
    elif is_new_seed(x, version.SEED_PREFIX_2FA):
        return '2fa'
    return ''

is_seed = lambda x: bool(seed_type(x))

# pywallet openssl private key implementation

def i2o_ECPublicKey(pubkey, compressed=False):
    # public keys are 65 bytes long (520 bits)
    # 0x04 + 32-byte X-coordinate + 32-byte Y-coordinate
    # 0x00 = point at infinity, 0x02 and 0x03 = compressed, 0x04 = uncompressed
    # compressed keys: <sign> <x> where <sign> is 0x02 if y is even and 0x03 if y is odd
    if compressed:
        if pubkey.point.y() & 1:
            key = '03' + '%064x' % pubkey.point.x()
        else:
            key = '02' + '%064x' % pubkey.point.x()
    else:
        key = '04' + \
              '%064x' % pubkey.point.x() + \
              '%064x' % pubkey.point.y()

    return bfh(key)
# end pywallet openssl private key implementation


############ functions from pywallet #####################
def hash_160(public_key):
    try:
        md = hashlib.new('ripemd160')
        md.update(sha256(public_key))
        return md.digest()
    except BaseException:
        from . import ripemd
        md = ripemd.new(sha256(public_key))
        return md.digest()


def hash160_to_b58_address(h160, addrtype, witness_program_version=1):
    s = bytes([addrtype])
    s += h160
    return base_encode(s+Hash(s)[0:4], base=58)


def b58_address_to_hash160(addr):
    addr = to_bytes(addr, 'ascii')
    _bytes = base_decode(addr, 25, base=58)
    return _bytes[0], _bytes[1:21]


def hash160_to_p2pkh(h160):
    return hash160_to_b58_address(h160, ADDRTYPE_P2PKH)

def hash160_to_p2sh(h160):
    return hash160_to_b58_address(h160, ADDRTYPE_P2SH)

def public_key_to_p2pkh(public_key):
    return hash160_to_p2pkh(hash_160(public_key))

def hash_to_segwit_addr(h):
    return segwit_addr.encode(SEGWIT_HRP, 0, h)

def public_key_to_p2wpkh(public_key):
    return hash_to_segwit_addr(hash_160(public_key))

def script_to_p2wsh(script):
    return hash_to_segwit_addr(sha256(bfh(script)))


def address_to_script(addr):
    if is_segwit_address(addr):
        witver, witprog = segwit_addr.decode(SEGWIT_HRP, addr)
        script = bytes([witver]).hex() + push_script(bytes(witprog).hex())
        return script
    addrtype, hash_160 = b58_address_to_hash160(addr)
    if addrtype == ADDRTYPE_P2PKH:
        script = '76a9'                                      # op_dup, op_hash_160
        script += push_script(bh2u(hash_160))
        script += '88ac'                                     # op_equalverify, op_checksig
    elif addrtype in [ADDRTYPE_P2SH, ADDRTYPE_P2SH_ALT]:
        script = 'a9'                                        # op_hash_160
        script += push_script(bh2u(hash_160))
        script += '87'                                       # op_equal
    else:
        raise BaseException('unknown address type')
    return script

def address_to_scripthash(addr):
    script = address_to_script(addr)
    h = sha256(bytes.fromhex(script))[0:32]
    return bytes(reversed(h)).hex()


__b58chars = b'123456789ABCDEFGHJKLMNPQRSTUVWXYZabcdefghijkmnopqrstuvwxyz'
assert len(__b58chars) == 58

__b43chars = b'0123456789ABCDEFGHIJKLMNOPQRSTUVWXYZ$*+-./:'
assert len(__b43chars) == 43


def base_encode(v, base):
    """ encode v, which is a string of bytes, to base58."""
    assert_bytes(v)
    assert base in (58, 43)
    chars = __b58chars
    if base == 43:
        chars = __b43chars
    long_value = 0
    for (i, c) in enumerate(v[::-1]):
        long_value += (256**i) * c
    result = bytearray()
    while long_value >= base:
        div, mod = divmod(long_value, base)
        result.append(chars[mod])
        long_value = div
    result.append(chars[long_value])
    # Bitcoin does a little leading-zero-compression:
    # leading 0-bytes in the input become leading-1s
    nPad = 0
    for c in v:
        if c == 0x00:
            nPad += 1
        else:
            break
    result.extend([chars[0]] * nPad)
    result.reverse()
    return result.decode('ascii')


def base_decode(v, length, base):
    """ decode v into a string of len bytes."""
    # assert_bytes(v)
    v = to_bytes(v, 'ascii')
    assert base in (58, 43)
    chars = __b58chars
    if base == 43:
        chars = __b43chars
    long_value = 0
    for (i, c) in enumerate(v[::-1]):
        long_value += chars.find(bytes([c])) * (base**i)
    result = bytearray()
    while long_value >= 256:
        div, mod = divmod(long_value, 256)
        result.append(mod)
        long_value = div
    result.append(long_value)
    nPad = 0
    for c in v:
        if c == chars[0]:
            nPad += 1
        else:
            break
    result.extend(b'\x00' * nPad)
    if length is not None and len(result) != length:
        return None
    result.reverse()
    return bytes(result)


def EncodeBase58Check(vchIn):
    hash = Hash(vchIn)
    return base_encode(vchIn + hash[0:4], base=58)


def DecodeBase58Check(psz):
    vchRet = base_decode(psz, None, base=58)
    key = vchRet[0:-4]
    csum = vchRet[-4:]
    hash = Hash(key)
    cs32 = hash[0:4]
    if cs32 != csum:
        return None
    else:
        return key


def PrivKeyToSecret(privkey):
    return privkey[9:9+32]


def SecretToASecret(secret, compressed=False):
    addrtype = ADDRTYPE_P2PKH
    vchIn = bytes([(addrtype+128)&255]) + secret
    if compressed: vchIn += b'\01'
    return EncodeBase58Check(vchIn)


def ASecretToSecret(key):
    addrtype = ADDRTYPE_P2PKH
    vch = DecodeBase58Check(key)
    if vch and vch[0] == ((addrtype+128)&255):
        return vch[1:]
    elif is_minikey(key):
        return minikey_to_private_key(key)
    else:
        return False

def regenerate_key(sec):
    b = ASecretToSecret(sec)
    if not b:
        return False
    b = b[0:32]
    return EC_KEY(b)


def GetPubKey(pubkey, compressed=False):
    return i2o_ECPublicKey(pubkey, compressed)


def GetSecret(pkey):
    return bfh('%064x' % pkey.secret)


def is_compressed(sec):
    b = ASecretToSecret(sec)
    return len(b) == 33


def public_key_from_private_key(sec):
    # rebuild public key from private key, compressed or uncompressed
    pkey = regenerate_key(sec)
    assert pkey
    compressed = is_compressed(sec)
    public_key = GetPubKey(pkey.pubkey, compressed)
    return bh2u(public_key)


def address_from_private_key(sec):
    public_key = public_key_from_private_key(sec)
    address = public_key_to_p2pkh(bfh(public_key))
    return address

def is_segwit_address(addr):
    witver, witprog = segwit_addr.decode(SEGWIT_HRP, addr)
    return witprog is not None

def is_b58_address(addr):
    try:
        addrtype, h = b58_address_to_hash160(addr)
    except Exception as e:
        return False
    if addrtype not in [ADDRTYPE_P2PKH, ADDRTYPE_P2SH, ADDRTYPE_P2SH_ALT]:
        return False
    return addr == hash160_to_b58_address(h, addrtype)

def is_address(addr):
    return is_segwit_address(addr) or is_b58_address(addr)


def is_p2pkh(addr):
    if is_address(addr):
        addrtype, h = b58_address_to_hash160(addr)
        return addrtype == ADDRTYPE_P2PKH

def is_p2sh(addr):
    if is_address(addr):
        addrtype, h = b58_address_to_hash160(addr)
        return addrtype in [ADDRTYPE_P2SH, ADDRTYPE_P2SH_ALT]

def is_private_key(key):
    try:
        k = ASecretToSecret(key)
        return k is not False
    except:
        return False


########### end pywallet functions #######################

def is_minikey(text):
    # Minikeys are typically 22 or 30 characters, but this routine
    # permits any length of 20 or more provided the minikey is valid.
    # A valid minikey must begin with an 'S', be in base58, and when
    # suffixed with '?' have its SHA256 hash begin with a zero byte.
    # They are widely used in Casascius physical bitoins.
    return (len(text) >= 20 and text[0] == 'S'
            and all(c in __b58chars for c in text)
            and ord(sha256(text + '?')[0]) == 0)

def minikey_to_private_key(text):
    return sha256(text)

from ecdsa.ecdsa import curve_secp256k1, generator_secp256k1
from ecdsa.curves import SECP256k1
from ecdsa.ellipticcurve import Point
from ecdsa.util import string_to_number, number_to_string


def msg_magic(message):
    varint = var_int(len(message))
    encoded_varint = varint.encode('ascii')
    return b"\x19Litecoin Signed Message:\n" + encoded_varint + message


def verify_message(address, sig, message):
    assert_bytes(sig, message)
    try:
        h = Hash(msg_magic(message))
        public_key, compressed = pubkey_from_signature(sig, h)
        # check public key using the address
        pubkey = point_to_ser(public_key.pubkey.point, compressed)
        addr = public_key_to_p2pkh(pubkey)
        if address != addr:
            raise Exception("Bad signature")
        # check message
        public_key.verify_digest(sig[1:], h, sigdecode = ecdsa.util.sigdecode_string)
        return True
    except Exception as e:
        print_error("Verification error: {0}".format(e))
        return False


def encrypt_message(message, pubkey):
    return EC_KEY.encrypt_message(message, bfh(pubkey))


def chunks(l, n):
    return [l[i:i+n] for i in range(0, len(l), n)]


def ECC_YfromX(x,curved=curve_secp256k1, odd=True):
    _p = curved.p()
    _a = curved.a()
    _b = curved.b()
    for offset in range(128):
        Mx = x + offset
        My2 = pow(Mx, 3, _p) + _a * pow(Mx, 2, _p) + _b % _p
        My = pow(My2, (_p+1)//4, _p )

        if curved.contains_point(Mx,My):
            if odd == bool(My&1):
                return [My,offset]
            return [_p-My,offset]
    raise Exception('ECC_YfromX: No Y found')


def negative_point(P):
    return Point( P.curve(), P.x(), -P.y(), P.order() )


def point_to_ser(P, comp=True ):
    if comp:
        return bfh( ('%02x'%(2+(P.y()&1)))+('%064x'%P.x()) )
    return bfh( '04'+('%064x'%P.x())+('%064x'%P.y()) )


def ser_to_point(Aser):
    curve = curve_secp256k1
    generator = generator_secp256k1
    _r  = generator.order()
    assert Aser[0] in [0x02, 0x03, 0x04]
    if Aser[0] == 0x04:
        return Point( curve, string_to_number(Aser[1:33]), string_to_number(Aser[33:]), _r )
    Mx = string_to_number(Aser[1:])
    return Point( curve, Mx, ECC_YfromX(Mx, curve, Aser[0] == 0x03)[0], _r )


class MyVerifyingKey(ecdsa.VerifyingKey):
    @classmethod
    def from_signature(klass, sig, recid, h, curve):
        """ See http://www.secg.org/download/aid-780/sec1-v2.pdf, chapter 4.1.6 """
        from ecdsa import util, numbertheory
        from . import msqr
        curveFp = curve.curve
        G = curve.generator
        order = G.order()
        # extract r,s from signature
        r, s = util.sigdecode_string(sig, order)
        # 1.1
        x = r + (recid//2) * order
        # 1.3
        alpha = ( x * x * x  + curveFp.a() * x + curveFp.b() ) % curveFp.p()
        beta = msqr.modular_sqrt(alpha, curveFp.p())
        y = beta if (beta - recid) % 2 == 0 else curveFp.p() - beta
        # 1.4 the constructor checks that nR is at infinity
        R = Point(curveFp, x, y, order)
        # 1.5 compute e from message:
        e = string_to_number(h)
        minus_e = -e % order
        # 1.6 compute Q = r^-1 (sR - eG)
        inv_r = numbertheory.inverse_mod(r,order)
        Q = inv_r * ( s * R + minus_e * G )
        return klass.from_public_point( Q, curve )


def pubkey_from_signature(sig, h):
    if len(sig) != 65:
        raise Exception("Wrong encoding")
    nV = sig[0]
    if nV < 27 or nV >= 35:
        raise Exception("Bad encoding")
    if nV >= 31:
        compressed = True
        nV -= 4
    else:
        compressed = False
    recid = nV - 27
    return MyVerifyingKey.from_signature(sig[1:], recid, h, curve = SECP256k1), compressed


class MySigningKey(ecdsa.SigningKey):
    """Enforce low S values in signatures"""

    def sign_number(self, number, entropy=None, k=None):
        curve = SECP256k1
        G = curve.generator
        order = G.order()
        r, s = ecdsa.SigningKey.sign_number(self, number, entropy, k)
        if s > order//2:
            s = order - s
        return r, s


class EC_KEY(object):

    def __init__( self, k ):
        secret = string_to_number(k)
        self.pubkey = ecdsa.ecdsa.Public_key( generator_secp256k1, generator_secp256k1 * secret )
        self.privkey = ecdsa.ecdsa.Private_key( self.pubkey, secret )
        self.secret = secret

    def get_public_key(self, compressed=True):
        return bh2u(point_to_ser(self.pubkey.point, compressed))

    def sign(self, msg_hash):
        private_key = MySigningKey.from_secret_exponent(self.secret, curve = SECP256k1)
        public_key = private_key.get_verifying_key()
        signature = private_key.sign_digest_deterministic(msg_hash, hashfunc=hashlib.sha256, sigencode = ecdsa.util.sigencode_string)
        assert public_key.verify_digest(signature, msg_hash, sigdecode = ecdsa.util.sigdecode_string)
        return signature

    def sign_message(self, message, is_compressed):
        message = to_bytes(message, 'utf8')
        signature = self.sign(Hash(msg_magic(message)))
        for i in range(4):
            sig = bytes([27 + i + (4 if is_compressed else 0)]) + signature
            try:
                self.verify_message(sig, message)
                return sig
            except Exception as e:
                continue
        else:
            raise Exception("error: cannot sign message")

    def verify_message(self, sig, message):
        assert_bytes(message)
        h = Hash(msg_magic(message))
        public_key, compressed = pubkey_from_signature(sig, h)
        # check public key
        if point_to_ser(public_key.pubkey.point, compressed) != point_to_ser(self.pubkey.point, compressed):
            raise Exception("Bad signature")
        # check message
        public_key.verify_digest(sig[1:], h, sigdecode = ecdsa.util.sigdecode_string)


    # ECIES encryption/decryption methods; AES-128-CBC with PKCS7 is used as the cipher; hmac-sha256 is used as the mac

    @classmethod
    def encrypt_message(self, message, pubkey):
        assert_bytes(message)

        pk = ser_to_point(pubkey)
        if not ecdsa.ecdsa.point_is_valid(generator_secp256k1, pk.x(), pk.y()):
            raise Exception('invalid pubkey')

        ephemeral_exponent = number_to_string(ecdsa.util.randrange(pow(2,256)), generator_secp256k1.order())
        ephemeral = EC_KEY(ephemeral_exponent)
        ecdh_key = point_to_ser(pk * ephemeral.privkey.secret_multiplier)
        key = hashlib.sha512(ecdh_key).digest()
        iv, key_e, key_m = key[0:16], key[16:32], key[32:]
        ciphertext = aes_encrypt_with_iv(key_e, iv, message)
        ephemeral_pubkey = bfh(ephemeral.get_public_key(compressed=True))
        encrypted = b'BIE1' + ephemeral_pubkey + ciphertext
        mac = hmac.new(key_m, encrypted, hashlib.sha256).digest()

        return base64.b64encode(encrypted + mac)

    def decrypt_message(self, encrypted):
        encrypted = base64.b64decode(encrypted)
        if len(encrypted) < 85:
            raise Exception('invalid ciphertext: length')
        magic = encrypted[:4]
        ephemeral_pubkey = encrypted[4:37]
        ciphertext = encrypted[37:-32]
        mac = encrypted[-32:]
        if magic != b'BIE1':
            raise Exception('invalid ciphertext: invalid magic bytes')
        try:
            ephemeral_pubkey = ser_to_point(ephemeral_pubkey)
        except AssertionError as e:
            raise Exception('invalid ciphertext: invalid ephemeral pubkey')
        if not ecdsa.ecdsa.point_is_valid(generator_secp256k1, ephemeral_pubkey.x(), ephemeral_pubkey.y()):
            raise Exception('invalid ciphertext: invalid ephemeral pubkey')
        ecdh_key = point_to_ser(ephemeral_pubkey * self.privkey.secret_multiplier)
        key = hashlib.sha512(ecdh_key).digest()
        iv, key_e, key_m = key[0:16], key[16:32], key[32:]
        if mac != hmac.new(key_m, encrypted[:-32], hashlib.sha256).digest():
            raise InvalidPassword()
        return aes_decrypt_with_iv(key_e, iv, ciphertext)


###################################### BIP32 ##############################

random_seed = lambda n: "%032x"%ecdsa.util.randrange( pow(2,n) )
BIP32_PRIME = 0x80000000


def get_pubkeys_from_secret(secret):
    # public key
    private_key = ecdsa.SigningKey.from_string( secret, curve = SECP256k1 )
    public_key = private_key.get_verifying_key()
    K = public_key.to_string()
    K_compressed = GetPubKey(public_key.pubkey,True)
    return K, K_compressed


# Child private key derivation function (from master private key)
# k = master private key (32 bytes)
# c = master chain code (extra entropy for key derivation) (32 bytes)
# n = the index of the key we want to derive. (only 32 bits will be used)
# If n is negative (i.e. the 32nd bit is set), the resulting private key's
#  corresponding public key can NOT be determined without the master private key.
# However, if n is positive, the resulting private key's corresponding
#  public key can be determined without the master private key.
def CKD_priv(k, c, n):
    is_prime = n & BIP32_PRIME
    return _CKD_priv(k, c, bfh(rev_hex(int_to_hex(n,4))), is_prime)


def _CKD_priv(k, c, s, is_prime):
    order = generator_secp256k1.order()
    keypair = EC_KEY(k)
    cK = GetPubKey(keypair.pubkey,True)
    data = bytes([0]) + k + s if is_prime else cK + s
    I = hmac.new(c, data, hashlib.sha512).digest()
    k_n = number_to_string( (string_to_number(I[0:32]) + string_to_number(k)) % order , order )
    c_n = I[32:]
    return k_n, c_n

# Child public key derivation function (from public key only)
# K = master public key
# c = master chain code
# n = index of key we want to derive
# This function allows us to find the nth public key, as long as n is
#  non-negative. If n is negative, we need the master private key to find it.
def CKD_pub(cK, c, n):
    if n & BIP32_PRIME: raise
    return _CKD_pub(cK, c, bfh(rev_hex(int_to_hex(n,4))))

# helper function, callable with arbitrary string
def _CKD_pub(cK, c, s):
    order = generator_secp256k1.order()
    I = hmac.new(c, cK + s, hashlib.sha512).digest()
    curve = SECP256k1
    pubkey_point = string_to_number(I[0:32])*curve.generator + ser_to_point(cK)
    public_key = ecdsa.VerifyingKey.from_public_point( pubkey_point, curve = SECP256k1 )
    c_n = I[32:]
    cK_n = GetPubKey(public_key.pubkey,True)
    return cK_n, c_n


def xprv_header(xtype):
    return bfh("%08x" % XPRV_HEADERS[xtype])


def xpub_header(xtype):
    return bfh("%08x" % XPUB_HEADERS[xtype])


def serialize_xprv(xtype, c, k, depth=0, fingerprint=b'\x00'*4, child_number=b'\x00'*4):
    xprv = xprv_header(xtype) + bytes([depth]) + fingerprint + child_number + c + bytes([0]) + k
    return EncodeBase58Check(xprv)


def serialize_xpub(xtype, c, cK, depth=0, fingerprint=b'\x00'*4, child_number=b'\x00'*4):
    xpub = xpub_header(xtype) + bytes([depth]) + fingerprint + child_number + c + cK
    return EncodeBase58Check(xpub)


def deserialize_xkey(xkey, prv):
    xkey = DecodeBase58Check(xkey)
    if len(xkey) != 78:
        raise BaseException('Invalid length')
    depth = xkey[4]
    fingerprint = xkey[5:9]
    child_number = xkey[9:13]
    c = xkey[13:13+32]
    header = int('0x' + bh2u(xkey[0:4]), 16)
    headers = XPRV_HEADERS if prv else XPUB_HEADERS
    if header not in headers.values():
        raise BaseException('Invalid xpub format', hex(header))
    xtype = list(headers.keys())[list(headers.values()).index(header)]
    n = 33 if prv else 32
    K_or_k = xkey[13+n:]
    return xtype, depth, fingerprint, child_number, c, K_or_k


def deserialize_xpub(xkey):
    return deserialize_xkey(xkey, False)


def deserialize_xprv(xkey):
    return deserialize_xkey(xkey, True)


def is_xpub(text):
    try:
        deserialize_xpub(text)
        return True
    except:
        return False


def is_xprv(text):
    try:
        deserialize_xprv(text)
        return True
    except:
        return False


def xpub_from_xprv(xprv):
    xtype, depth, fingerprint, child_number, c, k = deserialize_xprv(xprv)
    K, cK = get_pubkeys_from_secret(k)
    return serialize_xpub(xtype, c, cK, depth, fingerprint, child_number)


def bip32_root(seed, xtype):
    I = hmac.new(b"Bitcoin seed", seed, hashlib.sha512).digest()
    master_k = I[0:32]
    master_c = I[32:]
    K, cK = get_pubkeys_from_secret(master_k)
    xprv = serialize_xprv(xtype, master_c, master_k)
    xpub = serialize_xpub(xtype, master_c, cK)
    return xprv, xpub


def xpub_from_pubkey(xtype, cK):
    assert cK[0] in [0x02, 0x03]
    return serialize_xpub(xtype, b'\x00'*32, cK)


def bip32_derivation(s):
    assert s.startswith('m/')
    s = s[2:]
    for n in s.split('/'):
        if n == '': continue
        i = int(n[:-1]) + BIP32_PRIME if n[-1] == "'" else int(n)
        yield i

def is_bip32_derivation(x):
    try:
        [ i for i in bip32_derivation(x)]
        return True
    except :
        return False

def bip32_private_derivation(xprv, branch, sequence):
    assert sequence.startswith(branch)
    if branch == sequence:
        return xprv, xpub_from_xprv(xprv)
    xtype, depth, fingerprint, child_number, c, k = deserialize_xprv(xprv)
    sequence = sequence[len(branch):]
    for n in sequence.split('/'):
        if n == '': continue
        i = int(n[:-1]) + BIP32_PRIME if n[-1] == "'" else int(n)
        parent_k = k
        k, c = CKD_priv(k, c, i)
        depth += 1
    _, parent_cK = get_pubkeys_from_secret(parent_k)
    fingerprint = hash_160(parent_cK)[0:4]
    child_number = bfh("%08X"%i)
    K, cK = get_pubkeys_from_secret(k)
    xpub = serialize_xpub(xtype, c, cK, depth, fingerprint, child_number)
    xprv = serialize_xprv(xtype, c, k, depth, fingerprint, child_number)
    return xprv, xpub


def bip32_public_derivation(xpub, branch, sequence):
    xtype, depth, fingerprint, child_number, c, cK = deserialize_xpub(xpub)
    assert sequence.startswith(branch)
    sequence = sequence[len(branch):]
    for n in sequence.split('/'):
        if n == '': continue
        i = int(n)
        parent_cK = cK
        cK, c = CKD_pub(cK, c, i)
        depth += 1
    fingerprint = hash_160(parent_cK)[0:4]
    child_number = bfh("%08X"%i)
    return serialize_xpub(xtype, c, cK, depth, fingerprint, child_number)


def bip32_private_key(sequence, k, chain):
    for i in sequence:
        k, chain = CKD_priv(k, chain, i)
    return SecretToASecret(k, True)


def xkeys_from_seed(seed, passphrase, derivation):
    from .mnemonic import Mnemonic
    xprv, xpub = bip32_root(Mnemonic.mnemonic_to_seed(seed, passphrase), 0)
    xprv, xpub = bip32_private_derivation(xprv, "m/", derivation)
    return xprv, xpub<|MERGE_RESOLUTION|>--- conflicted
+++ resolved
@@ -66,73 +66,32 @@
 # Litecoin network constants
 TESTNET = False
 NOLNET = False
-<<<<<<< HEAD
 ADDRTYPE_P2PKH = 48
 ADDRTYPE_P2SH = 50
 ADDRTYPE_P2SH_ALT = 5
 SEGWIT_HRP = "ltc"
-XPRV_HEADER = 0x0488ade4
-XPUB_HEADER = 0x0488b21e
-XPRV_HEADER_ALT = 0x019d9cfe
-XPUB_HEADER_ALT = 0x019da462
 HEADERS_URL = "https://electrum-ltc.org/blockchain_headers"
 GENESIS = "12a765e31ffd4059bada1e25190f6e98c99d9714d334efa41a195a7e7e04bfe2"
-
-def set_testnet():
-    global ADDRTYPE_P2PKH, ADDRTYPE_P2SH, ADDRTYPE_P2SH_ALT
-    global XPRV_HEADER, XPUB_HEADER, XPRV_HEADER_ALT, XPUB_HEADER_ALT
-=======
-ADDRTYPE_P2PKH = 0
-ADDRTYPE_P2SH = 5
-SEGWIT_HRP = "bc"
-HEADERS_URL = "https://headers.electrum.org/blockchain_headers"
-GENESIS = "000000000019d6689c085ae165831e934ff763ae46a2a6c172b3f1b60a8ce26f"
 SERVERLIST = 'servers.json'
 DEFAULT_PORTS = {'t':'50001', 's':'50002'}
 DEFAULT_SERVERS = read_json_dict('servers.json')
 
 def set_testnet():
-    global ADDRTYPE_P2PKH, ADDRTYPE_P2SH
->>>>>>> c5f552f2
+    global ADDRTYPE_P2PKH, ADDRTYPE_P2SH, ADDRTYPE_P2SH_ALT
     global TESTNET, HEADERS_URL
     global GENESIS
     global SEGWIT_HRP
     global DEFAULT_PORTS, SERVERLIST
     TESTNET = True
     ADDRTYPE_P2PKH = 111
-<<<<<<< HEAD
     ADDRTYPE_P2SH = 58
     ADDRTYPE_P2SH_ALT = 196
     SEGWIT_HRP = "tltc"
-    XPRV_HEADER = 0x04358394
-    XPUB_HEADER = 0x043587cf
-    XPRV_HEADER_ALT = 0x0436ef7d
-    XPUB_HEADER_ALT = 0x0436f6e1
     HEADERS_URL = "https://electrum-ltc.org/testnet_headers"
     GENESIS = "4966625a4b2851d9fdee139e56211a0d88575f59ed816ff5e6a63deb4e3e29a0"
-
-def set_nolnet():
-    global ADDRTYPE_P2PKH, ADDRTYPE_P2SH
-    global XPRV_HEADER, XPUB_HEADER
-    global NOLNET, HEADERS_URL
-    global GENESIS
-    TESTNET = True
-    ADDRTYPE_P2PKH = 0
-    ADDRTYPE_P2SH = 5
-    XPRV_HEADER = 0x0488ade4
-    XPUB_HEADER = 0x0488b21e
-    HEADERS_URL = "https://headers.electrum.org/nolnet_headers"
-    GENESIS = "663c88be18d07c45f87f910b93a1a71ed9ef1946cad50eb6a6f3af4c424625c6"
-
-=======
-    ADDRTYPE_P2SH = 196
-    SEGWIT_HRP = "tb"
-    HEADERS_URL = "https://headers.electrum.org/testnet_headers"
-    GENESIS = "000000000933ea01ad0ee984209779baaec3ced90fa3f408719526f8d77f4943"
     SERVERLIST = 'servers_testnet.json'
     DEFAULT_PORTS = {'t':'51001', 's':'51002'}
     DEFAULT_SERVERS = read_json_dict('servers_testnet.json')
->>>>>>> c5f552f2
 
 
 ################################## transactions
