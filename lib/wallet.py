# Electrum - lightweight Bitcoin client
# Copyright (C) 2015 Thomas Voegtlin
#
# Permission is hereby granted, free of charge, to any person
# obtaining a copy of this software and associated documentation files
# (the "Software"), to deal in the Software without restriction,
# including without limitation the rights to use, copy, modify, merge,
# publish, distribute, sublicense, and/or sell copies of the Software,
# and to permit persons to whom the Software is furnished to do so,
# subject to the following conditions:
#
# The above copyright notice and this permission notice shall be
# included in all copies or substantial portions of the Software.
#
# THE SOFTWARE IS PROVIDED "AS IS", WITHOUT WARRANTY OF ANY KIND,
# EXPRESS OR IMPLIED, INCLUDING BUT NOT LIMITED TO THE WARRANTIES OF
# MERCHANTABILITY, FITNESS FOR A PARTICULAR PURPOSE AND
# NONINFRINGEMENT. IN NO EVENT SHALL THE AUTHORS OR COPYRIGHT HOLDERS
# BE LIABLE FOR ANY CLAIM, DAMAGES OR OTHER LIABILITY, WHETHER IN AN
# ACTION OF CONTRACT, TORT OR OTHERWISE, ARISING FROM, OUT OF OR IN
# CONNECTION WITH THE SOFTWARE OR THE USE OR OTHER DEALINGS IN THE
# SOFTWARE.

# Wallet classes:
#   - Imported_Wallet: imported address, no keystore
#   - Standard_Wallet: one keystore, P2PKH
#   - Multisig_Wallet: several keystores, P2SH


import os
import threading
import random
import time
import json
import copy
import errno
import traceback
from functools import partial
from collections import defaultdict
from numbers import Number
from decimal import Decimal

import sys

from .i18n import _
from .util import (NotEnoughFunds, PrintError, UserCancelled, profiler,
                   format_satoshis, NoDynamicFeeEstimates, TimeoutException)

from .bitcoin import *
from .version import *
from .keystore import load_keystore, Hardware_KeyStore
from .storage import multisig_type, STO_EV_PLAINTEXT, STO_EV_USER_PW, STO_EV_XPUB_PW

from . import transaction
from .transaction import Transaction
from .plugins import run_hook
from . import bitcoin
from . import coinchooser
from .synchronizer import Synchronizer
from .verifier import SPV

from . import paymentrequest
from .paymentrequest import PR_PAID, PR_UNPAID, PR_UNKNOWN, PR_EXPIRED
from .paymentrequest import InvoiceStore
from .contacts import Contacts

TX_STATUS = [
    _('Unconfirmed'),
    _('Unconfirmed parent'),
    _('Not Verified'),
    _('Local'),
]

TX_HEIGHT_LOCAL = -2
TX_HEIGHT_UNCONF_PARENT = -1
TX_HEIGHT_UNCONFIRMED = 0


def relayfee(network):
    from .simple_config import FEERATE_DEFAULT_RELAY
    MAX_RELAY_FEE = 10 * FEERATE_DEFAULT_RELAY
    f = network.relay_fee if network and network.relay_fee else FEERATE_DEFAULT_RELAY
    return min(f, MAX_RELAY_FEE)

def dust_threshold(network):
    # Change <= dust threshold is added to the tx fee
    return 182 * 3 * relayfee(network) / 1000


def append_utxos_to_inputs(inputs, network, pubkey, txin_type, imax):
    if txin_type != 'p2pk':
        address = bitcoin.pubkey_to_address(txin_type, pubkey)
        sh = bitcoin.address_to_scripthash(address)
    else:
        script = bitcoin.public_key_to_p2pk_script(pubkey)
        sh = bitcoin.script_to_scripthash(script)
        address = '(pubkey)'
    u = network.synchronous_get(('blockchain.scripthash.listunspent', [sh]))
    for item in u:
        if len(inputs) >= imax:
            break
        item['address'] = address
        item['type'] = txin_type
        item['prevout_hash'] = item['tx_hash']
        item['prevout_n'] = item['tx_pos']
        item['pubkeys'] = [pubkey]
        item['x_pubkeys'] = [pubkey]
        item['signatures'] = [None]
        item['num_sig'] = 1
        inputs.append(item)

def sweep_preparations(privkeys, network, imax=100):

    def find_utxos_for_privkey(txin_type, privkey, compressed):
        pubkey = bitcoin.public_key_from_private_key(privkey, compressed)
        append_utxos_to_inputs(inputs, network, pubkey, txin_type, imax)
        keypairs[pubkey] = privkey, compressed
    inputs = []
    keypairs = {}
    for sec in privkeys:
        txin_type, privkey, compressed = bitcoin.deserialize_privkey(sec)
        find_utxos_for_privkey(txin_type, privkey, compressed)
        # do other lookups to increase support coverage
        if is_minikey(sec):
            # minikeys don't have a compressed byte
            # we lookup both compressed and uncompressed pubkeys
            find_utxos_for_privkey(txin_type, privkey, not compressed)
        elif txin_type == 'p2pkh':
            # WIF serialization does not distinguish p2pkh and p2pk
            # we also search for pay-to-pubkey outputs
            find_utxos_for_privkey('p2pk', privkey, compressed)
    if not inputs:
        raise BaseException(_('No inputs found. (Note that inputs need to be confirmed)'))
    return inputs, keypairs


def sweep(privkeys, network, config, recipient, fee=None, imax=100):
    inputs, keypairs = sweep_preparations(privkeys, network, imax)
    total = sum(i.get('value') for i in inputs)
    if fee is None:
        outputs = [(TYPE_ADDRESS, recipient, total)]
        tx = Transaction.from_io(inputs, outputs)
        fee = config.estimate_fee(tx.estimated_size())
    if total - fee < 0:
        raise BaseException(_('Not enough funds on address.') + '\nTotal: %d satoshis\nFee: %d'%(total, fee))
    if total - fee < dust_threshold(network):
        raise BaseException(_('Not enough funds on address.') + '\nTotal: %d satoshis\nFee: %d\nDust Threshold: %d'%(total, fee, dust_threshold(network)))

    outputs = [(TYPE_ADDRESS, recipient, total - fee)]
    locktime = network.get_local_height()

    tx = Transaction.from_io(inputs, outputs, locktime=locktime)
    tx.BIP_LI01_sort()
    tx.set_rbf(True)
    tx.sign(keypairs)
    return tx


class AddTransactionException(Exception):
    pass


class UnrelatedTransactionException(AddTransactionException):
    def __str__(self):
        return _("Transaction is unrelated to this wallet.")


class NotIsMineTransactionException(AddTransactionException):
    def __str__(self):
        return _("Only transactions with inputs owned by the wallet can be added.")


class Abstract_Wallet(PrintError):
    """
    Wallet classes are created to handle various address generation methods.
    Completion states (watching-only, single account, no seed, etc) are handled inside classes.
    """

    max_change_outputs = 3

    def __init__(self, storage):
        self.electrum_version = ELECTRUM_VERSION
        self.storage = storage
        self.network = None
        # verifier (SPV) and synchronizer are started in start_threads
        self.synchronizer = None
        self.verifier = None

        self.gap_limit_for_change = 6 # constant
        # saved fields
        self.use_change            = storage.get('use_change', True)
        self.multiple_change       = storage.get('multiple_change', False)
        self.labels                = storage.get('labels', {})
        self.frozen_addresses      = set(storage.get('frozen_addresses',[]))
        self.history               = storage.get('addr_history',{})        # address -> list(txid, height)
        self.fiat_value            = storage.get('fiat_value', {})

        self.load_keystore()
        self.load_addresses()
        self.load_transactions()
        self.build_spent_outpoints()

        self.test_addresses_sanity()

        # load requests
        self.receive_requests = self.storage.get('payment_requests', {})

        # Transactions pending verification.  A map from tx hash to transaction
        # height.  Access is not contended so no lock is needed.
        self.unverified_tx = defaultdict(int)

        # Verified transactions.  Each value is a (height, timestamp, block_pos) tuple.  Access with self.lock.
        self.verified_tx = storage.get('verified_tx3', {})

        # there is a difference between wallet.up_to_date and interface.is_up_to_date()
        # interface.is_up_to_date() returns true when all requests have been answered and processed
        # wallet.up_to_date is true when the wallet is synchronized (stronger requirement)
        self.up_to_date = False

        # locks: if you need to take multiple ones, acquire them in the order they are defined here!
        self.lock = threading.RLock()
        self.transaction_lock = threading.RLock()

        self.check_history()

        # save wallet type the first time
        if self.storage.get('wallet_type') is None:
            self.storage.put('wallet_type', self.wallet_type)

        # invoices and contacts
        self.invoices = InvoiceStore(self.storage)
        self.contacts = Contacts(self.storage)

        self.coin_price_cache = {}


    def diagnostic_name(self):
        return self.basename()

    def __str__(self):
        return self.basename()

    def get_master_public_key(self):
        return None

    @profiler
    def load_transactions(self):
        self.txi = self.storage.get('txi', {})
        self.txo = self.storage.get('txo', {})
        self.tx_fees = self.storage.get('tx_fees', {})
        self.pruned_txo = self.storage.get('pruned_txo', {})
        tx_list = self.storage.get('transactions', {})
        self.transactions = {}
        for tx_hash, raw in tx_list.items():
            tx = Transaction(raw)
            self.transactions[tx_hash] = tx
            if self.txi.get(tx_hash) is None and self.txo.get(tx_hash) is None \
                    and (tx_hash not in self.pruned_txo.values()):
                self.print_error("removing unreferenced tx", tx_hash)
                self.transactions.pop(tx_hash)

    @profiler
    def save_transactions(self, write=False):
        with self.transaction_lock:
            tx = {}
            for k,v in self.transactions.items():
                tx[k] = str(v)
            self.storage.put('transactions', tx)
            self.storage.put('txi', self.txi)
            self.storage.put('txo', self.txo)
            self.storage.put('tx_fees', self.tx_fees)
            self.storage.put('pruned_txo', self.pruned_txo)
            self.storage.put('addr_history', self.history)
            if write:
                self.storage.write()

    def clear_history(self):
        with self.lock:
            with self.transaction_lock:
                self.txi = {}
                self.txo = {}
                self.tx_fees = {}
                self.pruned_txo = {}
                self.spent_outpoints = {}
                self.history = {}
                self.verified_tx = {}
                self.transactions = {}
                self.save_transactions()

    @profiler
    def build_spent_outpoints(self):
        self.spent_outpoints = {}
        for txid, items in self.txi.items():
            for addr, l in items.items():
                for ser, v in l:
                    self.spent_outpoints[ser] = txid

    @profiler
    def check_history(self):
        save = False

        hist_addrs_mine = list(filter(lambda k: self.is_mine(k), self.history.keys()))
        hist_addrs_not_mine = list(filter(lambda k: not self.is_mine(k), self.history.keys()))

        for addr in hist_addrs_not_mine:
            self.history.pop(addr)
            save = True

        for addr in hist_addrs_mine:
            hist = self.history[addr]

            for tx_hash, tx_height in hist:
                if tx_hash in self.pruned_txo.values() or self.txi.get(tx_hash) or self.txo.get(tx_hash):
                    continue
                tx = self.transactions.get(tx_hash)
                if tx is not None:
                    self.add_transaction(tx_hash, tx)
                    save = True
        if save:
            self.save_transactions()

    def basename(self):
        return os.path.basename(self.storage.path)

    def save_addresses(self):
        self.storage.put('addresses', {'receiving':self.receiving_addresses, 'change':self.change_addresses})

    def load_addresses(self):
        d = self.storage.get('addresses', {})
        if type(d) != dict: d={}
        self.receiving_addresses = d.get('receiving', [])
        self.change_addresses = d.get('change', [])

    def test_addresses_sanity(self):
        addrs = self.get_receiving_addresses()
        if len(addrs) > 0:
            if not bitcoin.is_address(addrs[0]):
<<<<<<< HEAD
                raise Exception('The addresses in this wallet are not Litecoin addresses.')
=======
                raise Exception('The addresses in this wallet are not bitcoin addresses.')
>>>>>>> f6ab12ac

    def synchronize(self):
        pass

    def is_deterministic(self):
        return self.keystore.is_deterministic()

    def set_up_to_date(self, up_to_date):
        with self.lock:
            self.up_to_date = up_to_date
        if up_to_date:
            self.save_transactions(write=True)

    def is_up_to_date(self):
        with self.lock: return self.up_to_date

    def set_label(self, name, text = None):
        changed = False
        old_text = self.labels.get(name)
        if text:
            text = text.replace("\n", " ")
            if old_text != text:
                self.labels[name] = text
                changed = True
        else:
            if old_text:
                self.labels.pop(name)
                changed = True
        if changed:
            run_hook('set_label', self, name, text)
            self.storage.put('labels', self.labels)
        return changed

    def set_fiat_value(self, txid, ccy, text):
        if txid not in self.transactions:
            return
        if not text:
            d = self.fiat_value.get(ccy, {})
            if d and txid in d:
                d.pop(txid)
            else:
                return
        else:
            try:
                Decimal(text)
            except:
                return
        if ccy not in self.fiat_value:
            self.fiat_value[ccy] = {}
        self.fiat_value[ccy][txid] = text
        self.storage.put('fiat_value', self.fiat_value)

    def get_fiat_value(self, txid, ccy):
        fiat_value = self.fiat_value.get(ccy, {}).get(txid)
        try:
            return Decimal(fiat_value)
        except:
            return

    def is_mine(self, address):
        return address in self.get_addresses()

    def is_change(self, address):
        if not self.is_mine(address):
            return False
        return self.get_address_index(address)[0]

    def get_address_index(self, address):
        raise NotImplementedError()

    def get_redeem_script(self, address):
        return None

    def export_private_key(self, address, password):
        if self.is_watching_only():
            return []
        index = self.get_address_index(address)
        pk, compressed = self.keystore.get_private_key(index, password)
        txin_type = self.get_txin_type(address)
        redeem_script = self.get_redeem_script(address)
        serialized_privkey = bitcoin.serialize_privkey(pk, compressed, txin_type)
        return serialized_privkey, redeem_script

    def get_public_keys(self, address):
        return [self.get_public_key(address)]

    def add_unverified_tx(self, tx_hash, tx_height):
        if tx_height in (TX_HEIGHT_UNCONFIRMED, TX_HEIGHT_UNCONF_PARENT) \
                and tx_hash in self.verified_tx:
            self.verified_tx.pop(tx_hash)
            if self.verifier:
                self.verifier.merkle_roots.pop(tx_hash, None)

        # tx will be verified only if height > 0
        if tx_hash not in self.verified_tx:
            self.unverified_tx[tx_hash] = tx_height

    def add_verified_tx(self, tx_hash, info):
        # Remove from the unverified map and add to the verified map and
        self.unverified_tx.pop(tx_hash, None)
        with self.lock:
            self.verified_tx[tx_hash] = info  # (tx_height, timestamp, pos)
        height, conf, timestamp = self.get_tx_height(tx_hash)
        self.network.trigger_callback('verified', tx_hash, height, conf, timestamp)

    def get_unverified_txs(self):
        '''Returns a map from tx hash to transaction height'''
        return self.unverified_tx

    def undo_verifications(self, blockchain, height):
        '''Used by the verifier when a reorg has happened'''
        txs = set()
        with self.lock:
            for tx_hash, item in list(self.verified_tx.items()):
                tx_height, timestamp, pos = item
                if tx_height >= height:
                    header = blockchain.read_header(tx_height)
                    # fixme: use block hash, not timestamp
                    if not header or header.get('timestamp') != timestamp:
                        self.verified_tx.pop(tx_hash, None)
                        txs.add(tx_hash)
        return txs

    def get_local_height(self):
        """ return last known height if we are offline """
        return self.network.get_local_height() if self.network else self.storage.get('stored_height', 0)

    def get_tx_height(self, tx_hash):
        """ Given a transaction, returns (height, conf, timestamp) """
        with self.lock:
            if tx_hash in self.verified_tx:
                height, timestamp, pos = self.verified_tx[tx_hash]
                conf = max(self.get_local_height() - height + 1, 0)
                return height, conf, timestamp
            elif tx_hash in self.unverified_tx:
                height = self.unverified_tx[tx_hash]
                return height, 0, None
            else:
                # local transaction
                return TX_HEIGHT_LOCAL, 0, None

    def get_txpos(self, tx_hash):
        "return position, even if the tx is unverified"
        with self.lock:
            if tx_hash in self.verified_tx:
                height, timestamp, pos = self.verified_tx[tx_hash]
                return height, pos
            elif tx_hash in self.unverified_tx:
                height = self.unverified_tx[tx_hash]
                return (height, 0) if height > 0 else ((1e9 - height), 0)
            else:
                return (1e9+1, 0)

    def is_found(self):
        return self.history.values() != [[]] * len(self.history)

    def get_num_tx(self, address):
        """ return number of transactions where address is involved """
        return len(self.history.get(address, []))

    def get_tx_delta(self, tx_hash, address):
        "effect of tx on address"
        # pruned
        if tx_hash in self.pruned_txo.values():
            return None
        delta = 0
        # substract the value of coins sent from address
        d = self.txi.get(tx_hash, {}).get(address, [])
        for n, v in d:
            delta -= v
        # add the value of the coins received at address
        d = self.txo.get(tx_hash, {}).get(address, [])
        for n, v, cb in d:
            delta += v
        return delta

    def get_tx_value(self, txid):
        " effect of tx on the entire domain"
        delta = 0
        for addr, d in self.txi.get(txid, {}).items():
            for n, v in d:
                delta -= v
        for addr, d in self.txo.get(txid, {}).items():
            for n, v, cb in d:
                delta += v
        return delta

    def get_wallet_delta(self, tx):
        """ effect of tx on wallet """
        addresses = self.get_addresses()
        is_relevant = False
        is_mine = False
        is_pruned = False
        is_partial = False
        v_in = v_out = v_out_mine = 0
        for item in tx.inputs():
            addr = item.get('address')
            if addr in addresses:
                is_mine = True
                is_relevant = True
                d = self.txo.get(item['prevout_hash'], {}).get(addr, [])
                for n, v, cb in d:
                    if n == item['prevout_n']:
                        value = v
                        break
                else:
                    value = None
                if value is None:
                    is_pruned = True
                else:
                    v_in += value
            else:
                is_partial = True
        if not is_mine:
            is_partial = False
        for addr, value in tx.get_outputs():
            v_out += value
            if addr in addresses:
                v_out_mine += value
                is_relevant = True
        if is_pruned:
            # some inputs are mine:
            fee = None
            if is_mine:
                v = v_out_mine - v_out
            else:
                # no input is mine
                v = v_out_mine
        else:
            v = v_out_mine - v_in
            if is_partial:
                # some inputs are mine, but not all
                fee = None
            else:
                # all inputs are mine
                fee = v_in - v_out
        if not is_mine:
            fee = None
        return is_relevant, is_mine, v, fee

    def get_tx_info(self, tx):
        is_relevant, is_mine, v, fee = self.get_wallet_delta(tx)
        exp_n = None
        can_broadcast = False
        can_bump = False
        label = ''
        height = conf = timestamp = None
        tx_hash = tx.txid()
        if tx.is_complete():
            if tx_hash in self.transactions.keys():
                label = self.get_label(tx_hash)
                height, conf, timestamp = self.get_tx_height(tx_hash)
                if height > 0:
                    if conf:
                        status = _("{} confirmations").format(conf)
                    else:
                        status = _('Not verified')
                elif height in (TX_HEIGHT_UNCONF_PARENT, TX_HEIGHT_UNCONFIRMED):
                    status = _('Unconfirmed')
                    if fee is None:
                        fee = self.tx_fees.get(tx_hash)
                    if fee and self.network.config.has_fee_mempool():
                        size = tx.estimated_size()
                        fee_per_byte = fee / size
                        exp_n = self.network.config.fee_to_depth(fee_per_byte)
                    can_bump = is_mine and not tx.is_final()
                else:
                    status = _('Local')
                    can_broadcast = self.network is not None
            else:
                status = _("Signed")
                can_broadcast = self.network is not None
        else:
            s, r = tx.signature_count()
            status = _("Unsigned") if s == 0 else _('Partially signed') + ' (%d/%d)'%(s,r)

        if is_relevant:
            if is_mine:
                if fee is not None:
                    amount = v + fee
                else:
                    amount = v
            else:
                amount = v
        else:
            amount = None

        return tx_hash, status, label, can_broadcast, can_bump, amount, fee, height, conf, timestamp, exp_n

    def get_addr_io(self, address):
        h = self.get_address_history(address)
        received = {}
        sent = {}
        for tx_hash, height in h:
            l = self.txo.get(tx_hash, {}).get(address, [])
            for n, v, is_cb in l:
                received[tx_hash + ':%d'%n] = (height, v, is_cb)
        for tx_hash, height in h:
            l = self.txi.get(tx_hash, {}).get(address, [])
            for txi, v in l:
                sent[txi] = height
        return received, sent

    def get_addr_utxo(self, address):
        coins, spent = self.get_addr_io(address)
        for txi in spent:
            coins.pop(txi)
        out = {}
        for txo, v in coins.items():
            tx_height, value, is_cb = v
            prevout_hash, prevout_n = txo.split(':')
            x = {
                'address':address,
                'value':value,
                'prevout_n':int(prevout_n),
                'prevout_hash':prevout_hash,
                'height':tx_height,
                'coinbase':is_cb
            }
            out[txo] = x
        return out

    # return the total amount ever received by an address
    def get_addr_received(self, address):
        received, sent = self.get_addr_io(address)
        return sum([v for height, v, is_cb in received.values()])

    # return the balance of a bitcoin address: confirmed and matured, unconfirmed, unmatured
    def get_addr_balance(self, address):
        received, sent = self.get_addr_io(address)
        c = u = x = 0
        for txo, (tx_height, v, is_cb) in received.items():
            if is_cb and tx_height + COINBASE_MATURITY > self.get_local_height():
                x += v
            elif tx_height > 0:
                c += v
            else:
                u += v
            if txo in sent:
                if sent[txo] > 0:
                    c -= v
                else:
                    u -= v
        return c, u, x

    def get_spendable_coins(self, domain, config):
        confirmed_only = config.get('confirmed_only', False)
        return self.get_utxos(domain, exclude_frozen=True, mature=True, confirmed_only=confirmed_only)

    def get_utxos(self, domain = None, exclude_frozen = False, mature = False, confirmed_only = False):
        coins = []
        if domain is None:
            domain = self.get_addresses()
        if exclude_frozen:
            domain = set(domain) - self.frozen_addresses
        for addr in domain:
            utxos = self.get_addr_utxo(addr)
            for x in utxos.values():
                if confirmed_only and x['height'] <= 0:
                    continue
                if mature and x['coinbase'] and x['height'] + COINBASE_MATURITY > self.get_local_height():
                    continue
                coins.append(x)
                continue
        return coins

    def dummy_address(self):
        return self.get_receiving_addresses()[0]

    def get_addresses(self):
        out = []
        out += self.get_receiving_addresses()
        out += self.get_change_addresses()
        return out

    def get_frozen_balance(self):
        return self.get_balance(self.frozen_addresses)

    def get_balance(self, domain=None):
        if domain is None:
            domain = self.get_addresses()
        cc = uu = xx = 0
        for addr in domain:
            c, u, x = self.get_addr_balance(addr)
            cc += c
            uu += u
            xx += x
        return cc, uu, xx

    def get_address_history(self, addr):
        h = []
        # we need self.transaction_lock but get_tx_height will take self.lock
        # so we need to take that too here, to enforce order of locks
        with self.lock, self.transaction_lock:
            for tx_hash in self.transactions:
                if addr in self.txi.get(tx_hash, []) or addr in self.txo.get(tx_hash, []):
                    tx_height = self.get_tx_height(tx_hash)[0]
                    h.append((tx_hash, tx_height))
        return h

    def get_txin_address(self, txi):
        addr = txi.get('address')
        if addr != "(pubkey)":
            return addr
        prevout_hash = txi.get('prevout_hash')
        prevout_n = txi.get('prevout_n')
        dd = self.txo.get(prevout_hash, {})
        for addr, l in dd.items():
            for n, v, is_cb in l:
                if n == prevout_n:
                    self.print_error("found pay-to-pubkey address:", addr)
                    return addr

    def get_txout_address(self, txo):
        _type, x, v = txo
        if _type == TYPE_ADDRESS:
            addr = x
        elif _type == TYPE_PUBKEY:
            addr = bitcoin.public_key_to_p2pkh(bfh(x))
        else:
            addr = None
        return addr

    def get_conflicting_transactions(self, tx):
        """Returns a set of transaction hashes from the wallet history that are
        directly conflicting with tx, i.e. they have common outpoints being
        spent with tx. If the tx is already in wallet history, that will not be
        reported as a conflict.
        """
        conflicting_txns = set()
        with self.transaction_lock:
            for txi in tx.inputs():
                ser = Transaction.get_outpoint_from_txin(txi)
                if ser is None:
                    continue
                spending_tx_hash = self.spent_outpoints.get(ser, None)
                if spending_tx_hash is None:
                    continue
                # this outpoint (ser) has already been spent, by spending_tx
                assert spending_tx_hash in self.transactions
                conflicting_txns |= {spending_tx_hash}
            txid = tx.txid()
            if txid in conflicting_txns:
                # this tx is already in history, so it conflicts with itself
                if len(conflicting_txns) > 1:
                    raise Exception('Found conflicting transactions already in wallet history.')
                conflicting_txns -= {txid}
            return conflicting_txns

    def add_transaction(self, tx_hash, tx):
        assert tx_hash, tx_hash
        assert tx, tx
        assert tx.is_complete()
        # we need self.transaction_lock but get_tx_height will take self.lock
        # so we need to take that too here, to enforce order of locks
        with self.lock, self.transaction_lock:
            # NOTE: returning if tx in self.transactions might seem like a good idea
            # BUT we track is_mine inputs in a txn, and during subsequent calls
            # of add_transaction tx, we might learn of more-and-more inputs of
            # being is_mine, as we roll the gap_limit forward
            is_coinbase = tx.inputs()[0]['type'] == 'coinbase'
            tx_height = self.get_tx_height(tx_hash)[0]
            is_mine = any([self.is_mine(txin['address']) for txin in tx.inputs()])
            # do not save if tx is local and not mine
            if tx_height == TX_HEIGHT_LOCAL and not is_mine:
                # FIXME the test here should be for "not all is_mine"; cannot detect conflict in some cases
                raise NotIsMineTransactionException()
            # raise exception if unrelated to wallet
            is_for_me = any([self.is_mine(self.get_txout_address(txo)) for txo in tx.outputs()])
            if not is_mine and not is_for_me:
                raise UnrelatedTransactionException()
            # Find all conflicting transactions.
            # In case of a conflict,
            #     1. confirmed > mempool > local
            #     2. this new txn has priority over existing ones
            # When this method exits, there must NOT be any conflict, so
            # either keep this txn and remove all conflicting (along with dependencies)
            #     or drop this txn
            conflicting_txns = self.get_conflicting_transactions(tx)
            if conflicting_txns:
                existing_mempool_txn = any(
                    self.get_tx_height(tx_hash2)[0] in (TX_HEIGHT_UNCONFIRMED, TX_HEIGHT_UNCONF_PARENT)
                    for tx_hash2 in conflicting_txns)
                existing_confirmed_txn = any(
                    self.get_tx_height(tx_hash2)[0] > 0
                    for tx_hash2 in conflicting_txns)
                if existing_confirmed_txn and tx_height <= 0:
                    # this is a non-confirmed tx that conflicts with confirmed txns; drop.
                    return False
                if existing_mempool_txn and tx_height == TX_HEIGHT_LOCAL:
                    # this is a local tx that conflicts with non-local txns; drop.
                    return False
                # keep this txn and remove all conflicting
                to_remove = set()
                to_remove |= conflicting_txns
                for conflicting_tx_hash in conflicting_txns:
                    to_remove |= self.get_depending_transactions(conflicting_tx_hash)
                for tx_hash2 in to_remove:
                    self.remove_transaction(tx_hash2)
            # add inputs
            self.txi[tx_hash] = d = {}
            for txi in tx.inputs():
                addr = self.get_txin_address(txi)
                if txi['type'] != 'coinbase':
                    prevout_hash = txi['prevout_hash']
                    prevout_n = txi['prevout_n']
                    ser = prevout_hash + ':%d'%prevout_n
                if addr and self.is_mine(addr):
                    # we only track is_mine spends
                    self.spent_outpoints[ser] = tx_hash
                    # find value from prev output
                    dd = self.txo.get(prevout_hash, {})
                    for n, v, is_cb in dd.get(addr, []):
                        if n == prevout_n:
                            if d.get(addr) is None:
                                d[addr] = []
                            d[addr].append((ser, v))
                            break
                    else:
                        self.pruned_txo[ser] = tx_hash
            # add outputs
            self.txo[tx_hash] = d = {}
            for n, txo in enumerate(tx.outputs()):
                v = txo[2]
                ser = tx_hash + ':%d'%n
                addr = self.get_txout_address(txo)
                if addr and self.is_mine(addr):
                    if d.get(addr) is None:
                        d[addr] = []
                    d[addr].append((n, v, is_coinbase))
                # give v to txi that spends me
                next_tx = self.pruned_txo.get(ser)
                if next_tx is not None:
                    self.pruned_txo.pop(ser)
                    dd = self.txi.get(next_tx, {})
                    if dd.get(addr) is None:
                        dd[addr] = []
                    dd[addr].append((ser, v))
            # save
            self.transactions[tx_hash] = tx
            return True

    def remove_transaction(self, tx_hash):

        with self.transaction_lock:
            self.print_error("removing tx from history", tx_hash)
            self.transactions.pop(tx_hash, None)
            # undo spent_outpoints that are in txi
            for addr, l in self.txi[tx_hash].items():
                for ser, v in l:
                    self.spent_outpoints.pop(ser, None)
            # undo spent_outpoints that are in pruned_txo
            for ser, hh in list(self.pruned_txo.items()):
                if hh == tx_hash:
                    self.spent_outpoints.pop(ser, None)
                    self.pruned_txo.pop(ser)

            # add tx to pruned_txo, and undo the txi addition
            for next_tx, dd in self.txi.items():
                for addr, l in list(dd.items()):
                    ll = l[:]
                    for item in ll:
                        ser, v = item
                        prev_hash, prev_n = ser.split(':')
                        if prev_hash == tx_hash:
                            l.remove(item)
                            self.pruned_txo[ser] = next_tx
                    if l == []:
                        dd.pop(addr)
                    else:
                        dd[addr] = l
            try:
                self.txi.pop(tx_hash)
                self.txo.pop(tx_hash)
            except KeyError:
                self.print_error("tx was not in history", tx_hash)

    def receive_tx_callback(self, tx_hash, tx, tx_height):
        self.add_unverified_tx(tx_hash, tx_height)
        self.add_transaction(tx_hash, tx)

    def receive_history_callback(self, addr, hist, tx_fees):
        with self.lock:
            old_hist = self.get_address_history(addr)
            for tx_hash, height in old_hist:
                if (tx_hash, height) not in hist:
                    # make tx local
                    self.unverified_tx.pop(tx_hash, None)
                    self.verified_tx.pop(tx_hash, None)
                    if self.verifier:
                        self.verifier.merkle_roots.pop(tx_hash, None)
                    # but remove completely if not is_mine
                    if self.txi[tx_hash] == {}:
                        # FIXME the test here should be for "not all is_mine"; cannot detect conflict in some cases
                        self.remove_transaction(tx_hash)
            self.history[addr] = hist

        for tx_hash, tx_height in hist:
            # add it in case it was previously unconfirmed
            self.add_unverified_tx(tx_hash, tx_height)
            # if addr is new, we have to recompute txi and txo
            tx = self.transactions.get(tx_hash)
            if tx is not None and self.txi.get(tx_hash, {}).get(addr) is None and self.txo.get(tx_hash, {}).get(addr) is None:
                self.add_transaction(tx_hash, tx)

        # Store fees
        self.tx_fees.update(tx_fees)

    def get_history(self, domain=None):
        # get domain
        if domain is None:
            domain = self.get_addresses()
        # 1. Get the history of each address in the domain, maintain the
        #    delta of a tx as the sum of its deltas on domain addresses
        tx_deltas = defaultdict(int)
        for addr in domain:
            h = self.get_address_history(addr)
            for tx_hash, height in h:
                delta = self.get_tx_delta(tx_hash, addr)
                if delta is None or tx_deltas[tx_hash] is None:
                    tx_deltas[tx_hash] = None
                else:
                    tx_deltas[tx_hash] += delta

        # 2. create sorted history
        history = []
        for tx_hash in tx_deltas:
            delta = tx_deltas[tx_hash]
            height, conf, timestamp = self.get_tx_height(tx_hash)
            history.append((tx_hash, height, conf, timestamp, delta))
        history.sort(key = lambda x: self.get_txpos(x[0]))
        history.reverse()

        # 3. add balance
        c, u, x = self.get_balance(domain)
        balance = c + u + x
        h2 = []
        for tx_hash, height, conf, timestamp, delta in history:
            h2.append((tx_hash, height, conf, timestamp, delta, balance))
            if balance is None or delta is None:
                balance = None
            else:
                balance -= delta
        h2.reverse()

        # fixme: this may happen if history is incomplete
        if balance not in [None, 0]:
            self.print_error("Error: history not synchronized")
            return []

        return h2

    def balance_at_timestamp(self, domain, target_timestamp):
        h = self.get_history(domain)
        for tx_hash, height, conf, timestamp, value, balance in h:
            if timestamp > target_timestamp:
                return balance - value
        # return last balance
        return balance

    @profiler
    def get_full_history(self, domain=None, from_timestamp=None, to_timestamp=None, fx=None, show_addresses=False):
        from .util import timestamp_to_datetime, Satoshis, Fiat
        out = []
        income = 0
        expenditures = 0
        capital_gains = Decimal(0)
        fiat_income = Decimal(0)
        fiat_expenditures = Decimal(0)
        h = self.get_history(domain)
        for tx_hash, height, conf, timestamp, value, balance in h:
            if from_timestamp and (timestamp or time.time()) < from_timestamp:
                continue
            if to_timestamp and (timestamp or time.time()) >= to_timestamp:
                continue
            item = {
                'txid':tx_hash,
                'height':height,
                'confirmations':conf,
                'timestamp':timestamp,
                'value': Satoshis(value),
                'balance': Satoshis(balance)
            }
            item['date'] = timestamp_to_datetime(timestamp)
            item['label'] = self.get_label(tx_hash)
            if show_addresses:
                tx = self.transactions.get(tx_hash)
                tx.deserialize()
                input_addresses = []
                output_addresses = []
                for x in tx.inputs():
                    if x['type'] == 'coinbase': continue
                    addr = self.get_txin_address(x)
                    if addr is None:
                        continue
                    input_addresses.append(addr)
                for addr, v in tx.get_outputs():
                    output_addresses.append(addr)
                item['input_addresses'] = input_addresses
                item['output_addresses'] = output_addresses
            # value may be None if wallet is not fully synchronized
            if value is None:
                continue
            # fixme: use in and out values
            if value < 0:
                expenditures += -value
            else:
                income += value
            # fiat computations
            if fx and fx.is_enabled():
                date = timestamp_to_datetime(timestamp)
                fiat_value = self.get_fiat_value(tx_hash, fx.ccy)
                fiat_default = fiat_value is None
                fiat_value = fiat_value if fiat_value is not None else value / Decimal(COIN) * self.price_at_timestamp(tx_hash, fx.timestamp_rate)
                item['fiat_value'] = Fiat(fiat_value, fx.ccy)
                item['fiat_default'] = fiat_default
                if value < 0:
                    acquisition_price = - value / Decimal(COIN) * self.average_price(tx_hash, fx.timestamp_rate, fx.ccy)
                    liquidation_price = - fiat_value
                    item['acquisition_price'] = Fiat(acquisition_price, fx.ccy)
                    cg = liquidation_price - acquisition_price
                    item['capital_gain'] = Fiat(cg, fx.ccy)
                    capital_gains += cg
                    fiat_expenditures += -fiat_value
                else:
                    fiat_income += fiat_value
            out.append(item)
        # add summary
        if out:
            b, v = out[0]['balance'].value, out[0]['value'].value
            start_balance = None if b is None or v is None else b - v
            end_balance = out[-1]['balance'].value
            if from_timestamp is not None and to_timestamp is not None:
                start_date = timestamp_to_datetime(from_timestamp)
                end_date = timestamp_to_datetime(to_timestamp)
            else:
                start_date = None
                end_date = None
            summary = {
                'start_date': start_date,
                'end_date': end_date,
                'start_balance': Satoshis(start_balance),
                'end_balance': Satoshis(end_balance),
                'income': Satoshis(income),
                'expenditures': Satoshis(expenditures)
            }
            if fx and fx.is_enabled():
                unrealized = self.unrealized_gains(domain, fx.timestamp_rate, fx.ccy)
                summary['capital_gains'] = Fiat(capital_gains, fx.ccy)
                summary['fiat_income'] = Fiat(fiat_income, fx.ccy)
                summary['fiat_expenditures'] = Fiat(fiat_expenditures, fx.ccy)
                summary['unrealized_gains'] = Fiat(unrealized, fx.ccy)
                summary['start_fiat_balance'] = Fiat(fx.historical_value(start_balance, start_date), fx.ccy)
                summary['end_fiat_balance'] = Fiat(fx.historical_value(end_balance, end_date), fx.ccy)
        else:
            summary = {}
        return {
            'transactions': out,
            'summary': summary
        }

    def get_label(self, tx_hash):
        label = self.labels.get(tx_hash, '')
        if label is '':
            label = self.get_default_label(tx_hash)
        return label

    def get_default_label(self, tx_hash):
        if self.txi.get(tx_hash) == {}:
            d = self.txo.get(tx_hash, {})
            labels = []
            for addr in d.keys():
                label = self.labels.get(addr)
                if label:
                    labels.append(label)
            return ', '.join(labels)
        return ''

    def get_tx_status(self, tx_hash, height, conf, timestamp):
        from .util import format_time
        extra = []
        if conf == 0:
            tx = self.transactions.get(tx_hash)
            if not tx:
                return 2, 'unknown'
            is_final = tx and tx.is_final()
            if not is_final:
                extra.append('rbf')
            fee = self.get_wallet_delta(tx)[3]
            if fee is None:
                fee = self.tx_fees.get(tx_hash)
            if fee is not None:
                size = tx.estimated_size()
                fee_per_byte = fee / size
                extra.append('%.1f sat/b'%(fee_per_byte))
            if fee is not None and height in (TX_HEIGHT_UNCONF_PARENT, TX_HEIGHT_UNCONFIRMED) \
               and self.network and self.network.config.has_fee_mempool():
                exp_n = self.network.config.fee_to_depth(fee_per_byte)
                if exp_n:
                    extra.append('%.2f MB'%(exp_n/1000000))
            if height == TX_HEIGHT_LOCAL:
                status = 3
            elif height == TX_HEIGHT_UNCONF_PARENT:
                status = 1
            elif height == TX_HEIGHT_UNCONFIRMED:
                status = 0
            else:
                status = 2
        else:
            status = 3 + min(conf, 6)
        time_str = format_time(timestamp) if timestamp else _("unknown")
        status_str = TX_STATUS[status] if status < 4 else time_str
        if extra:
            status_str += ' [%s]'%(', '.join(extra))
        return status, status_str

    def relayfee(self):
        return relayfee(self.network)

    def dust_threshold(self):
        return dust_threshold(self.network)

    def make_unsigned_transaction(self, inputs, outputs, config, fixed_fee=None,
                                  change_addr=None, is_sweep=False):
        # check outputs
        i_max = None
        for i, o in enumerate(outputs):
            _type, data, value = o
            if _type == TYPE_ADDRESS:
                if not is_address(data):
                    raise BaseException("Invalid litecoin address:" + data)
            if value == '!':
                if i_max is not None:
                    raise BaseException("More than one output set to spend max")
                i_max = i

        # Avoid index-out-of-range with inputs[0] below
        if not inputs:
            raise NotEnoughFunds()

        if fixed_fee is None and config.fee_per_kb() is None:
            raise NoDynamicFeeEstimates()

        if not is_sweep:
            for item in inputs:
                self.add_input_info(item)

        # change address
        if change_addr:
            change_addrs = [change_addr]
        else:
            addrs = self.get_change_addresses()[-self.gap_limit_for_change:]
            if self.use_change and addrs:
                # New change addresses are created only after a few
                # confirmations.  Select the unused addresses within the
                # gap limit; if none take one at random
                change_addrs = [addr for addr in addrs if
                                self.get_num_tx(addr) == 0]
                if not change_addrs:
                    change_addrs = [random.choice(addrs)]
            else:
                # coin_chooser will set change address
                change_addrs = []

        # Fee estimator
        if fixed_fee is None:
            fee_estimator = config.estimate_fee
        elif isinstance(fixed_fee, Number):
            fee_estimator = lambda size: fixed_fee
        elif callable(fixed_fee):
            fee_estimator = fixed_fee
        else:
            raise BaseException('Invalid argument fixed_fee: %s' % fixed_fee)

        if i_max is None:
            # Let the coin chooser select the coins to spend
            max_change = self.max_change_outputs if self.multiple_change else 1
            coin_chooser = coinchooser.get_coin_chooser(config)
            tx = coin_chooser.make_tx(inputs, outputs, change_addrs[:max_change],
                                      fee_estimator, self.dust_threshold())
        else:
            # FIXME?? this might spend inputs with negative effective value...
            sendable = sum(map(lambda x:x['value'], inputs))
            _type, data, value = outputs[i_max]
            outputs[i_max] = (_type, data, 0)
            tx = Transaction.from_io(inputs, outputs[:])
            fee = fee_estimator(tx.estimated_size())
            amount = max(0, sendable - tx.output_value() - fee)
            outputs[i_max] = (_type, data, amount)
            tx = Transaction.from_io(inputs, outputs[:])

        # Sort the inputs and outputs deterministically
        tx.BIP_LI01_sort()
        # Timelock tx to current height.
        tx.locktime = self.get_local_height()
        run_hook('make_unsigned_transaction', self, tx)
        return tx

    def mktx(self, outputs, password, config, fee=None, change_addr=None, domain=None):
        coins = self.get_spendable_coins(domain, config)
        tx = self.make_unsigned_transaction(coins, outputs, config, fee, change_addr)
        self.sign_transaction(tx, password)
        return tx

    def is_frozen(self, addr):
        return addr in self.frozen_addresses

    def set_frozen_state(self, addrs, freeze):
        '''Set frozen state of the addresses to FREEZE, True or False'''
        if all(self.is_mine(addr) for addr in addrs):
            if freeze:
                self.frozen_addresses |= set(addrs)
            else:
                self.frozen_addresses -= set(addrs)
            self.storage.put('frozen_addresses', list(self.frozen_addresses))
            return True
        return False

    def prepare_for_verifier(self):
        # review transactions that are in the history
        for addr, hist in self.history.items():
            for tx_hash, tx_height in hist:
                # add it in case it was previously unconfirmed
                self.add_unverified_tx(tx_hash, tx_height)

    def start_threads(self, network):
        self.network = network
        # prepare self.unverified_tx regardless of network
        self.prepare_for_verifier()
        if self.network is not None:
            self.verifier = SPV(self.network, self)
            self.synchronizer = Synchronizer(self, network)
            network.add_jobs([self.verifier, self.synchronizer])
        else:
            self.verifier = None
            self.synchronizer = None

    def stop_threads(self):
        if self.network:
            self.network.remove_jobs([self.synchronizer, self.verifier])
            self.synchronizer.release()
            self.synchronizer = None
            self.verifier = None
            # Now no references to the syncronizer or verifier
            # remain so they will be GC-ed
            self.storage.put('stored_height', self.get_local_height())
        self.save_transactions()
        self.storage.put('verified_tx3', self.verified_tx)
        self.storage.write()

    def wait_until_synchronized(self, callback=None):
        def wait_for_wallet():
            self.set_up_to_date(False)
            while not self.is_up_to_date():
                if callback:
                    msg = "%s\n%s %d"%(
                        _("Please wait..."),
                        _("Addresses generated:"),
                        len(self.addresses(True)))
                    callback(msg)
                time.sleep(0.1)
        def wait_for_network():
            while not self.network.is_connected():
                if callback:
                    msg = "%s \n" % (_("Connecting..."))
                    callback(msg)
                time.sleep(0.1)
        # wait until we are connected, because the user
        # might have selected another server
        if self.network:
            wait_for_network()
            wait_for_wallet()
        else:
            self.synchronize()

    def can_export(self):
        return not self.is_watching_only() and hasattr(self.keystore, 'get_private_key')

    def is_used(self, address):
        h = self.history.get(address,[])
        if len(h) == 0:
            return False
        c, u, x = self.get_addr_balance(address)
        return c + u + x == 0

    def is_empty(self, address):
        c, u, x = self.get_addr_balance(address)
        return c+u+x == 0

    def address_is_old(self, address, age_limit=2):
        age = -1
        h = self.history.get(address, [])
        for tx_hash, tx_height in h:
            if tx_height <= 0:
                tx_age = 0
            else:
                tx_age = self.get_local_height() - tx_height + 1
            if tx_age > age:
                age = tx_age
        return age > age_limit

    def bump_fee(self, tx, delta):
        if tx.is_final():
            raise BaseException(_("Cannot bump fee: transaction is final"))
        inputs = copy.deepcopy(tx.inputs())
        outputs = copy.deepcopy(tx.outputs())
        for txin in inputs:
            txin['signatures'] = [None] * len(txin['signatures'])
            self.add_input_info(txin)
        # use own outputs
        s = list(filter(lambda x: self.is_mine(x[1]), outputs))
        # ... unless there is none
        if not s:
            s = outputs
            x_fee = run_hook('get_tx_extra_fee', self, tx)
            if x_fee:
                x_fee_address, x_fee_amount = x_fee
                s = filter(lambda x: x[1]!=x_fee_address, s)

        # prioritize low value outputs, to get rid of dust
        s = sorted(s, key=lambda x: x[2])
        for o in s:
            i = outputs.index(o)
            otype, address, value = o
            if value - delta >= self.dust_threshold():
                outputs[i] = otype, address, value - delta
                delta = 0
                break
            else:
                del outputs[i]
                delta -= value
                if delta > 0:
                    continue
        if delta > 0:
            raise BaseException(_('Cannot bump fee: could not find suitable outputs'))
        locktime = self.get_local_height()
        tx_new = Transaction.from_io(inputs, outputs, locktime=locktime)
        tx_new.BIP_LI01_sort()
        return tx_new

    def cpfp(self, tx, fee):
        txid = tx.txid()
        for i, o in enumerate(tx.outputs()):
            otype, address, value = o
            if otype == TYPE_ADDRESS and self.is_mine(address):
                break
        else:
            return
        coins = self.get_addr_utxo(address)
        item = coins.get(txid+':%d'%i)
        if not item:
            return
        self.add_input_info(item)
        inputs = [item]
        outputs = [(TYPE_ADDRESS, address, value - fee)]
        locktime = self.get_local_height()
        # note: no need to call tx.BIP_LI01_sort() here - single input/output
        return Transaction.from_io(inputs, outputs, locktime=locktime)

    def add_input_info(self, txin):
        address = txin['address']
        if self.is_mine(address):
            txin['type'] = self.get_txin_type(address)
            # segwit needs value to sign
            if txin.get('value') is None and Transaction.is_segwit_input(txin):
                received, spent = self.get_addr_io(address)
                item = received.get(txin['prevout_hash']+':%d'%txin['prevout_n'])
                tx_height, value, is_cb = item
                txin['value'] = value
            self.add_input_sig_info(txin, address)

    def can_sign(self, tx):
        if tx.is_complete():
            return False
        for k in self.get_keystores():
            if k.can_sign(tx):
                return True
        return False

    def get_input_tx(self, tx_hash, ignore_timeout=False):
        # First look up an input transaction in the wallet where it
        # will likely be.  If co-signing a transaction it may not have
        # all the input txs, in which case we ask the network.
        tx = self.transactions.get(tx_hash, None)
        if not tx and self.network:
            request = ('blockchain.transaction.get', [tx_hash])
            try:
                tx = Transaction(self.network.synchronous_get(request))
            except TimeoutException as e:
                self.print_error('getting input txn from network timed out for {}'.format(tx_hash))
                if not ignore_timeout:
                    raise e
        return tx

    def add_hw_info(self, tx):
        # add previous tx for hw wallets
        for txin in tx.inputs():
            tx_hash = txin['prevout_hash']
            # segwit inputs might not be needed for some hw wallets
            ignore_timeout = Transaction.is_segwit_input(txin)
            txin['prev_tx'] = self.get_input_tx(tx_hash, ignore_timeout)
        # add output info for hw wallets
        info = {}
        xpubs = self.get_master_public_keys()
        for txout in tx.outputs():
            _type, addr, amount = txout
            if self.is_change(addr):
                index = self.get_address_index(addr)
                pubkeys = self.get_public_keys(addr)
                # sort xpubs using the order of pubkeys
                sorted_pubkeys, sorted_xpubs = zip(*sorted(zip(pubkeys, xpubs)))
                info[addr] = index, sorted_xpubs, self.m if isinstance(self, Multisig_Wallet) else None
        tx.output_info = info

    def sign_transaction(self, tx, password):
        if self.is_watching_only():
            return
        # hardware wallets require extra info
        if any([(isinstance(k, Hardware_KeyStore) and k.can_sign(tx)) for k in self.get_keystores()]):
            self.add_hw_info(tx)
        # sign
        for k in self.get_keystores():
            try:
                if k.can_sign(tx):
                    k.sign_transaction(tx, password)
            except UserCancelled:
                continue

    def get_unused_addresses(self):
        # fixme: use slots from expired requests
        domain = self.get_receiving_addresses()
        return [addr for addr in domain if not self.history.get(addr)
                and addr not in self.receive_requests.keys()]

    def get_unused_address(self):
        addrs = self.get_unused_addresses()
        if addrs:
            return addrs[0]

    def get_receiving_address(self):
        # always return an address
        domain = self.get_receiving_addresses()
        if not domain:
            return
        choice = domain[0]
        for addr in domain:
            if not self.history.get(addr):
                if addr not in self.receive_requests.keys():
                    return addr
                else:
                    choice = addr
        return choice

    def get_payment_status(self, address, amount):
        local_height = self.get_local_height()
        received, sent = self.get_addr_io(address)
        l = []
        for txo, x in received.items():
            h, v, is_cb = x
            txid, n = txo.split(':')
            info = self.verified_tx.get(txid)
            if info:
                tx_height, timestamp, pos = info
                conf = local_height - tx_height
            else:
                conf = 0
            l.append((conf, v))
        vsum = 0
        for conf, v in reversed(sorted(l)):
            vsum += v
            if vsum >= amount:
                return True, conf
        return False, None

    def get_payment_request(self, addr, config):
        r = self.receive_requests.get(addr)
        if not r:
            return
        out = copy.copy(r)
        out['URI'] = 'litecoin:' + addr + '?amount=' + format_satoshis(out.get('amount'))
        status, conf = self.get_request_status(addr)
        out['status'] = status
        if conf is not None:
            out['confirmations'] = conf
        # check if bip70 file exists
        rdir = config.get('requests_dir')
        if rdir:
            key = out.get('id', addr)
            path = os.path.join(rdir, 'req', key[0], key[1], key)
            if os.path.exists(path):
                baseurl = 'file://' + rdir
                rewrite = config.get('url_rewrite')
                if rewrite:
                    baseurl = baseurl.replace(*rewrite)
                out['request_url'] = os.path.join(baseurl, 'req', key[0], key[1], key, key)
                out['URI'] += '&r=' + out['request_url']
                out['index_url'] = os.path.join(baseurl, 'index.html') + '?id=' + key
                websocket_server_announce = config.get('websocket_server_announce')
                if websocket_server_announce:
                    out['websocket_server'] = websocket_server_announce
                else:
                    out['websocket_server'] = config.get('websocket_server', 'localhost')
                websocket_port_announce = config.get('websocket_port_announce')
                if websocket_port_announce:
                    out['websocket_port'] = websocket_port_announce
                else:
                    out['websocket_port'] = config.get('websocket_port', 9999)
        return out

    def get_request_status(self, key):
        r = self.receive_requests.get(key)
        if r is None:
            return PR_UNKNOWN
        address = r['address']
        amount = r.get('amount')
        timestamp = r.get('time', 0)
        if timestamp and type(timestamp) != int:
            timestamp = 0
        expiration = r.get('exp')
        if expiration and type(expiration) != int:
            expiration = 0
        conf = None
        if amount:
            if self.up_to_date:
                paid, conf = self.get_payment_status(address, amount)
                status = PR_PAID if paid else PR_UNPAID
                if status == PR_UNPAID and expiration is not None and time.time() > timestamp + expiration:
                    status = PR_EXPIRED
            else:
                status = PR_UNKNOWN
        else:
            status = PR_UNKNOWN
        return status, conf

    def make_payment_request(self, addr, amount, message, expiration):
        timestamp = int(time.time())
        _id = bh2u(Hash(addr + "%d"%timestamp))[0:10]
        r = {'time':timestamp, 'amount':amount, 'exp':expiration, 'address':addr, 'memo':message, 'id':_id}
        return r

    def sign_payment_request(self, key, alias, alias_addr, password):
        req = self.receive_requests.get(key)
        alias_privkey = self.export_private_key(alias_addr, password)[0]
        pr = paymentrequest.make_unsigned_request(req)
        paymentrequest.sign_request_with_alias(pr, alias, alias_privkey)
        req['name'] = pr.pki_data
        req['sig'] = bh2u(pr.signature)
        self.receive_requests[key] = req
        self.storage.put('payment_requests', self.receive_requests)

    def add_payment_request(self, req, config):
        addr = req['address']
        amount = req.get('amount')
        message = req.get('memo')
        self.receive_requests[addr] = req
        self.storage.put('payment_requests', self.receive_requests)
        self.set_label(addr, message) # should be a default label

        rdir = config.get('requests_dir')
        if rdir and amount is not None:
            key = req.get('id', addr)
            pr = paymentrequest.make_request(config, req)
            path = os.path.join(rdir, 'req', key[0], key[1], key)
            if not os.path.exists(path):
                try:
                    os.makedirs(path)
                except OSError as exc:
                    if exc.errno != errno.EEXIST:
                        raise
            with open(os.path.join(path, key), 'wb') as f:
                f.write(pr.SerializeToString())
            # reload
            req = self.get_payment_request(addr, config)
            with open(os.path.join(path, key + '.json'), 'w') as f:
                f.write(json.dumps(req))
        return req

    def remove_payment_request(self, addr, config):
        if addr not in self.receive_requests:
            return False
        r = self.receive_requests.pop(addr)
        rdir = config.get('requests_dir')
        if rdir:
            key = r.get('id', addr)
            for s in ['.json', '']:
                n = os.path.join(rdir, 'req', key[0], key[1], key, key + s)
                if os.path.exists(n):
                    os.unlink(n)
        self.storage.put('payment_requests', self.receive_requests)
        return True

    def get_sorted_requests(self, config):
        def f(addr):
            try:
                return self.get_address_index(addr)
            except:
                return
        keys = map(lambda x: (f(x), x), self.receive_requests.keys())
        sorted_keys = sorted(filter(lambda x: x[0] is not None, keys))
        return [self.get_payment_request(x[1], config) for x in sorted_keys]

    def get_fingerprint(self):
        raise NotImplementedError()

    def can_import_privkey(self):
        return False

    def can_import_address(self):
        return False

    def can_delete_address(self):
        return False

    def add_address(self, address):
        if address not in self.history:
            self.history[address] = []
        if self.synchronizer:
            self.synchronizer.add(address)

    def has_password(self):
        return self.has_keystore_encryption() or self.has_storage_encryption()

    def can_have_keystore_encryption(self):
        return self.keystore and self.keystore.may_have_password()

    def get_available_storage_encryption_version(self):
        """Returns the type of storage encryption offered to the user.

        A wallet file (storage) is either encrypted with this version
        or is stored in plaintext.
        """
        if isinstance(self.keystore, Hardware_KeyStore):
            return STO_EV_XPUB_PW
        else:
            return STO_EV_USER_PW

    def has_keystore_encryption(self):
        """Returns whether encryption is enabled for the keystore.

        If True, e.g. signing a transaction will require a password.
        """
        if self.can_have_keystore_encryption():
            return self.storage.get('use_encryption', False)
        return False

    def has_storage_encryption(self):
        """Returns whether encryption is enabled for the wallet file on disk."""
        return self.storage.is_encrypted()

    @classmethod
    def may_have_password(cls):
        return True

    def check_password(self, password):
        if self.has_keystore_encryption():
            self.keystore.check_password(password)
        self.storage.check_password(password)

    def update_password(self, old_pw, new_pw, encrypt_storage=False):
        if old_pw is None and self.has_password():
            raise InvalidPassword()
        self.check_password(old_pw)

        if encrypt_storage:
            enc_version = self.get_available_storage_encryption_version()
        else:
            enc_version = STO_EV_PLAINTEXT
        self.storage.set_password(new_pw, enc_version)

        # note: Encrypting storage with a hw device is currently only
        #       allowed for non-multisig wallets. Further,
        #       Hardware_KeyStore.may_have_password() == False.
        #       If these were not the case,
        #       extra care would need to be taken when encrypting keystores.
        self._update_password_for_keystore(old_pw, new_pw)
        encrypt_keystore = self.can_have_keystore_encryption()
        self.storage.set_keystore_encryption(bool(new_pw) and encrypt_keystore)

        self.storage.write()

    def sign_message(self, address, message, password):
        index = self.get_address_index(address)
        return self.keystore.sign_message(index, message, password)

    def decrypt_message(self, pubkey, message, password):
        addr = self.pubkeys_to_address(pubkey)
        index = self.get_address_index(addr)
        return self.keystore.decrypt_message(index, message, password)

    def get_depending_transactions(self, tx_hash):
        """Returns all (grand-)children of tx_hash in this wallet."""
        children = set()
        for other_hash, tx in self.transactions.items():
            for input in (tx.inputs()):
                if input["prevout_hash"] == tx_hash:
                    children.add(other_hash)
                    children |= self.get_depending_transactions(other_hash)
        return children

    def txin_value(self, txin):
        txid = txin['prevout_hash']
        prev_n = txin['prevout_n']
        for address, d in self.txo.get(txid, {}).items():
            for n, v, cb in d:
                if n == prev_n:
                    return v
        # may occur if wallet is not synchronized
        return None

    def price_at_timestamp(self, txid, price_func):
        height, conf, timestamp = self.get_tx_height(txid)
        return price_func(timestamp if timestamp else time.time())

    def unrealized_gains(self, domain, price_func, ccy):
        coins = self.get_utxos(domain)
        now = time.time()
        p = price_func(now)
        ap = sum(self.coin_price(coin['prevout_hash'], price_func, ccy, self.txin_value(coin)) for coin in coins)
        lp = sum([coin['value'] for coin in coins]) * p / Decimal(COIN)
        return lp - ap

    def average_price(self, txid, price_func, ccy):
        """ Average acquisition price of the inputs of a transaction """
        input_value = 0
        total_price = 0
        for addr, d in self.txi.get(txid, {}).items():
            for ser, v in d:
                input_value += v
                total_price += self.coin_price(ser.split(':')[0], price_func, ccy, v)
        return total_price / (input_value/Decimal(COIN))

    def coin_price(self, txid, price_func, ccy, txin_value):
        """
        Acquisition price of a coin.
        This assumes that either all inputs are mine, or no input is mine.
        """
<<<<<<< HEAD
=======
        if txin_value is None:
            return Decimal('NaN')
>>>>>>> f6ab12ac
        cache_key = "{}:{}:{}".format(str(txid), str(ccy), str(txin_value))
        result = self.coin_price_cache.get(cache_key, None)
        if result is not None:
            return result
        if self.txi.get(txid, {}) != {}:
            result = self.average_price(txid, price_func, ccy) * txin_value/Decimal(COIN)
            self.coin_price_cache[cache_key] = result
            return result
        else:
            fiat_value = self.get_fiat_value(txid, ccy)
            if fiat_value is not None:
                return fiat_value
            else:
                p = self.price_at_timestamp(txid, price_func)
                return p * txin_value/Decimal(COIN)


class Simple_Wallet(Abstract_Wallet):
    # wallet with a single keystore

    def get_keystore(self):
        return self.keystore

    def get_keystores(self):
        return [self.keystore]

    def is_watching_only(self):
        return self.keystore.is_watching_only()

    def _update_password_for_keystore(self, old_pw, new_pw):
        if self.keystore and self.keystore.may_have_password():
            self.keystore.update_password(old_pw, new_pw)
            self.save_keystore()

    def save_keystore(self):
        self.storage.put('keystore', self.keystore.dump())


class Imported_Wallet(Simple_Wallet):
    # wallet made of imported addresses

    wallet_type = 'imported'
    txin_type = 'address'

    def __init__(self, storage):
        Abstract_Wallet.__init__(self, storage)

    def is_watching_only(self):
        return self.keystore is None

    def get_keystores(self):
        return [self.keystore] if self.keystore else []

    def can_import_privkey(self):
        return bool(self.keystore)

    def load_keystore(self):
        self.keystore = load_keystore(self.storage, 'keystore') if self.storage.get('keystore') else None

    def save_keystore(self):
        self.storage.put('keystore', self.keystore.dump())

    def load_addresses(self):
        self.addresses = self.storage.get('addresses', {})
        # fixme: a reference to addresses is needed
        if self.keystore:
            self.keystore.addresses = self.addresses

    def save_addresses(self):
        self.storage.put('addresses', self.addresses)

    def can_import_address(self):
        return self.is_watching_only()

    def can_delete_address(self):
        return True

    def has_seed(self):
        return False

    def is_deterministic(self):
        return False

    def is_change(self, address):
        return False

    def get_master_public_keys(self):
        return []

    def is_beyond_limit(self, address):
        return False

    def is_mine(self, address):
        return address in self.addresses

    def get_fingerprint(self):
        return ''

    def get_addresses(self, include_change=False):
        return sorted(self.addresses.keys())

    def get_receiving_addresses(self):
        return self.get_addresses()

    def get_change_addresses(self):
        return []

    def import_address(self, address):
        if not bitcoin.is_address(address):
            return ''
        if address in self.addresses:
            return ''
        self.addresses[address] = {}
        self.storage.put('addresses', self.addresses)
        self.storage.write()
        self.add_address(address)
        return address

    def delete_address(self, address):
        if address not in self.addresses:
            return

        transactions_to_remove = set()  # only referred to by this address
        transactions_new = set()  # txs that are not only referred to by address
        with self.lock:
            for addr, details in self.history.items():
                if addr == address:
                    for tx_hash, height in details:
                        transactions_to_remove.add(tx_hash)
                else:
                    for tx_hash, height in details:
                        transactions_new.add(tx_hash)
            transactions_to_remove -= transactions_new
            self.history.pop(address, None)

            for tx_hash in transactions_to_remove:
                self.remove_transaction(tx_hash)
                self.tx_fees.pop(tx_hash, None)
                self.verified_tx.pop(tx_hash, None)
                self.unverified_tx.pop(tx_hash, None)
                self.transactions.pop(tx_hash, None)
                # FIXME: what about pruned_txo?

        self.storage.put('verified_tx3', self.verified_tx)
        self.save_transactions()

        self.set_label(address, None)
        self.remove_payment_request(address, {})
        self.set_frozen_state([address], False)

        pubkey = self.get_public_key(address)
        self.addresses.pop(address)
        if pubkey:
            self.keystore.delete_imported_key(pubkey)
            self.save_keystore()
        self.storage.put('addresses', self.addresses)

        self.storage.write()

    def get_address_index(self, address):
        return self.get_public_key(address)

    def get_public_key(self, address):
        return self.addresses[address].get('pubkey')

    def import_private_key(self, sec, pw, redeem_script=None):
        try:
            txin_type, pubkey = self.keystore.import_privkey(sec, pw)
        except Exception:
            neutered_privkey = str(sec)[:3] + '..' + str(sec)[-2:]
            raise BaseException('Invalid private key', neutered_privkey)
        if txin_type in ['p2pkh', 'p2wpkh', 'p2wpkh-p2sh']:
            if redeem_script is not None:
                raise BaseException('Cannot use redeem script with', txin_type)
            addr = bitcoin.pubkey_to_address(txin_type, pubkey)
        elif txin_type in ['p2sh', 'p2wsh', 'p2wsh-p2sh']:
            if redeem_script is None:
                raise BaseException('Redeem script required for', txin_type)
            addr = bitcoin.redeem_script_to_address(txin_type, redeem_script)
        else:
            raise NotImplementedError(txin_type)
        self.addresses[addr] = {'type':txin_type, 'pubkey':pubkey, 'redeem_script':redeem_script}
        self.save_keystore()
        self.save_addresses()
        self.storage.write()
        self.add_address(addr)
        return addr

    def get_redeem_script(self, address):
        d = self.addresses[address]
        redeem_script = d['redeem_script']
        return redeem_script

    def get_txin_type(self, address):
        return self.addresses[address].get('type', 'address')

    def add_input_sig_info(self, txin, address):
        if self.is_watching_only():
            x_pubkey = 'fd' + address_to_script(address)
            txin['x_pubkeys'] = [x_pubkey]
            txin['signatures'] = [None]
            return
        if txin['type'] in ['p2pkh', 'p2wpkh', 'p2wpkh-p2sh']:
            pubkey = self.addresses[address]['pubkey']
            txin['num_sig'] = 1
            txin['x_pubkeys'] = [pubkey]
            txin['signatures'] = [None]
        else:
            redeem_script = self.addresses[address]['redeem_script']
            num_sig = 2
            num_keys = 3
            txin['num_sig'] = num_sig
            txin['redeem_script'] = redeem_script
            txin['signatures'] = [None] * num_keys

    def pubkeys_to_address(self, pubkey):
        for addr, v in self.addresses.items():
            if v.get('pubkey') == pubkey:
                return addr

class Deterministic_Wallet(Abstract_Wallet):

    def __init__(self, storage):
        Abstract_Wallet.__init__(self, storage)
        self.gap_limit = storage.get('gap_limit', 20)

    def has_seed(self):
        return self.keystore.has_seed()

    def get_receiving_addresses(self):
        return self.receiving_addresses

    def get_change_addresses(self):
        return self.change_addresses

    def get_seed(self, password):
        return self.keystore.get_seed(password)

    def add_seed(self, seed, pw):
        self.keystore.add_seed(seed, pw)

    def change_gap_limit(self, value):
        '''This method is not called in the code, it is kept for console use'''
        if value >= self.gap_limit:
            self.gap_limit = value
            self.storage.put('gap_limit', self.gap_limit)
            return True
        elif value >= self.min_acceptable_gap():
            addresses = self.get_receiving_addresses()
            k = self.num_unused_trailing_addresses(addresses)
            n = len(addresses) - k + value
            self.receiving_addresses = self.receiving_addresses[0:n]
            self.gap_limit = value
            self.storage.put('gap_limit', self.gap_limit)
            self.save_addresses()
            return True
        else:
            return False

    def num_unused_trailing_addresses(self, addresses):
        k = 0
        for a in addresses[::-1]:
            if self.history.get(a):break
            k = k + 1
        return k

    def min_acceptable_gap(self):
        # fixme: this assumes wallet is synchronized
        n = 0
        nmax = 0
        addresses = self.get_receiving_addresses()
        k = self.num_unused_trailing_addresses(addresses)
        for a in addresses[0:-k]:
            if self.history.get(a):
                n = 0
            else:
                n += 1
                if n > nmax: nmax = n
        return nmax + 1

    def load_addresses(self):
        super().load_addresses()
        self._addr_to_addr_index = {}  # key: address, value: (is_change, index)
        for i, addr in enumerate(self.receiving_addresses):
            self._addr_to_addr_index[addr] = (False, i)
        for i, addr in enumerate(self.change_addresses):
            self._addr_to_addr_index[addr] = (True, i)

    def create_new_address(self, for_change=False):
        assert type(for_change) is bool
        with self.lock:
            addr_list = self.change_addresses if for_change else self.receiving_addresses
            n = len(addr_list)
            x = self.derive_pubkeys(for_change, n)
            address = self.pubkeys_to_address(x)
            addr_list.append(address)
            self._addr_to_addr_index[address] = (for_change, n)
            self.save_addresses()
            self.add_address(address)
            return address

    def synchronize_sequence(self, for_change):
        limit = self.gap_limit_for_change if for_change else self.gap_limit
        while True:
            addresses = self.get_change_addresses() if for_change else self.get_receiving_addresses()
            if len(addresses) < limit:
                self.create_new_address(for_change)
                continue
            if list(map(lambda a: self.address_is_old(a), addresses[-limit:] )) == limit*[False]:
                break
            else:
                self.create_new_address(for_change)

    def synchronize(self):
        with self.lock:
            self.synchronize_sequence(False)
            self.synchronize_sequence(True)

    def is_beyond_limit(self, address):
        is_change, i = self.get_address_index(address)
        addr_list = self.get_change_addresses() if is_change else self.get_receiving_addresses()
        limit = self.gap_limit_for_change if is_change else self.gap_limit
        if i < limit:
            return False
        prev_addresses = addr_list[max(0, i - limit):max(0, i)]
        for addr in prev_addresses:
            if self.history.get(addr):
                return False
        return True

    def is_mine(self, address):
        return address in self._addr_to_addr_index

    def get_address_index(self, address):
        return self._addr_to_addr_index[address]

    def get_master_public_keys(self):
        return [self.get_master_public_key()]

    def get_fingerprint(self):
        return self.get_master_public_key()

    def get_txin_type(self, address):
        return self.txin_type


class Simple_Deterministic_Wallet(Simple_Wallet, Deterministic_Wallet):

    """ Deterministic Wallet with a single pubkey per address """

    def __init__(self, storage):
        Deterministic_Wallet.__init__(self, storage)

    def get_public_key(self, address):
        sequence = self.get_address_index(address)
        pubkey = self.get_pubkey(*sequence)
        return pubkey

    def load_keystore(self):
        self.keystore = load_keystore(self.storage, 'keystore')
        try:
            xtype = bitcoin.xpub_type(self.keystore.xpub)
        except:
            xtype = 'standard'
        self.txin_type = 'p2pkh' if xtype == 'standard' else xtype

    def get_pubkey(self, c, i):
        return self.derive_pubkeys(c, i)

    def add_input_sig_info(self, txin, address):
        derivation = self.get_address_index(address)
        x_pubkey = self.keystore.get_xpubkey(*derivation)
        txin['x_pubkeys'] = [x_pubkey]
        txin['signatures'] = [None]
        txin['num_sig'] = 1

    def get_master_public_key(self):
        return self.keystore.get_master_public_key()

    def derive_pubkeys(self, c, i):
        return self.keystore.derive_pubkey(c, i)






class Standard_Wallet(Simple_Deterministic_Wallet):
    wallet_type = 'standard'

    def pubkeys_to_address(self, pubkey):
        return bitcoin.pubkey_to_address(self.txin_type, pubkey)


class Multisig_Wallet(Deterministic_Wallet):
    # generic m of n
    gap_limit = 20

    def __init__(self, storage):
        self.wallet_type = storage.get('wallet_type')
        self.m, self.n = multisig_type(self.wallet_type)
        Deterministic_Wallet.__init__(self, storage)

    def get_pubkeys(self, c, i):
        return self.derive_pubkeys(c, i)

    def get_public_keys(self, address):
        sequence = self.get_address_index(address)
        return self.get_pubkeys(*sequence)

    def pubkeys_to_address(self, pubkeys):
        redeem_script = self.pubkeys_to_redeem_script(pubkeys)
        return bitcoin.redeem_script_to_address(self.txin_type, redeem_script)

    def pubkeys_to_redeem_script(self, pubkeys):
        return transaction.multisig_script(sorted(pubkeys), self.m)

    def get_redeem_script(self, address):
        pubkeys = self.get_public_keys(address)
        redeem_script = self.pubkeys_to_redeem_script(pubkeys)
        return redeem_script

    def derive_pubkeys(self, c, i):
        return [k.derive_pubkey(c, i) for k in self.get_keystores()]

    def load_keystore(self):
        self.keystores = {}
        for i in range(self.n):
            name = 'x%d/'%(i+1)
            self.keystores[name] = load_keystore(self.storage, name)
        self.keystore = self.keystores['x1/']
        xtype = bitcoin.xpub_type(self.keystore.xpub)
        self.txin_type = 'p2sh' if xtype == 'standard' else xtype

    def save_keystore(self):
        for name, k in self.keystores.items():
            self.storage.put(name, k.dump())

    def get_keystore(self):
        return self.keystores.get('x1/')

    def get_keystores(self):
        return [self.keystores[i] for i in sorted(self.keystores.keys())]

    def can_have_keystore_encryption(self):
        return any([k.may_have_password() for k in self.get_keystores()])

    def _update_password_for_keystore(self, old_pw, new_pw):
        for name, keystore in self.keystores.items():
            if keystore.may_have_password():
                keystore.update_password(old_pw, new_pw)
                self.storage.put(name, keystore.dump())

    def check_password(self, password):
        for name, keystore in self.keystores.items():
            if keystore.may_have_password():
                keystore.check_password(password)
        self.storage.check_password(password)

    def get_available_storage_encryption_version(self):
        # multisig wallets are not offered hw device encryption
        return STO_EV_USER_PW

    def has_seed(self):
        return self.keystore.has_seed()

    def is_watching_only(self):
        return not any([not k.is_watching_only() for k in self.get_keystores()])

    def get_master_public_key(self):
        return self.keystore.get_master_public_key()

    def get_master_public_keys(self):
        return [k.get_master_public_key() for k in self.get_keystores()]

    def get_fingerprint(self):
        return ''.join(sorted(self.get_master_public_keys()))

    def add_input_sig_info(self, txin, address):
        # x_pubkeys are not sorted here because it would be too slow
        # they are sorted in transaction.get_sorted_pubkeys
        # pubkeys is set to None to signal that x_pubkeys are unsorted
        derivation = self.get_address_index(address)
        txin['x_pubkeys'] = [k.get_xpubkey(*derivation) for k in self.get_keystores()]
        txin['pubkeys'] = None
        # we need n place holders
        txin['signatures'] = [None] * self.n
        txin['num_sig'] = self.m


wallet_types = ['standard', 'multisig', 'imported']

def register_wallet_type(category):
    wallet_types.append(category)

wallet_constructors = {
    'standard': Standard_Wallet,
    'old': Standard_Wallet,
    'xpub': Standard_Wallet,
    'imported': Imported_Wallet
}

def register_constructor(wallet_type, constructor):
    wallet_constructors[wallet_type] = constructor

# former WalletFactory
class Wallet(object):
    """The main wallet "entry point".
    This class is actually a factory that will return a wallet of the correct
    type when passed a WalletStorage instance."""

    def __new__(self, storage):
        wallet_type = storage.get('wallet_type')
        WalletClass = Wallet.wallet_class(wallet_type)
        wallet = WalletClass(storage)
        # Convert hardware wallets restored with older versions of
        # Electrum to BIP44 wallets.  A hardware wallet does not have
        # a seed and plugins do not need to handle having one.
        rwc = getattr(wallet, 'restore_wallet_class', None)
        if rwc and storage.get('seed', ''):
            storage.print_error("converting wallet type to " + rwc.wallet_type)
            storage.put('wallet_type', rwc.wallet_type)
            wallet = rwc(storage)
        return wallet

    @staticmethod
    def wallet_class(wallet_type):
        if multisig_type(wallet_type):
            return Multisig_Wallet
        if wallet_type in wallet_constructors:
            return wallet_constructors[wallet_type]
        raise RuntimeError("Unknown wallet type: " + str(wallet_type))
<|MERGE_RESOLUTION|>--- conflicted
+++ resolved
@@ -335,11 +335,7 @@
         addrs = self.get_receiving_addresses()
         if len(addrs) > 0:
             if not bitcoin.is_address(addrs[0]):
-<<<<<<< HEAD
                 raise Exception('The addresses in this wallet are not Litecoin addresses.')
-=======
-                raise Exception('The addresses in this wallet are not bitcoin addresses.')
->>>>>>> f6ab12ac
 
     def synchronize(self):
         pass
@@ -1776,11 +1772,8 @@
         Acquisition price of a coin.
         This assumes that either all inputs are mine, or no input is mine.
         """
-<<<<<<< HEAD
-=======
         if txin_value is None:
             return Decimal('NaN')
->>>>>>> f6ab12ac
         cache_key = "{}:{}:{}".format(str(txid), str(ccy), str(txin_value))
         result = self.coin_price_cache.get(cache_key, None)
         if result is not None:
