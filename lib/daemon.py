#!/usr/bin/env python
#
# Electrum - lightweight Bitcoin client
# Copyright (C) 2014 Thomas Voegtlin
#
# This program is free software: you can redistribute it and/or modify
# it under the terms of the GNU General Public License as published by
# the Free Software Foundation, either version 3 of the License, or
# (at your option) any later version.
#
# This program is distributed in the hope that it will be useful,
# but WITHOUT ANY WARRANTY; without even the implied warranty of
# MERCHANTABILITY or FITNESS FOR A PARTICULAR PURPOSE. See the
# GNU General Public License for more details.
#
# You should have received a copy of the GNU General Public License
# along with this program. If not, see <http://www.gnu.org/licenses/>.

import socket
import time
import sys
import os
import threading
import traceback
import json
import Queue
from network import Network
from util import print_error, print_stderr
from simple_config import SimpleConfig


"""
The Network object is not aware of clients/subscribers
It only does subscribe/unsubscribe to addresses
Which client has wich address is managed by the daemon
Network also reports status changes
"""

DAEMON_PORT=8001


def parse_json(message):
    n = message.find('\n')
    if n==-1: 
        return None, message
    try:
        j = json.loads( message[0:n] )
    except:
        j = None
    return j, message[n+1:]



class ClientThread(threading.Thread):
    # read messages from client (socket), and sends them to Network
    # responses are sent back on the same socket

    def __init__(self, server, network, s):
        threading.Thread.__init__(self)
        self.server = server
        self.daemon = True
        self.s = s
        self.s.settimeout(0.1)
        self.network = network
        self.queue = Queue.Queue()
        self.unanswered_requests = {}
        self.debug = False
        self.server.add_client(self)


    def run(self):

        message = ''
        while True:
            try:
                self.send_responses()
            except socket.error:
                break

            try:
                data = self.s.recv(1024)
            except socket.timeout:
                continue
            except:
                data = ''
            if not data:
                break
            message += data
            while True:
                cmd, message = parse_json(message)
                if not cmd:
                    break
                self.process(cmd)

        self.server.remove_client(self)




    def process(self, request):
        if self.debug: 
            print_error("<--", request)
        method = request['method']
        params = request['params']
        _id = request['id']

        if method == ('daemon.stop'):
            self.server.stop()
            return

        if method.startswith('network.'):
            out = {'id':_id}
            try:
                f = getattr(self.network, method[8:])
            except AttributeError:
                out['error'] = "unknown method"
            try:
                out['result'] = f(*params)
            except BaseException as e:
                out['error'] = str(e)
                print_error("network error", str(e))

            self.queue.put(out)
            return

        def cb(i,r):
            _id = r.get('id')
            if _id is not None:
                my_id = self.unanswered_requests.pop(_id)
                r['id'] = my_id
            self.queue.put(r)

        try:
            new_id = self.network.interface.send([(method, params)], cb) [0]
        except Exception as e:
            self.queue.put({'id':_id, 'error':str(e)}) 
            print_error("network interface error", str(e))
            return

        self.unanswered_requests[new_id] = _id


    def send_responses(self):
        while True:
            try:
                r = self.queue.get_nowait()
            except Queue.Empty:
                break
            out = json.dumps(r) + '\n'
            while out:
                n = self.s.send(out)
                out = out[n:]
            if self.debug: 
                print_error("-->", r)



class NetworkServer:

    def __init__(self, config):
        self.network = Network(config)
        self.network.trigger_callback = self.trigger_callback
        self.network.start()
        self.socket = socket.socket(socket.AF_INET, socket.SOCK_STREAM)
        self.socket.setsockopt(socket.SOL_SOCKET, socket.SO_REUSEADDR, 1)
        self.daemon_port = config.get('daemon_port', DAEMON_PORT)
        self.socket.bind(('', self.daemon_port))
        self.socket.listen(5)
        self.socket.settimeout(1)
        self.running = False
        # daemon terminates after period of inactivity
        self.timeout = config.get('daemon_timeout', 5*60)
        self.lock = threading.RLock()

        # each GUI is a client of the daemon
        self.clients = []
        # daemon needs to know which client subscribed to which address

    def stop(self):
        with self.lock:
            self.running = False

    def add_client(self, client):
        for key in ['status','banner','updated','servers','interfaces']:
            value = self.get_status_value(key)
            client.queue.put({'method':'network.status', 'params':[key, value]})
        with self.lock:
            self.clients.append(client)


    def remove_client(self, client):
        with self.lock:
            self.clients.remove(client)
        print_error("client quit:", len(self.clients))

    def get_status_value(self, key):
        if key == 'status':
            value = self.network.connection_status
        elif key == 'banner':
            value = self.network.banner
        elif key == 'updated':
            value = (self.network.get_local_height(), self.network.get_server_height())
        elif key == 'servers':
            value = self.network.get_servers()
        elif key == 'interfaces':
            value = self.network.get_interfaces()
        return value

    def trigger_callback(self, key):
        value = self.get_status_value(key)
        print_error("daemon trigger callback", key, len(self.clients))
        for client in self.clients:
            client.queue.put({'method':'network.status', 'params':[key, value]})

    def main_loop(self):
        self.running = True
        t = time.time()
        while self.running:
            try:
                connection, address = self.socket.accept()
            except socket.timeout:
                if not self.clients:
                    if time.time() - t > self.timeout:
                        print_error("Daemon timeout")
                        break
                else:
                    t = time.time()
                continue
            t = time.time()
            client = ClientThread(self, self.network, connection)
            client.start()
        print_error("Daemon exiting")




if __name__ == '__main__':
<<<<<<< HEAD
    import simple_config
    config = simple_config.SimpleConfig({'verbose':True, 'server':'electrum-ltc.bysh.me:50002:s'})
=======
    import simple_config, util
    config = simple_config.SimpleConfig()
    util.set_verbosity(True)
>>>>>>> 7abbf329
    server = NetworkServer(config)
    try:
        server.main_loop()
    except KeyboardInterrupt:
        print "Ctrl C - Stopping server"
        sys.exit(1)<|MERGE_RESOLUTION|>--- conflicted
+++ resolved
@@ -235,14 +235,9 @@
 
 
 if __name__ == '__main__':
-<<<<<<< HEAD
-    import simple_config
-    config = simple_config.SimpleConfig({'verbose':True, 'server':'electrum-ltc.bysh.me:50002:s'})
-=======
     import simple_config, util
     config = simple_config.SimpleConfig()
     util.set_verbosity(True)
->>>>>>> 7abbf329
     server = NetworkServer(config)
     try:
         server.main_loop()
