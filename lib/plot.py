<<<<<<< HEAD
from PyQt5.QtGui import *
from electrum_ltc.i18n import _


import datetime
from collections import defaultdict
from electrum_ltc.bitcoin import COIN
=======
import datetime
from collections import defaultdict
>>>>>>> 6a44eece

import matplotlib
matplotlib.use('Qt5Agg')
import matplotlib.pyplot as plt
import matplotlib.dates as md

from .i18n import _
from .bitcoin import COIN


class NothingToPlotException(Exception):
    def __str__(self):
        return _("Nothing to plot.")


def plot_history(history):
    if len(history) == 0:
        raise NothingToPlotException()
    hist_in = defaultdict(int)
    hist_out = defaultdict(int)
    for item in history:
        if not item['confirmations']:
            continue
        if item['timestamp'] is None:
            continue
        value = item['value'].value/COIN
        date = item['date']
        datenum = int(md.date2num(datetime.date(date.year, date.month, 1)))
        if value > 0:
            hist_in[datenum] += value
        else:
            hist_out[datenum] -= value

    f, axarr = plt.subplots(2, sharex=True)
    plt.subplots_adjust(bottom=0.2)
    plt.xticks( rotation=25 )
    ax = plt.gca()
    plt.ylabel('LTC')
    plt.xlabel('Month')
    xfmt = md.DateFormatter('%Y-%m-%d')
    ax.xaxis.set_major_formatter(xfmt)
    axarr[0].set_title('Monthly Volume')
    xfmt = md.DateFormatter('%Y-%m')
    ax.xaxis.set_major_formatter(xfmt)
    width = 20

    r1 = None
    r2 = None
    dates_values = list(zip(*sorted(hist_in.items())))
    if dates_values and len(dates_values) == 2:
        dates, values = dates_values
        r1 = axarr[0].bar(dates, values, width, label='incoming')
        axarr[0].legend(loc='upper left')
    dates_values = list(zip(*sorted(hist_out.items())))
    if dates_values and len(dates_values) == 2:
        dates, values = dates_values
        r2 = axarr[1].bar(dates, values, width, color='r', label='outgoing')
        axarr[1].legend(loc='upper left')
    if r1 is None and r2 is None:
        raise NothingToPlotException()
    return plt<|MERGE_RESOLUTION|>--- conflicted
+++ resolved
@@ -1,15 +1,5 @@
-<<<<<<< HEAD
-from PyQt5.QtGui import *
-from electrum_ltc.i18n import _
-
-
 import datetime
 from collections import defaultdict
-from electrum_ltc.bitcoin import COIN
-=======
-import datetime
-from collections import defaultdict
->>>>>>> 6a44eece
 
 import matplotlib
 matplotlib.use('Qt5Agg')
