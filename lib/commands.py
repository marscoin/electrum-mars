--- conflicted
+++ resolved
@@ -47,73 +47,6 @@
     known_commands[name] = Command(*args)
 
 
-<<<<<<< HEAD
-
-payto_options = ' --fee, -f: set transaction fee\n --fromaddr, -F: send from address -\n --changeaddr, -c: send change to address'
-listaddr_options = " -a: show all addresses, including change addresses\n -l: include labels in results"
-restore_options = " accepts a seed or master public key."
-mksendmany_syntax = 'mksendmanytx <recipient> <amount> [<recipient> <amount> ...]'
-payto_syntax = "payto <recipient> <amount> [label]\n<recipient> can be a litecoin address or a label"
-paytomany_syntax = "paytomany <recipient> <amount> [<recipient> <amount> ...]\n<recipient> can be a litecoin address or a label"
-signmessage_syntax = 'signmessage <address> <message>\nIf you want to lead or end a message with spaces, or want double spaces inside the message make sure you quote the string. I.e. " Hello  This is a weird String "'
-verifymessage_syntax = 'verifymessage <address> <signature> <message>\nIf you want to lead or end a message with spaces, or want double spaces inside the message make sure you quote the string. I.e. " Hello  This is a weird String "'
-
-#                command
-#                                              requires_network
-#                                                     requires_wallet
-#                                                            requires_password
-register_command('contacts',             0, 0, False, True,  False, 'Show your list of contacts')
-register_command('create',               0, 0, False, True,  False, 'Create a new wallet')
-register_command('createmultisig',       2, 2, False, True,  False, 'similar to litecoind\'s command')
-register_command('createrawtransaction', 2, 2, False, True,  False, 'Create an unsigned transaction. The syntax is similar to litecoind.')
-register_command('deseed',               0, 0, False, True,  False, 'Remove seed from wallet, creating a seedless, watching-only wallet.')
-register_command('decoderawtransaction', 1, 1, False, False, False, 'similar to litecoind\'s command')
-register_command('getprivatekeys',       1, 1, False, True,  True,  'Get the private keys of a given address', 'getprivatekeys <litecoin address>')
-register_command('dumpprivkeys',         0, 0, False, True,  True,  'Dump all private keys in your wallet')
-register_command('freeze',               1, 1, False, True,  True,  'Freeze the funds at one of your wallet\'s addresses', 'freeze <address>')
-register_command('getbalance',           0, 1, True,  True,  False, 'Return the balance of your wallet, or of one account in your wallet', 'getbalance [<account>]')
-register_command('getservers',           0, 0, True,  False, False, 'Return the list of available servers')
-register_command('getversion',           0, 0, False, False, False, 'Return the version of your client', 'getversion')
-register_command('getaddressbalance',    1, 1, True,  False, False, 'Return the balance of an address', 'getaddressbalance <address>')
-register_command('getaddresshistory',    1, 1, True,  False, False, 'Return the transaction history of a wallet address', 'getaddresshistory <address>')
-register_command('getconfig',            1, 1, False, False, False, 'Return a configuration variable', 'getconfig <name>')
-register_command('getpubkeys',           1, 1, False, True,  False, 'Return the public keys for a wallet address', 'getpubkeys <litecoin address>')
-register_command('getrawtransaction',    1, 1, True,  False, False, 'Retrieve a transaction', 'getrawtransaction <txhash>')
-register_command('getseed',              0, 0, False, True,  True,  'Print the generation seed of your wallet.')
-register_command('getmpk',               0, 0, False, True,  False, 'Return your wallet\'s master public key', 'getmpk')
-register_command('help',                 0, 1, False, False, False, 'Prints this help')
-register_command('history',              0, 0, True,  True,  False, 'Returns the transaction history of your wallet')
-register_command('importprivkey',        1, 1, False, True,  True,  'Import a private key', 'importprivkey <privatekey>')
-register_command('ismine',               1, 1, False, True,  False, 'Return true if and only if address is in wallet', 'ismine <address>')
-register_command('listaddresses',        2, 2, False, True,  False, 'Returns your list of addresses.', '', listaddr_options)
-register_command('listunspent',          0, 0, True,  True,  False, 'Returns the list of unspent inputs in your wallet.')
-register_command('getaddressunspent',    1, 1, True,  False, False, 'Returns the list of unspent inputs for an address.')
-register_command('mktx',                 5, 5, False, True,  True,  'Create a signed transaction', 'mktx <recipient> <amount> [label]', payto_options)
-register_command('mksendmanytx',         4, 4, False, True,  True,  'Create a signed transaction', mksendmany_syntax, payto_options)
-register_command('payto',                5, 5, True,  True,  True,  'Create and broadcast a transaction.', payto_syntax, payto_options)
-register_command('paytomany',            4, 4, True,  True,  True,  'Create and broadcast a transaction.', paytomany_syntax, payto_options)
-register_command('password',             0, 0, False, True,  True,  'Change your password')
-register_command('restore',              0, 0, True,  True,  False, 'Restore a wallet', '', restore_options)
-register_command('searchcontacts',       1, 1, False, True,  False,  'Search through contacts, return matching entries', 'searchcontacts <query>')
-register_command('setconfig',            2, 2, False, False, False, 'Set a configuration variable', 'setconfig <name> <value>')
-register_command('setlabel',             2,-1, False, True,  False, 'Assign a label to an item', 'setlabel <tx_hash> <label>')
-register_command('sendrawtransaction',   1, 1, True,  False, False, 'Broadcasts a transaction to the network.', 'sendrawtransaction <tx in hexadecimal>')
-register_command('signtxwithkey',        1, 3, False, False, False, 'Sign a serialized transaction with a key','signtxwithkey <tx> <key>')
-register_command('signtxwithwallet',     1, 3, False, True,  True,  'Sign a serialized transaction with a wallet','signtxwithwallet <tx>')
-register_command('signmessage',          2,-1, False, True,  True,  'Sign a message with a key', signmessage_syntax)
-register_command('unfreeze',             1, 1, False, True,  False, 'Unfreeze the funds at one of your wallet\'s address', 'unfreeze <address>')
-register_command('validateaddress',      1, 1, False, False, False, 'Check that the address is valid', 'validateaddress <address>')
-register_command('verifymessage',        3,-1, False, False, False, 'Verifies a signature', verifymessage_syntax)
-
-register_command('encrypt',              2,-1, False, False, False, 'encrypt a message with pubkey','encrypt <pubkey> <message>')
-register_command('decrypt',              2,-1, False, True, True,   'decrypt a message encrypted with pubkey','decrypt <pubkey> <message>')
-register_command('getmerkle',            2, 2, True, False, False, 'Get Merkle branch of a transaction included in a block', 'getmerkle <txid> <height>')
-register_command('getproof',             1, 1, True, False, False, 'Get Merkle branch of an address in the UTXO set', 'getproof <address>')
-register_command('getutxoaddress',       2, 2, True, False, False, 'get the address of an unspent transaction output','getutxoaddress <txid> <pos>')
-register_command('sweep',                2, 3, True, False, False, 'Sweep a private key.', 'sweep privkey addr [fee]')
-register_command('make_seed',            3, 3, False, False, False, 'Create a seed.','options: --nbits --entropy --lang')
-register_command('check_seed',           1,-1, False, False, False, 'Check that a seed was generated with external entropy. Option: --entropy --lang')
-=======
 #                command
 #                                        requires_network
 #                                               requires_wallet
@@ -123,7 +56,7 @@
 register_command('contacts',             False, True,  False, [], [], 'Show your list of contacts')
 register_command('create',               False, True,  False, [], [], 'Create a new wallet')
 register_command('createmultisig',       False, True,  False, ['num','pubkeys'], [], 'Create multisig address')
-register_command('createrawtransaction', False, True,  False, ['inputs', 'outputs'], [], 'Create an unsigned transaction. The syntax is similar to bitcoind.')
+register_command('createrawtransaction', False, True,  False, ['inputs', 'outputs'], [], 'Create an unsigned transaction. The syntax is similar to litecoind.')
 register_command('deseed',               False, True,  False, [], [], 'Remove seed from wallet, creating a seedless, watching-only wallet.')
 register_command('decoderawtransaction', False, False, False, ['raw_tx'], [], 'Decode raw transaction')
 register_command('getprivatekeys',       False, True,  True,  ['address'], [], 'Get the private keys of a given address')
@@ -232,7 +165,7 @@
     subparsers = parser.add_subparsers(dest='cmd')
     # gui
     parser_gui = subparsers.add_parser('gui', parents=[parent_parser, conn_parser], description="Run Electrum's Graphical User Interface.", help="Run GUI (default)")
-    parser_gui.add_argument("url", nargs='?', default=None, help="bitcoin URI (or bip70 file)")
+    parser_gui.add_argument("url", nargs='?', default=None, help="litecoin URI (or bip70 file)")
     parser_gui.set_defaults(func=run_gui)
     parser_gui.add_argument("-g", "--gui", dest="gui", help="select graphical user interface", choices=['qt', 'lite', 'gtk', 'text', 'stdio'])
     parser_gui.add_argument("-m", action="store_true", dest="hide_gui", default=False, help="hide GUI on startup")
@@ -266,7 +199,6 @@
     parser.set_default_subparser('gui')
     return parser
 
->>>>>>> a0c7219d
 
 
 class Commands:
@@ -419,13 +351,8 @@
             time.sleep(0.1)
         return self.network.get_servers()
 
-<<<<<<< HEAD
-    def getversion(self):
-        import electrum_ltc as electrum   # Needs to stay here to prevent ciruclar imports
-=======
     def version(self):
-        import electrum  # Needs to stay here to prevent ciruclar imports
->>>>>>> a0c7219d
+        import electrum_ltc as electrum  # Needs to stay here to prevent ciruclar imports
         return electrum.ELECTRUM_VERSION
 
     def getmpk(self):
