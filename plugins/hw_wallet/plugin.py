--- conflicted
+++ resolved
@@ -19,14 +19,9 @@
 
 import time
 
-<<<<<<< HEAD
 from electrum_ltc.util import ThreadJob
 from electrum_ltc.plugins import BasePlugin, hook
-=======
-from electrum.util import ThreadJob
-from electrum.plugins import BasePlugin, hook
-from electrum.i18n import _
->>>>>>> c41e6945
+from electrum_ltc.i18n import _
 
 
 class HW_PluginBase(BasePlugin, ThreadJob):
