--- conflicted
+++ resolved
@@ -1,9 +1,3 @@
-<<<<<<< HEAD
-from electrum_ltc.util import print_error
-
-
-=======
->>>>>>> 3bac9243
 import socket
 import requests
 import threading
