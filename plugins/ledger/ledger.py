--- conflicted
+++ resolved
@@ -13,14 +13,10 @@
 from ..hw_wallet import HW_PluginBase
 from electrum_ltc.util import format_satoshis_plain, print_error
 
-<<<<<<< HEAD
-
 def setAlternateCoinVersions(self, regular, p2sh):
     apdu = [ self.BTCHIP_CLA, 0x14, 0x00, 0x00, 0x02, regular, p2sh ]
     self.dongle.exchange(bytearray(apdu))
 
-=======
->>>>>>> 6055d4b2
 try:
     import hid
     from btchip.btchipComm import HIDDongleHIDAPI, DongleWait
