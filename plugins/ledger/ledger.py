from binascii import hexlify
from struct import pack, unpack
import hashlib
import time
import sys
import traceback

import electrum_ltc as electrum
from electrum_ltc import bitcoin
from electrum_ltc.bitcoin import TYPE_ADDRESS, int_to_hex, var_int, ADDRTYPE_P2PKH, ADDRTYPE_P2SH
from electrum_ltc.i18n import _
from electrum_ltc.plugins import BasePlugin, hook
from electrum_ltc.keystore import Hardware_KeyStore, parse_xpubkey
from electrum_ltc.transaction import push_script, Transaction
from ..hw_wallet import HW_PluginBase
<<<<<<< HEAD
from electrum_ltc.util import format_satoshis_plain, print_error, is_verbose
=======
from electrum.util import format_satoshis_plain, print_error, is_verbose, bfh, bh2u
>>>>>>> fbe27fce

try:
    import hid
    from btchip.btchipComm import HIDDongleHIDAPI, DongleWait
    from btchip.btchip import btchip
    from btchip.btchipUtils import compress_public_key,format_transaction, get_regular_input_script, get_p2sh_input_script
    from btchip.bitcoinTransaction import bitcoinTransaction
    from btchip.btchipFirmwareWizard import checkFirmware, updateFirmware
    from btchip.btchipException import BTChipException
    BTCHIP = True
    BTCHIP_DEBUG = is_verbose
except ImportError:
    BTCHIP = False

class Ledger_Client():
    def __init__(self, hidDevice):
        self.dongleObject = btchip(hidDevice)
        self.preflightDone = False

    def is_pairable(self):
        return True

    def close(self):
        self.dongleObject.dongle.close()

    def timeout(self, cutoff):
        pass

    def is_initialized(self):
        return True

    def label(self):
        return ""

    def i4b(self, x):
        return pack('>I', x)        

    def get_xpub(self, bip32_path):
        self.checkDevice()
        # bip32_path is of the form 44'/0'/1'
        # S-L-O-W - we don't handle the fingerprint directly, so compute
        # it manually from the previous node
        # This only happens once so it's bearable
        #self.get_client() # prompt for the PIN before displaying the dialog if necessary
        #self.handler.show_message("Computing master public key")
        try:
            splitPath = bip32_path.split('/')
            if splitPath[0] == 'm':
                splitPath = splitPath[1:]
                bip32_path = bip32_path[2:]
            fingerprint = 0
            if len(splitPath) > 1:
                prevPath = "/".join(splitPath[0:len(splitPath) - 1])
                nodeData = self.dongleObject.getWalletPublicKey(prevPath)
                publicKey = compress_public_key(nodeData['publicKey'])
                h = hashlib.new('ripemd160')
                h.update(hashlib.sha256(publicKey).digest())
                fingerprint = unpack(">I", h.digest()[0:4])[0]
            nodeData = self.dongleObject.getWalletPublicKey(bip32_path)
            publicKey = compress_public_key(nodeData['publicKey'])
            depth = len(splitPath)
            lastChild = splitPath[len(splitPath) - 1].split('\'')
            if len(lastChild) == 1:
                childnum = int(lastChild[0])
            else:
                childnum = 0x80000000 | int(lastChild[0])
            xpub = bitcoin.serialize_xpub(0, nodeData['chainCode'], publicKey, depth, self.i4b(fingerprint), self.i4b(childnum))
            return xpub
        except Exception as e:
            traceback.print_exc(file=sys.stdout)
            #print_error(e)
            return None

    def has_detached_pin_support(self, client):
        try:
            client.getVerifyPinRemainingAttempts()
            return True
        except BTChipException as e:
            if e.sw == 0x6d00:
                return False
            raise e

    def is_pin_validated(self, client):
        try:
            # Invalid SET OPERATION MODE to verify the PIN status
            client.dongle.exchange(bytearray([0xe0, 0x26, 0x00, 0x00, 0x01, 0xAB]))
        except BTChipException as e:
            if (e.sw == 0x6982):
                return False
            if (e.sw == 0x6A80):
                return True
            raise e

    def supports_multi_output(self):
        return self.multiOutputSupported

    def perform_hw1_preflight(self):
        try:
            firmware = self.dongleObject.getFirmwareVersion()['version'].split(".")
            self.multiOutputSupported = int(firmware[0]) >= 1 and int(firmware[1]) >= 1 and int(firmware[2]) >= 4
            if not checkFirmware(firmware):
                self.dongleObject.dongle.close()
                raise Exception("HW1 firmware version too old. Please update at https://www.ledgerwallet.com")
            try:
                self.dongleObject.getOperationMode()
            except BTChipException as e:
                if (e.sw == 0x6985):
                    self.dongleObject.dongle.close()
                    self.handler.get_setup( )
                    # Acquire the new client on the next run
                else:
                    raise e
            if self.has_detached_pin_support(self.dongleObject) and not self.is_pin_validated(self.dongleObject) and (self.handler is not None):
                remaining_attempts = self.dongleObject.getVerifyPinRemainingAttempts()
                if remaining_attempts != 1:
                    msg = "Enter your Ledger PIN - remaining attempts : " + str(remaining_attempts)
                else:
                    msg = "Enter your Ledger PIN - WARNING : LAST ATTEMPT. If the PIN is not correct, the dongle will be wiped."
                confirmed, p, pin = self.password_dialog(msg)
                if not confirmed:
                    raise Exception('Aborted by user - please unplug the dongle and plug it again before retrying')
                pin = pin.encode()
                self.dongleObject.verifyPin(pin)
<<<<<<< HEAD
                self.dongleObject.setAlternateCoinVersions(ADDRTYPE_P2PKH, ADDRTYPE_P2SH)
        except BTChipException, e:
=======
        except BTChipException as e:
>>>>>>> fbe27fce
            if (e.sw == 0x6faa):
                raise Exception("Dongle is temporarily locked - please unplug it and replug it again")
            if ((e.sw & 0xFFF0) == 0x63c0):
                raise Exception("Invalid PIN - please unplug the dongle and plug it again before retrying")
            raise e

    def checkDevice(self):
        if not self.preflightDone:
            try:
                self.perform_hw1_preflight()
            except BTChipException as e:
                if (e.sw == 0x6d00):
                    raise BaseException("Device not in Bitcoin mode")
                raise e
            self.preflightDone = True

    def password_dialog(self, msg=None):
        response = self.handler.get_word(msg)
        if response is None:
            return False, None, None
        return True, response, response


class Ledger_KeyStore(Hardware_KeyStore):
    hw_type = 'ledger'
    device = 'Ledger'

    def __init__(self, d):
        Hardware_KeyStore.__init__(self, d)
        # Errors and other user interaction is done through the wallet's
        # handler.  The handler is per-window and preserved across
        # device reconnects
        self.force_watching_only = False
        self.signing = False
        self.cfg = d.get('cfg', {'mode':0,'pair':''})

    def is_segwit(self):
        return self.plugin.segwit
        
    def dump(self):
        obj = Hardware_KeyStore.dump(self)
        obj['cfg'] = self.cfg
        return obj

    def get_derivation(self):
        return self.derivation        

    def get_client(self):
        return self.plugin.get_client(self).dongleObject
    
    def get_client_electrum(self):
        return self.plugin.get_client(self)
    
    def give_error(self, message, clear_client = False):
        print_error(message)
        if not self.signing:
            self.handler.show_error(message)
        else:
            self.signing = False
        if clear_client:
            self.client = None
        raise Exception(message)

    def address_id_stripped(self, address):
        # Strip the leading "m/"
        change, index = self.get_address_index(address)
        derivation = self.derivation
        address_path = "%s/%d/%d"%(derivation, change, index)
        return address_path[2:]

    def decrypt_message(self, pubkey, message, password):
        raise RuntimeError(_('Encryption and decryption are currently not supported for %s') % self.device)

    def sign_message(self, sequence, message, password):
        self.signing = True
        # prompt for the PIN before displaying the dialog if necessary
        client = self.get_client()
        address_path = self.get_derivation()[2:] + "/%d/%d"%sequence
        self.handler.show_message("Signing message ...")
        try:
            info = self.get_client().signMessagePrepare(address_path, message)
            pin = ""
            if info['confirmationNeeded']:
                pin = self.handler.get_auth( info ) # does the authenticate dialog and returns pin
                if not pin:
                    raise UserWarning(_('Cancelled by user'))
                pin = str(pin).encode()
            signature = self.get_client().signMessageSign(pin)
        except BTChipException as e:
            if e.sw == 0x6a80:
                self.give_error("Unfortunately, this message cannot be signed by the Ledger wallet. Only alphanumerical messages shorter than 140 characters are supported. Please remove any extra characters (tab, carriage return) and retry.")
            else:
                self.give_error(e, True)
        except UserWarning:
            self.handler.show_error(_('Cancelled by user'))
            return ''
        except Exception as e:
            self.give_error(e, True)
        finally:
            self.handler.clear_dialog()
        self.signing = False

        # Parse the ASN.1 signature

        rLength = signature[3]
        r = signature[4 : 4 + rLength]
        sLength = signature[4 + rLength + 1]
        s = signature[4 + rLength + 2:]
        if rLength == 33:
            r = r[1:]
        if sLength == 33:
            s = s[1:]
        r = str(r)
        s = str(s)

        # And convert it
        return chr(27 + 4 + (signature[0] & 0x01)) + r + s

    def sign_transaction(self, tx, password):
        if tx.is_complete():
            return
        client = self.get_client()
        self.signing = True
        inputs = []
        inputsPaths = []
        pubKeys = []
        chipInputs = []
        redeemScripts = []
        signatures = []
        preparedTrustedInputs = []
        changePath = ""
        changeAmount = None
        output = None
        outputAmount = None
        p2shTransaction = False
        segwitTransaction = False
        pin = ""
        self.get_client() # prompt for the PIN before displaying the dialog if necessary

        # Fetch inputs of the transaction to sign
        derivations = self.get_tx_derivations(tx)
        for txin in tx.inputs():
            if txin['type'] == 'coinbase':
                self.give_error("Coinbase not supported")     # should never happen

            if txin['type'] in ['p2sh']:
                p2shTransaction = True

            if txin['type'] in ['p2wpkh-p2sh']:
                segwitTransaction = True

            pubkeys, x_pubkeys = tx.get_sorted_pubkeys(txin)
            for i, x_pubkey in enumerate(x_pubkeys):
                if x_pubkey in derivations:
                    signingPos = i
                    s = derivations.get(x_pubkey)
                    hwAddress = "%s/%d/%d" % (self.get_derivation()[2:], s[0], s[1])
                    break
            else:
                self.give_error("No matching x_key for sign_transaction") # should never happen

            redeemScript = Transaction.get_preimage_script(txin)
            inputs.append([txin['prev_tx'].raw, txin['prevout_n'], redeemScript, txin['prevout_hash'], signingPos, txin.get('sequence', 0xffffffff - 1) ])
            inputsPaths.append(hwAddress)
            pubKeys.append(pubkeys)

        # Sanity check
        if p2shTransaction:
            for txin in tx.inputs():
                if txin['type'] != 'p2sh':
                    self.give_error("P2SH / regular input mixed in same transaction not supported") # should never happen

        txOutput = var_int(len(tx.outputs()))
        for txout in tx.outputs():
            output_type, addr, amount = txout
            txOutput += int_to_hex(amount, 8)
            script = tx.pay_script(output_type, addr)
            txOutput += var_int(len(script)//2)
            txOutput += script
        txOutput = bfh(txOutput)

        # Recognize outputs - only one output and one change is authorized
        if not p2shTransaction:
            if not self.get_client_electrum().supports_multi_output():
                if len(tx.outputs()) > 2:
                    self.give_error("Transaction with more than 2 outputs not supported")
            for _type, address, amount in tx.outputs():
                assert _type == TYPE_ADDRESS
                info = tx.output_info.get(address)
                if (info is not None) and (len(tx.outputs()) != 1):
                    index, xpubs, m = info
                    changePath = self.get_derivation()[2:] + "/%d/%d"%index
                    changeAmount = amount
                else:
                    output = address
                    outputAmount = amount

        self.handler.show_message(_("Confirm Transaction on your Ledger device..."))
        try:
            # Get trusted inputs from the original transactions
            for utxo in inputs:                
                sequence = int_to_hex(utxo[5], 4)
                if segwitTransaction:
                    txtmp = bitcoinTransaction(bfh(utxo[0]))
                    tmp = bfh(utxo[3])[::-1]
                    tmp += bfh(int_to_hex(utxo[1], 4))
                    tmp += str(txtmp.outputs[utxo[1]].amount)
                    chipInputs.append({'value' : tmp, 'witness' : True, 'sequence' : sequence})
                    redeemScripts.append(bfh(utxo[2]))
                elif not p2shTransaction:
                    txtmp = bitcoinTransaction(bfh(utxo[0]))
                    trustedInput = self.get_client().getTrustedInput(txtmp, utxo[1])
                    trustedInput['sequence'] = sequence
                    chipInputs.append(trustedInput)
                    redeemScripts.append(txtmp.outputs[utxo[1]].script)                    
                else:
                    tmp = bfh(utxo[3])[::-1]
                    tmp += bfh(int_to_hex(utxo[1], 4))
                    chipInputs.append({'value' : tmp, 'sequence' : sequence})
                    redeemScripts.append(bfh(utxo[2]))

            # Sign all inputs
            firstTransaction = True
            inputIndex = 0
            rawTx = tx.serialize()
            self.get_client().enableAlternate2fa(False)
            if segwitTransaction:
                self.get_client().startUntrustedTransaction(True, inputIndex,
                                                            chipInputs, redeemScripts[inputIndex])
                outputData = self.get_client().finalizeInputFull(txOutput)
                outputData['outputData'] = txOutput
                transactionOutput = outputData['outputData']
                if outputData['confirmationNeeded']:
                    outputData['address'] = output
                    self.handler.clear_dialog()
                    pin = self.handler.get_auth( outputData ) # does the authenticate dialog and returns pin
                    if not pin:
                        raise UserWarning()
                    if pin != 'paired':
                        self.handler.show_message(_("Confirmed. Signing Transaction..."))
                while inputIndex < len(inputs):                
                    singleInput = [ chipInputs[inputIndex] ]
                    self.get_client().startUntrustedTransaction(False, 0,
                                                            singleInput, redeemScripts[inputIndex])
                    inputSignature = self.get_client().untrustedHashSign(inputsPaths[inputIndex], pin)
                    inputSignature[0] = 0x30 # force for 1.4.9+
                    signatures.append(inputSignature)
                    inputIndex = inputIndex + 1
            else:
                while inputIndex < len(inputs):
                    self.get_client().startUntrustedTransaction(firstTransaction, inputIndex,
                                                            chipInputs, redeemScripts[inputIndex])
                    if not p2shTransaction:
                        outputData = self.get_client().finalizeInput(output, format_satoshis_plain(outputAmount),
                            format_satoshis_plain(tx.get_fee()), changePath, bfh(rawTx))
                    else:
                        outputData = self.get_client().finalizeInputFull(txOutput)
                        outputData['outputData'] = txOutput

                    if firstTransaction:
                        transactionOutput = outputData['outputData']
                    if outputData['confirmationNeeded']:
                        outputData['address'] = output
                        self.handler.clear_dialog()
                        pin = self.handler.get_auth( outputData ) # does the authenticate dialog and returns pin
                        if not pin:
                            raise UserWarning()
                        if pin != 'paired':
                            self.handler.show_message(_("Confirmed. Signing Transaction..."))
                    else:
                        # Sign input with the provided PIN
                        inputSignature = self.get_client().untrustedHashSign(inputsPaths[inputIndex], pin, lockTime=tx.locktime)
                        inputSignature[0] = 0x30 # force for 1.4.9+
                        signatures.append(inputSignature)
                        inputIndex = inputIndex + 1
                    if pin != 'paired':
                        firstTransaction = False
        except UserWarning:
            self.handler.show_error(_('Cancelled by user'))
            return
        except BaseException as e:
            traceback.print_exc(file=sys.stdout)
            self.give_error(e, True)
        finally:
            self.handler.clear_dialog()

        for i, txin in enumerate(tx.inputs()):
            signingPos = inputs[i][4]
            txin['signatures'][signingPos] = bh2u(signatures[i])
        tx.raw = tx.serialize()
        self.signing = False


class LedgerPlugin(HW_PluginBase):
    libraries_available = BTCHIP
    keystore_class = Ledger_KeyStore
    client = None
    DEVICE_IDS = [ 
                   (0x2581, 0x1807), # HW.1 legacy btchip
                   (0x2581, 0x2b7c), # HW.1 transitional production
                   (0x2581, 0x3b7c), # HW.1 ledger production
                   (0x2581, 0x4b7c), # HW.1 ledger test
                   (0x2c97, 0x0000), # Blue
                   (0x2c97, 0x0001)  # Nano-S
                 ]

    def __init__(self, parent, config, name):
        self.segwit = config.get("segwit")
        HW_PluginBase.__init__(self, parent, config, name)
        if self.libraries_available:
            self.device_manager().register_devices(self.DEVICE_IDS)

    def btchip_is_connected(self, keystore):
        try:
            self.get_client(keystore).getFirmwareVersion()
        except Exception as e:
            return False
        return True

    def get_btchip_device(self, device):
        ledger = False
        if (device.product_key[0] == 0x2581 and device.product_key[1] == 0x3b7c) or (device.product_key[0] == 0x2581 and device.product_key[1] == 0x4b7c) or (device.product_key[0] == 0x2c97):
           ledger = True        
        dev = hid.device()
        dev.open_path(device.path)
        dev.set_nonblocking(True)
        return HIDDongleHIDAPI(dev, ledger, BTCHIP_DEBUG)
	
    def create_client(self, device, handler):
        self.handler = handler

        client = self.get_btchip_device(device)
        if client is not None:
            client = Ledger_Client(client)
        return client

    def setup_device(self, device_info, wizard):        
        devmgr = self.device_manager()
        device_id = device_info.device.id_
        client = devmgr.client_by_id(device_id)
        #client.handler = wizard
        client.handler = self.create_handler(wizard)
        #client.get_xpub('m')
        client.get_xpub("m/44'/2'") # TODO replace by direct derivation once Nano S > 1.1

    def get_xpub(self, device_id, derivation, wizard):
        devmgr = self.device_manager()
        client = devmgr.client_by_id(device_id)
        #client.handler = wizard
        client.handler = self.create_handler(wizard)
        client.checkDevice()
        xpub = client.get_xpub(derivation)
        return xpub

    def get_client(self, keystore, force_pair=True):
        # All client interaction should not be in the main GUI thread
        #assert self.main_thread != threading.current_thread()
        devmgr = self.device_manager()
        handler = keystore.handler
        with devmgr.hid_lock:
            client = devmgr.client_for_keystore(self, handler, keystore, force_pair)        
        # returns the client for a given keystore. can use xpub
        #if client:
        #    client.used()
        if client is not None:
            client.checkDevice()                    
        return client<|MERGE_RESOLUTION|>--- conflicted
+++ resolved
@@ -13,11 +13,7 @@
 from electrum_ltc.keystore import Hardware_KeyStore, parse_xpubkey
 from electrum_ltc.transaction import push_script, Transaction
 from ..hw_wallet import HW_PluginBase
-<<<<<<< HEAD
-from electrum_ltc.util import format_satoshis_plain, print_error, is_verbose
-=======
-from electrum.util import format_satoshis_plain, print_error, is_verbose, bfh, bh2u
->>>>>>> fbe27fce
+from electrum_ltc.util import format_satoshis_plain, print_error, is_verbose, bfh, bh2u
 
 try:
     import hid
@@ -141,12 +137,8 @@
                     raise Exception('Aborted by user - please unplug the dongle and plug it again before retrying')
                 pin = pin.encode()
                 self.dongleObject.verifyPin(pin)
-<<<<<<< HEAD
                 self.dongleObject.setAlternateCoinVersions(ADDRTYPE_P2PKH, ADDRTYPE_P2SH)
-        except BTChipException, e:
-=======
         except BTChipException as e:
->>>>>>> fbe27fce
             if (e.sw == 0x6faa):
                 raise Exception("Dongle is temporarily locked - please unplug it and replug it again")
             if ((e.sw & 0xFFF0) == 0x63c0):
