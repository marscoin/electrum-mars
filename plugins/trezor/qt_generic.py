--- conflicted
+++ resolved
@@ -160,23 +160,6 @@
             menu.addAction(_("Show on %s") % self.device,
                            lambda: self.show_address(addrs[0]))
 
-<<<<<<< HEAD
-    def show_address(self, address):
-        self.wallet.check_proper_device()
-        try:
-            address_path = self.wallet.address_id(address)
-            address_n = self.get_client().expand_path(address_path)
-        except Exception, e:
-            self.give_error(e)
-        try:
-            self.get_client().get_address('Litecoin', address_n, True)
-        except Exception, e:
-            self.give_error(e)
-        finally:
-            self.handler.stop()
-
-=======
->>>>>>> 1f3ddad0
     def settings_dialog(self, window):
 
         def rename():
