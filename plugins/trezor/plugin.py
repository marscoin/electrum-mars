import base64
import re
import threading

from binascii import hexlify, unhexlify
from functools import partial

from electrum_ltc.util import bfh, bh2u
from electrum_ltc.bitcoin import (is_segwit_address, b58_address_to_hash160, xpub_from_pubkey,
                                  public_key_to_p2pkh, EncodeBase58Check,
                                  TYPE_ADDRESS, TYPE_SCRIPT,
                                  TESTNET, ADDRTYPE_P2PKH, ADDRTYPE_P2SH, ADDRTYPE_P2SH_ALT)
from electrum_ltc.i18n import _
from electrum_ltc.plugins import BasePlugin, hook
from electrum_ltc.transaction import deserialize, Transaction
from electrum_ltc.keystore import Hardware_KeyStore, is_xpubkey, parse_xpubkey

from ..hw_wallet import HW_PluginBase


# TREZOR initialization methods
TIM_NEW, TIM_RECOVER, TIM_MNEMONIC, TIM_PRIVKEY = range(0, 4)

class TrezorCompatibleKeyStore(Hardware_KeyStore):

    def get_derivation(self):
        return self.derivation

    def is_segwit(self):
        return self.derivation.startswith("m/49'/")

    def get_client(self, force_pair=True):
        return self.plugin.get_client(self, force_pair)

    def decrypt_message(self, sequence, message, password):
        raise RuntimeError(_('Encryption and decryption are not implemented by %s') % self.device)

    def sign_message(self, sequence, message, password):
        client = self.get_client()
        address_path = self.get_derivation() + "/%d/%d"%sequence
        address_n = client.expand_path(address_path)
        msg_sig = client.sign_message(self.plugin.get_coin_name(), address_n, message)
        return msg_sig.signature

    def sign_transaction(self, tx, password):
        if tx.is_complete():
            return
        # previous transactions used as inputs
        prev_tx = {}
        # path of the xpubs that are involved
        xpub_path = {}
        for txin in tx.inputs():
            pubkeys, x_pubkeys = tx.get_sorted_pubkeys(txin)
            tx_hash = txin['prevout_hash']
            prev_tx[tx_hash] = txin['prev_tx']
            for x_pubkey in x_pubkeys:
                if not is_xpubkey(x_pubkey):
                    continue
                xpub, s = parse_xpubkey(x_pubkey)
                if xpub == self.get_master_public_key():
                    xpub_path[xpub] = self.get_derivation()

        self.plugin.sign_transaction(self, tx, prev_tx, xpub_path)


class TrezorCompatiblePlugin(HW_PluginBase):
    # Derived classes provide:
    #
    #  class-static variables: client_class, firmware_URL, handler_class,
    #     libraries_available, libraries_URL, minimum_firmware,
    #     wallet_class, ckd_public, types, HidTransport

    MAX_LABEL_LEN = 32

    def __init__(self, parent, config, name):
        HW_PluginBase.__init__(self, parent, config, name)
        self.main_thread = threading.current_thread()
        # FIXME: move to base class when Ledger is fixed
        if self.libraries_available:
            self.device_manager().register_devices(self.DEVICE_IDS)

    def _try_hid(self, device):
        self.print_error("Trying to connect over USB...")
        if device.interface_number == 1:
            pair = [None, device.path]
        else:
            pair = [device.path, None]

        try:
            return self.hid_transport(pair)
        except BaseException as e:
            # see fdb810ba622dc7dbe1259cbafb5b28e19d2ab114
            # raise
            self.print_error("cannot connect at", device.path, str(e))
            return None

    def _try_bridge(self, device):
        self.print_error("Trying to connect over Trezor Bridge...")
        try:
            return self.bridge_transport({'path': hexlify(device.path)})
        except BaseException as e:
            self.print_error("cannot connect to bridge", str(e))
            return None

    def create_client(self, device, handler):
        # disable bridge because it seems to never returns if keepkey is plugged
        #transport = self._try_bridge(device) or self._try_hid(device)
        transport = self._try_hid(device)
        if not transport:
            self.print_error("cannot connect to device")
            return

        self.print_error("connected to device at", device.path)

        client = self.client_class(transport, handler, self)

        # Try a ping for device sanity
        try:
            client.ping('t')
        except BaseException as e:
            self.print_error("ping failed", str(e))
            return None

        if not client.atleast_version(*self.minimum_firmware):
            msg = (_('Outdated %s firmware for device labelled %s. Please '
                     'download the updated firmware from %s') %
                   (self.device, client.label(), self.firmware_URL))
            self.print_error(msg)
            handler.show_error(msg)
            return None

        return client

    def get_client(self, keystore, force_pair=True):
        devmgr = self.device_manager()
        handler = keystore.handler
        with devmgr.hid_lock:
            client = devmgr.client_for_keystore(self, handler, keystore, force_pair)
        # returns the client for a given keystore. can use xpub
        if client:
            client.used()
        return client

    def get_coin_name(self):
        return "Testnet" if TESTNET else "Litecoin"

    def initialize_device(self, device_id, wizard, handler):
        # Initialization method
        msg = _("Choose how you want to initialize your %s.\n\n"
                "The first two methods are secure as no secret information "
                "is entered into your computer.\n\n"
                "For the last two methods you input secrets on your keyboard "
                "and upload them to your %s, and so you should "
                "only do those on a computer you know to be trustworthy "
                "and free of malware."
        ) % (self.device, self.device)
        choices = [
            # Must be short as QT doesn't word-wrap radio button text
            (TIM_NEW, _("Let the device generate a completely new seed randomly")),
            (TIM_RECOVER, _("Recover from a seed you have previously written down")),
            (TIM_MNEMONIC, _("Upload a BIP39 mnemonic to generate the seed")),
            (TIM_PRIVKEY, _("Upload a master private key"))
        ]
        def f(method):
            import threading
            settings = self.request_trezor_init_settings(wizard, method, self.device)
            t = threading.Thread(target = self._initialize_device, args=(settings, method, device_id, wizard, handler))
            t.setDaemon(True)
            t.start()
            wizard.loop.exec_()
        wizard.choice_dialog(title=_('Initialize Device'), message=msg, choices=choices, run_next=f)

    def _initialize_device(self, settings, method, device_id, wizard, handler):
        item, label, pin_protection, passphrase_protection = settings

        if method == TIM_RECOVER and self.device == 'TREZOR':
            # Warn user about firmware lameness
            handler.show_error(_(
                "You will be asked to enter 24 words regardless of your "
                "seed's actual length.  If you enter a word incorrectly or "
                "misspell it, you cannot change it or go back - you will need "
                "to start again from the beginning.\n\nSo please enter "
                "the words carefully!"))

        language = 'english'
        devmgr = self.device_manager()
        client = devmgr.client_by_id(device_id)

        if method == TIM_NEW:
            strength = 64 * (item + 2)  # 128, 192 or 256
            u2f_counter = 0
            skip_backup = False
            client.reset_device(True, strength, passphrase_protection,
                                pin_protection, label, language,
                                u2f_counter, skip_backup)
        elif method == TIM_RECOVER:
            word_count = 6 * (item + 2)  # 12, 18 or 24
            client.step = 0
            client.recovery_device(word_count, passphrase_protection,
                                       pin_protection, label, language)
        elif method == TIM_MNEMONIC:
            pin = pin_protection  # It's the pin, not a boolean
            client.load_device_by_mnemonic(str(item), pin,
                                           passphrase_protection,
                                           label, language)
        else:
            pin = pin_protection  # It's the pin, not a boolean
            client.load_device_by_xprv(item, pin, passphrase_protection,
                                       label, language)
        wizard.loop.exit(0)

    def setup_device(self, device_info, wizard):
        '''Called when creating a new wallet.  Select the device to use.  If
        the device is uninitialized, go through the intialization
        process.'''
        devmgr = self.device_manager()
        device_id = device_info.device.id_
        client = devmgr.client_by_id(device_id)
        # fixme: we should use: client.handler = wizard
        client.handler = self.create_handler(wizard)
        if not device_info.initialized:
            self.initialize_device(device_id, wizard, client.handler)
        client.get_xpub('m')
        client.used()

    def get_xpub(self, device_id, derivation, wizard):
        devmgr = self.device_manager()
        client = devmgr.client_by_id(device_id)
        client.handler = wizard
        xpub = client.get_xpub(derivation)
        client.used()
        return xpub

    def sign_transaction(self, keystore, tx, prev_tx, xpub_path):
        self.prev_tx = prev_tx
        self.xpub_path = xpub_path
        client = self.get_client(keystore)
        inputs = self.tx_inputs(tx, True, keystore.is_segwit())
        outputs = self.tx_outputs(keystore.get_derivation(), tx, keystore.is_segwit())
        signed_tx = client.sign_tx(self.get_coin_name(), inputs, outputs, lock_time=tx.locktime)[1]
        raw = bh2u(signed_tx)
        tx.update_signatures(raw)

    def show_address(self, wallet, address):
        client = self.get_client(wallet.keystore)
        if not client.atleast_version(1, 3):
            wallet.keystore.handler.show_error(_("Your device firmware is too old"))
            return
        change, index = wallet.get_address_index(address)
        derivation = wallet.keystore.derivation
        address_path = "%s/%d/%d"%(derivation, change, index)
        address_n = client.expand_path(address_path)
        segwit = wallet.keystore.is_segwit()
        script_type = self.types.SPENDP2SHWITNESS if segwit else self.types.SPENDADDRESS
        client.get_address(self.get_coin_name(), address_n, True, script_type=script_type)

    def tx_inputs(self, tx, for_sig=False, segwit=False):
        inputs = []
        for txin in tx.inputs():
            txinputtype = self.types.TxInputType()
            if txin['type'] == 'coinbase':
                prev_hash = "\0"*32
                prev_index = 0xffffffff  # signed int -1
            else:
                if for_sig:
                    x_pubkeys = txin['x_pubkeys']
                    if len(x_pubkeys) == 1:
                        x_pubkey = x_pubkeys[0]
                        xpub, s = parse_xpubkey(x_pubkey)
                        xpub_n = self.client_class.expand_path(self.xpub_path[xpub])
                        txinputtype.address_n.extend(xpub_n + s)
                        txinputtype.script_type = self.types.SPENDP2SHWITNESS if segwit else self.types.SPENDADDRESS
                    else:
                        def f(x_pubkey):
                            if is_xpubkey(x_pubkey):
                                xpub, s = parse_xpubkey(x_pubkey)
                            else:
                                xpub = xpub_from_pubkey(0, bfh(x_pubkey))
                                s = []
                            node = self.ckd_public.deserialize(xpub)
                            return self.types.HDNodePathType(node=node, address_n=s)
                        pubkeys = map(f, x_pubkeys)
                        multisig = self.types.MultisigRedeemScriptType(
                            pubkeys=pubkeys,
                            signatures=map(lambda x: bfh(x)[:-1] if x else b'', txin.get('signatures')),
                            m=txin.get('num_sig'),
                        )
                        script_type = self.types.SPENDP2SHWITNESS if segwit else self.types.SPENDMULTISIG
                        txinputtype = self.types.TxInputType(
                            script_type=script_type,
                            multisig=multisig
                        )
                        # find which key is mine
                        for x_pubkey in x_pubkeys:
                            if is_xpubkey(x_pubkey):
                                xpub, s = parse_xpubkey(x_pubkey)
                                if xpub in self.xpub_path:
                                    xpub_n = self.client_class.expand_path(self.xpub_path[xpub])
                                    txinputtype.address_n.extend(xpub_n + s)
                                    break

                prev_hash = unhexlify(txin['prevout_hash'])
                prev_index = txin['prevout_n']

            if 'value' in txin:
                txinputtype.amount = txin['value']
            txinputtype.prev_hash = prev_hash
            txinputtype.prev_index = prev_index

            if 'scriptSig' in txin:
                script_sig = bfh(txin['scriptSig'])
                txinputtype.script_sig = script_sig

            txinputtype.sequence = txin.get('sequence', 0xffffffff - 1)

            inputs.append(txinputtype)

        return inputs

    def tx_outputs(self, derivation, tx, segwit=False):
        outputs = []
        has_change = False

        for _type, address, amount in tx.outputs():
            info = tx.output_info.get(address)
            if info is not None and not has_change:
                has_change = True # no more than one change address
                addrtype, hash_160 = b58_address_to_hash160(address)
                index, xpubs, m = info
                if len(xpubs) == 1:
                    script_type = self.types.PAYTOP2SHWITNESS if segwit else self.types.PAYTOADDRESS
                    address_n = self.client_class.expand_path(derivation + "/%d/%d"%index)
                    txoutputtype = self.types.TxOutputType(
                        amount = amount,
                        script_type = script_type,
                        address_n = address_n,
                    )
                else:
                    script_type = self.types.PAYTOP2SHWITNESS if segwit else self.types.PAYTOMULTISIG
                    address_n = self.client_class.expand_path("/%d/%d"%index)
                    nodes = map(self.ckd_public.deserialize, xpubs)
                    pubkeys = [ self.types.HDNodePathType(node=node, address_n=address_n) for node in nodes]
                    multisig = self.types.MultisigRedeemScriptType(
                        pubkeys = pubkeys,
                        signatures = [b''] * len(pubkeys),
                        m = m)
                    txoutputtype = self.types.TxOutputType(
                        multisig = multisig,
                        amount = amount,
                        address_n = self.client_class.expand_path(derivation + "/%d/%d"%index),
                        script_type = script_type)
            else:
                txoutputtype = self.types.TxOutputType()
                txoutputtype.amount = amount
                if _type == TYPE_SCRIPT:
                    txoutputtype.script_type = self.types.PAYTOOPRETURN
                    txoutputtype.op_return_data = address[2:]
                elif _type == TYPE_ADDRESS:
<<<<<<< HEAD
                    if is_segwit_address(address):
                        txoutputtype.script_type = self.types.PAYTOWITNESS
                    else:
                        addrtype, hash_160 = b58_address_to_hash160(address)
                        if addrtype == ADDRTYPE_P2PKH:
                            txoutputtype.script_type = self.types.PAYTOADDRESS
                        elif addrtype in [ADDRTYPE_P2SH, ADDRTYPE_P2SH_ALT]:
                            txoutputtype.script_type = self.types.PAYTOSCRIPTHASH
                        else:
                            raise BaseException('addrtype')
=======
                    txoutputtype.script_type = self.types.PAYTOADDRESS
>>>>>>> 020f0637
                    txoutputtype.address = address

            outputs.append(txoutputtype)

        return outputs

    def electrum_tx_to_txtype(self, tx):
        t = self.types.TransactionType()
        d = deserialize(tx.raw)
        t.version = d['version']
        t.lock_time = d['lockTime']
        inputs = self.tx_inputs(tx)
        t.inputs.extend(inputs)
        for vout in d['outputs']:
            o = t.bin_outputs.add()
            o.amount = vout['value']
            o.script_pubkey = bfh(vout['scriptPubKey'])
        return t

    # This function is called from the trezor libraries (via tx_api)
    def get_tx(self, tx_hash):
        tx = self.prev_tx[tx_hash]
        return self.electrum_tx_to_txtype(tx)<|MERGE_RESOLUTION|>--- conflicted
+++ resolved
@@ -356,20 +356,7 @@
                     txoutputtype.script_type = self.types.PAYTOOPRETURN
                     txoutputtype.op_return_data = address[2:]
                 elif _type == TYPE_ADDRESS:
-<<<<<<< HEAD
-                    if is_segwit_address(address):
-                        txoutputtype.script_type = self.types.PAYTOWITNESS
-                    else:
-                        addrtype, hash_160 = b58_address_to_hash160(address)
-                        if addrtype == ADDRTYPE_P2PKH:
-                            txoutputtype.script_type = self.types.PAYTOADDRESS
-                        elif addrtype in [ADDRTYPE_P2SH, ADDRTYPE_P2SH_ALT]:
-                            txoutputtype.script_type = self.types.PAYTOSCRIPTHASH
-                        else:
-                            raise BaseException('addrtype')
-=======
                     txoutputtype.script_type = self.types.PAYTOADDRESS
->>>>>>> 020f0637
                     txoutputtype.address = address
 
             outputs.append(txoutputtype)
