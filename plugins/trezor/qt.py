from PyQt4.Qt import QVBoxLayout, QLabel, SIGNAL, QGridLayout, QInputDialog, QPushButton
import PyQt4.QtCore as QtCore
from electrum_ltc_gui.qt.util import *
from electrum_ltc_gui.qt.main_window import StatusBarButton, ElectrumWindow
from electrum_ltc_gui.qt.installwizard import InstallWizard
from trezorlib.qt.pinmatrix import PinMatrixWidget


from functools import partial
import unicodedata

from electrum_ltc.i18n import _
from electrum_ltc.plugins import hook, always_hook, run_hook

from trezor import TrezorPlugin, TrezorWallet

class TrezorQtHandler:

    def __init__(self, win):
        self.win = win
        self.win.connect(win, SIGNAL('trezor_done'), self.dialog_stop)
        self.win.connect(win, SIGNAL('message_dialog'), self.message_dialog)
        self.win.connect(win, SIGNAL('pin_dialog'), self.pin_dialog)
        self.win.connect(win, SIGNAL('passphrase_dialog'), self.passphrase_dialog)
        self.done = threading.Event()

    def stop(self):
        self.win.emit(SIGNAL('trezor_done'))

    def show_message(self, msg):
        self.message = msg
        self.win.emit(SIGNAL('message_dialog'))

    def get_pin(self, msg):
        self.done.clear()
        self.message = msg
        self.win.emit(SIGNAL('pin_dialog'))
        self.done.wait()
        return self.response

    def get_passphrase(self, msg):
        self.done.clear()
        self.message = msg
        self.win.emit(SIGNAL('passphrase_dialog'))
        self.done.wait()
        return self.passphrase

    def pin_dialog(self):
        d = WindowModalDialog(self.win, _("Enter PIN"))
        matrix = PinMatrixWidget()
        vbox = QVBoxLayout()
        vbox.addWidget(QLabel(self.message))
        vbox.addWidget(matrix)
        vbox.addLayout(Buttons(CancelButton(d), OkButton(d)))
        d.setLayout(vbox)
        if not d.exec_():
            self.response = None
        self.response = str(matrix.get_value())
        self.done.set()

    def passphrase_dialog(self):
        if type(self.win) is ElectrumWindow:
            passphrase = self.win.password_dialog(_("Please enter your Trezor passphrase"))
            self.passphrase = unicodedata.normalize('NFKD', unicode(passphrase)) if passphrase else ''
        else:
            assert type(self.win) is InstallWizard
<<<<<<< HEAD
            from electrum_ltc_gui.qt.password_dialog import make_password_dialog, run_password_dialog
            d = QDialog()
            d.setModal(1)
            d.setLayout(make_password_dialog(d, None, self.message, False))
            confirmed, p, passphrase = run_password_dialog(d, None, None)
=======
            from electrum_gui.qt.password_dialog import PasswordDialog
            d = PasswordDialog(self.win, None, None, self.message, False)
            confirmed, p, passphrase = d.run()
>>>>>>> fb8f9e55
            if not confirmed:
                self.win.show_critical(_("Password request canceled"))
                self.passphrase = None
            else:
                self.passphrase = unicodedata.normalize('NFKD', unicode(passphrase)) if passphrase else ''
        self.done.set()

    def message_dialog(self):
        self.d = WindowModalDialog(self.win, _('Please Check Trezor Device'))
        l = QLabel(self.message)
        vbox = QVBoxLayout(self.d)
        vbox.addWidget(l)
        self.d.show()

    def dialog_stop(self):
        self.d.hide()


class Plugin(TrezorPlugin):

    @hook
    def load_wallet(self, wallet, window):
        self.print_error("load_wallet")
        self.wallet = wallet
        self.wallet.plugin = self
        self.trezor_button = StatusBarButton(QIcon(":icons/trezor.png"), _("Trezor"), partial(self.settings_dialog, window))
        if type(window) is ElectrumWindow:
            window.statusBar().addPermanentWidget(self.trezor_button)
        if self.handler is None:
            self.handler = TrezorQtHandler(window)
        try:
            self.get_client().ping('t')
        except BaseException as e:
            window.show_error(_('Trezor device not detected.\nContinuing in watching-only mode.\nReason:\n' + str(e)))
            self.wallet.force_watching_only = True
            return
        if self.wallet.addresses() and not self.wallet.check_proper_device():
            window.show_error(_("This wallet does not match your Trezor device"))
            self.wallet.force_watching_only = True

    @hook
    def installwizard_load_wallet(self, wallet, window):
        if type(wallet) != TrezorWallet:
            return
        self.load_wallet(wallet, window)

    @hook
    def installwizard_restore(self, wizard, storage):
        if storage.get('wallet_type') != 'trezor':
            return
        seed = wizard.enter_seed_dialog("Enter your Trezor seed", None, func=lambda x:True)
        if not seed:
            return
        wallet = TrezorWallet(storage)
        self.wallet = wallet
        handler = TrezorQtHandler(wizard)
        passphrase = handler.get_passphrase(_("Please enter your Trezor passphrase.") + '\n' + _("Press OK if you do not use one."))
        if passphrase is None:
            return
        password = wizard.password_dialog()
        wallet.add_seed(seed, password)
        wallet.add_cosigner_seed(seed, 'x/', password, passphrase)
        wallet.create_main_account(password)
        # disable trezor plugin
        self.set_enabled(False)
        return wallet

    @hook
    def receive_menu(self, menu, addrs):
        if not self.wallet.is_watching_only() and self.atleast_version(1, 3) and len(addrs) == 1:
            menu.addAction(_("Show on TREZOR"), lambda: self.show_address(addrs[0]))

    def show_address(self, address):
        if not self.wallet.check_proper_device():
            give_error('Wrong device or password')
        try:
            address_path = self.wallet.address_id(address)
            address_n = self.get_client().expand_path(address_path)
        except Exception, e:
            give_error(e)
        try:
            self.get_client().get_address('Litecoin', address_n, True)
        except Exception, e:
            give_error(e)
        finally:
            self.handler.stop()


    def settings_dialog(self, window):
        try:
            device_id = self.get_client().get_device_id()
        except BaseException as e:
            window.show_message(str(e))
            return
        get_label = lambda: self.get_client().features.label
        update_label = lambda: current_label_label.setText("Label: %s" % get_label())
        d = WindowModalDialog(window, _("Trezor Settings"))
        layout = QGridLayout(d)
        layout.addWidget(QLabel("Trezor Options"),0,0)
        layout.addWidget(QLabel("ID:"),1,0)
        layout.addWidget(QLabel(" %s" % device_id),1,1)

        def modify_label():
            response = QInputDialog().getText(None, "Set New Trezor Label", "New Trezor Label:  (upon submission confirm on Trezor)")
            if not response[1]:
                return
            new_label = str(response[0])
            self.handler.show_message("Please confirm label change on Trezor")
            status = self.get_client().apply_settings(label=new_label)
            self.handler.stop()
            update_label()

        current_label_label = QLabel()
        update_label()
        change_label_button = QPushButton("Modify")
        change_label_button.clicked.connect(modify_label)
        layout.addWidget(current_label_label,3,0)
        layout.addWidget(change_label_button,3,1)
        d.exec_()<|MERGE_RESOLUTION|>--- conflicted
+++ resolved
@@ -64,17 +64,9 @@
             self.passphrase = unicodedata.normalize('NFKD', unicode(passphrase)) if passphrase else ''
         else:
             assert type(self.win) is InstallWizard
-<<<<<<< HEAD
-            from electrum_ltc_gui.qt.password_dialog import make_password_dialog, run_password_dialog
-            d = QDialog()
-            d.setModal(1)
-            d.setLayout(make_password_dialog(d, None, self.message, False))
-            confirmed, p, passphrase = run_password_dialog(d, None, None)
-=======
-            from electrum_gui.qt.password_dialog import PasswordDialog
+            from electrum_ltc_gui.qt.password_dialog import PasswordDialog
             d = PasswordDialog(self.win, None, None, self.message, False)
             confirmed, p, passphrase = d.run()
->>>>>>> fb8f9e55
             if not confirmed:
                 self.win.show_critical(_("Password request canceled"))
                 self.passphrase = None
