--- conflicted
+++ resolved
@@ -1,22 +1,7 @@
-from electrum.wallet import BIP32_Hardware_Wallet
+from electrum_ltc.wallet import BIP32_Hardware_Wallet
 
-<<<<<<< HEAD
-
-import electrum_ltc as electrum
-from electrum_ltc import bitcoin
-
-from electrum_ltc.account import BIP32_Account
-from electrum_ltc.bitcoin import EncodeBase58Check, public_key_to_bc_address, bc_address_to_hash_160, xpub_from_pubkey
-from electrum_ltc.i18n import _
-from electrum_ltc.plugins import BasePlugin, hook, always_hook, run_hook
-from electrum_ltc.transaction import Transaction, deserialize, is_extended_pubkey, x_to_xpub
-from electrum_ltc.wallet import BIP32_HD_Wallet
-from electrum_ltc.util import print_error, print_msg
-from electrum_ltc.wallet import pw_decode, bip32_private_derivation, bip32_root
-=======
 from plugins.trezor.gui_mixin import GuiMixin
 from plugins.trezor.plugin_generic import TrezorCompatiblePlugin
->>>>>>> 33e57fe5
 
 try:
     from trezorlib.client import proto, BaseClient, ProtocolMixin
@@ -29,175 +14,13 @@
 
 class TrezorWallet(BIP32_Hardware_Wallet):
     wallet_type = 'trezor'
-<<<<<<< HEAD
     root_derivation = "m/44'/2'"
-
-    def __init__(self, storage):
-        BIP32_HD_Wallet.__init__(self, storage)
-        self.mpk = None
-        self.device_checked = False
-        self.proper_device = False
-        self.force_watching_only = False
-
-    def get_action(self):
-        if not self.accounts:
-            return 'create_accounts'
-
-    def can_import(self):
-        return False
-
-    def can_sign_xpubkey(self, x_pubkey):
-        xpub, sequence = BIP32_Account.parse_xpubkey(x_pubkey)
-        return xpub in self.master_public_keys.values()
-
-    def can_export(self):
-        return False
-
-    def can_create_accounts(self):
-        return True
-
-    def can_change_password(self):
-        return False
-
-    def is_watching_only(self):
-        return self.force_watching_only
-
-    def get_client(self):
-        return self.plugin.get_client()
-
-    def address_id(self, address):
-        account_id, (change, address_index) = self.get_address_index(address)
-        return "44'/2'/%s'/%d/%d" % (account_id, change, address_index)
-
-    def create_main_account(self, password):
-        self.create_account('Main account', None) #name, empty password
-
-    def mnemonic_to_seed(self, mnemonic, passphrase):
-        # trezor uses bip39
-        import pbkdf2, hashlib, hmac
-        PBKDF2_ROUNDS = 2048
-        mnemonic = unicodedata.normalize('NFKD', ' '.join(mnemonic.split()))
-        passphrase = unicodedata.normalize('NFKD', passphrase)
-        return pbkdf2.PBKDF2(mnemonic, 'mnemonic' + passphrase, iterations = PBKDF2_ROUNDS, macmodule = hmac, digestmodule = hashlib.sha512).read(64)
-
-    def derive_xkeys(self, root, derivation, password):
-        x = self.master_private_keys.get(root)
-        if x:
-            root_xprv = pw_decode(x, password)
-            xprv, xpub = bip32_private_derivation(root_xprv, root, derivation)
-            return xpub, xprv
-        else:
-            derivation = derivation.replace(self.root_name,"44'/2'/")
-            xpub = self.get_public_key(derivation)
-            return xpub, None
-
-    def get_public_key(self, bip32_path):
-        address_n = self.plugin.get_client().expand_path(bip32_path)
-        node = self.plugin.get_client().get_public_node(address_n).node
-        xpub = "0488B21E".decode('hex') + chr(node.depth) + self.i4b(node.fingerprint) + self.i4b(node.child_num) + node.chain_code + node.public_key
-        return EncodeBase58Check(xpub)
-
-    def get_master_public_key(self):
-        if not self.mpk:
-            self.mpk = self.get_public_key("44'/2'")
-        return self.mpk
-
-    def i4b(self, x):
-        return pack('>I', x)
-
-    def add_keypairs(self, tx, keypairs, password):
-        #do nothing - no priv keys available
-        pass
-
-    def decrypt_message(self, pubkey, message, password):
-        raise BaseException( _('Decrypt method is not implemented in Trezor') )
-        #address = public_key_to_bc_address(pubkey.decode('hex'))
-        #address_path = self.address_id(address)
-        #address_n = self.get_client().expand_path(address_path)
-        #try:
-        #    decrypted_msg = self.get_client().decrypt_message(address_n, b64decode(message))
-        #except Exception, e:
-        #    give_error(e)
-        #finally:
-        #    twd.stop()
-        #return str(decrypted_msg)
-
-    def sign_message(self, address, message, password):
-        if self.has_seed():
-            return BIP32_HD_Wallet.sign_message(self, address, message, password)
-        if not self.check_proper_device():
-            give_error('Wrong device or password')
-        try:
-            address_path = self.address_id(address)
-            address_n = self.plugin.get_client().expand_path(address_path)
-        except Exception, e:
-            give_error(e)
-        try:
-            msg_sig = self.plugin.get_client().sign_message('Litecoin', address_n, message)
-        except Exception, e:
-            give_error(e)
-        finally:
-            self.plugin.handler.stop()
-        return msg_sig.signature
-
-    def sign_transaction(self, tx, password):
-        if self.has_seed():
-            return BIP32_HD_Wallet.sign_transaction(self, tx, password)
-        if tx.is_complete():
-            return
-        if not self.check_proper_device():
-            give_error('Wrong device or password')
-        # previous transactions used as inputs
-        prev_tx = {}
-        # path of the xpubs that are involved
-        xpub_path = {}
-        for txin in tx.inputs:
-            tx_hash = txin['prevout_hash']
-
-            ptx = self.transactions.get(tx_hash)
-            if ptx is None:
-                ptx = self.network.synchronous_get(('blockchain.transaction.get', [tx_hash]))
-                ptx = Transaction(ptx)
-            prev_tx[tx_hash] = ptx
-
-            for x_pubkey in txin['x_pubkeys']:
-                account_derivation = None
-                if not is_extended_pubkey(x_pubkey):
-                    continue
-                xpub = x_to_xpub(x_pubkey)
-                for k, v in self.master_public_keys.items():
-                    if v == xpub:
-                        account_id = re.match("x/(\d+)'", k).group(1)
-                        account_derivation = "44'/2'/%s'"%account_id
-                if account_derivation is not None:
-                    xpub_path[xpub] = account_derivation
-
-        self.plugin.sign_transaction(tx, prev_tx, xpub_path)
-
-    def check_proper_device(self):
-        self.get_client().ping('t')
-        if not self.device_checked:
-            address = self.addresses(False)[0]
-            address_id = self.address_id(address)
-            n = self.get_client().expand_path(address_id)
-            device_address = self.get_client().get_address('Litecoin', n)
-            self.device_checked = True
-            self.proper_device = (device_address == address)
-
-        return self.proper_device
-
-
-
-class TrezorPlugin(BasePlugin):
-=======
-    root_derivation = "m/44'/0'"
     device = 'Trezor'
 
 class TrezorPlugin(TrezorCompatiblePlugin):
     wallet_type = 'trezor'
     import trezorlib.ckd_public as ckd_public
     from trezorlib.client import types
->>>>>>> 33e57fe5
 
     @staticmethod
     def libraries_available():
@@ -224,191 +47,6 @@
                 self.give_error('Outdated Trezor firmware. Please update the firmware from https://www.mytrezor.com')
         return self.client
 
-<<<<<<< HEAD
-    @hook
-    def close_wallet(self):
-        print_error("trezor: clear session")
-        if self.client:
-            self.client.clear_session()
-            self.client.transport.close()
-            self.client = None
-        self.wallet = None
-
-    def sign_transaction(self, tx, prev_tx, xpub_path):
-        self.prev_tx = prev_tx
-        self.xpub_path = xpub_path
-        client = self.get_client()
-        inputs = self.tx_inputs(tx, True)
-        outputs = self.tx_outputs(tx)
-        #try:
-        signed_tx = client.sign_tx('Litecoin', inputs, outputs)[1]
-        #except Exception, e:
-        #    give_error(e)
-        #finally:
-        self.handler.stop()
-
-        raw = signed_tx.encode('hex')
-        tx.update_signatures(raw)
-
-
-    def tx_inputs(self, tx, for_sig=False):
-        inputs = []
-        for txin in tx.inputs:
-            txinputtype = types.TxInputType()
-            if txin.get('is_coinbase'):
-                prev_hash = "\0"*32
-                prev_index = 0xffffffff # signed int -1
-            else:
-                if for_sig:
-                    x_pubkeys = txin['x_pubkeys']
-                    if len(x_pubkeys) == 1:
-                        x_pubkey = x_pubkeys[0]
-                        xpub, s = BIP32_Account.parse_xpubkey(x_pubkey)
-                        xpub_n = self.get_client().expand_path(self.xpub_path[xpub])
-                        txinputtype.address_n.extend(xpub_n + s)
-                    else:
-                        def f(x_pubkey):
-                            if is_extended_pubkey(x_pubkey):
-                                xpub, s = BIP32_Account.parse_xpubkey(x_pubkey)
-                            else:
-                                xpub = xpub_from_pubkey(x_pubkey.decode('hex'))
-                                s = []
-                            node = ckd_public.deserialize(xpub)
-                            return types.HDNodePathType(node=node, address_n=s)
-                        pubkeys = map(f, x_pubkeys)
-                        multisig = types.MultisigRedeemScriptType(
-                            pubkeys=pubkeys,
-                            signatures=map(lambda x: x.decode('hex') if x else '', txin.get('signatures')),
-                            m=txin.get('num_sig'),
-                        )
-                        txinputtype = types.TxInputType(
-                            script_type=types.SPENDMULTISIG,
-                            multisig= multisig
-                        )
-                        # find which key is mine
-                        for x_pubkey in x_pubkeys:
-                            if is_extended_pubkey(x_pubkey):
-                                xpub, s = BIP32_Account.parse_xpubkey(x_pubkey)
-                                if xpub in self.xpub_path:
-                                    xpub_n = self.get_client().expand_path(self.xpub_path[xpub])
-                                    txinputtype.address_n.extend(xpub_n + s)
-                                    break
-
-                prev_hash = unhexlify(txin['prevout_hash'])
-                prev_index = txin['prevout_n']
-
-            txinputtype.prev_hash = prev_hash
-            txinputtype.prev_index = prev_index
-
-            if 'scriptSig' in txin:
-                script_sig = txin['scriptSig'].decode('hex')
-                txinputtype.script_sig = script_sig
-
-            if 'sequence' in txin:
-                sequence = txin['sequence']
-                txinputtype.sequence = sequence
-
-            inputs.append(txinputtype)
-
-        return inputs
-
-    def tx_outputs(self, tx):
-        outputs = []
-
-        for type, address, amount in tx.outputs:
-            assert type == 'address'
-            txoutputtype = types.TxOutputType()
-            if self.wallet.is_change(address):
-                address_path = self.wallet.address_id(address)
-                address_n = self.get_client().expand_path(address_path)
-                txoutputtype.address_n.extend(address_n)
-            else:
-                txoutputtype.address = address
-            txoutputtype.amount = amount
-            addrtype, hash_160 = bc_address_to_hash_160(address)
-            if addrtype == 48:
-                txoutputtype.script_type = types.PAYTOADDRESS
-            elif addrtype == 5:
-                txoutputtype.script_type = types.PAYTOSCRIPTHASH
-            else:
-                raise BaseException('addrtype')
-            outputs.append(txoutputtype)
-
-        return outputs
-
-    def electrum_tx_to_txtype(self, tx):
-        t = types.TransactionType()
-        d = deserialize(tx.raw)
-        t.version = d['version']
-        t.lock_time = d['lockTime']
-        inputs = self.tx_inputs(tx)
-        t.inputs.extend(inputs)
-        for vout in d['outputs']:
-            o = t.bin_outputs.add()
-            o.amount = vout['value']
-            o.script_pubkey = vout['scriptPubKey'].decode('hex')
-        return t
-
-    def get_tx(self, tx_hash):
-        tx = self.prev_tx[tx_hash]
-        tx.deserialize()
-        return self.electrum_tx_to_txtype(tx)
-
-
-
-
-
-class TrezorGuiMixin(object):
-
-    def __init__(self, *args, **kwargs):
-        super(TrezorGuiMixin, self).__init__(*args, **kwargs)
-
-    def callback_ButtonRequest(self, msg):
-        if msg.code == 3:
-            message = "Confirm transaction outputs on Trezor device to continue"
-        elif msg.code == 8:
-            message = "Confirm transaction fee on Trezor device to continue"
-        elif msg.code == 7:
-            message = "Confirm message to sign on Trezor device to continue"
-        elif msg.code == 10:
-            message = "Confirm address on Trezor device to continue"
-        else:
-            message = "Check Trezor device to continue"
-        self.handler.show_message(message)
-        return proto.ButtonAck()
-
-    def callback_PinMatrixRequest(self, msg):
-        if msg.type == 1:
-            desc = 'current PIN'
-        elif msg.type == 2:
-            desc = 'new PIN'
-        elif msg.type == 3:
-            desc = 'new PIN again'
-        else:
-            desc = 'PIN'
-        pin = self.handler.get_pin("Please enter Trezor %s" % desc)
-        if not pin:
-            return proto.Cancel()
-        return proto.PinMatrixAck(pin=pin)
-
-    def callback_PassphraseRequest(self, req):
-        msg = _("Please enter your Trezor passphrase.")
-        passphrase = self.handler.get_passphrase(msg)
-        if passphrase is None:
-            return proto.Cancel()
-        return proto.PassphraseAck(passphrase=passphrase)
-
-    def callback_WordRequest(self, msg):
-        #TODO
-        log("Enter one word of mnemonic: ")
-        word = raw_input()
-        return proto.WordAck(word=word)
-
-
-
-
-=======
->>>>>>> 33e57fe5
 if TREZOR:
     class QtGuiTrezorClient(ProtocolMixin, GuiMixin, BaseClient):
         protocol = proto
