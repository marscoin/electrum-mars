import re
import platform
from decimal import Decimal
from urllib import quote

from PyQt4.QtGui import *
from PyQt4.QtCore import *
import PyQt4.QtCore as QtCore
import PyQt4.QtGui as QtGui

<<<<<<< HEAD
from electrum_ltc_gui.qt.qrcodewidget import QRCodeWidget

from electrum_ltc import bmp, pyqrnative, BasePlugin
from electrum_ltc.i18n import _
=======
from electrum_gui.qt.qrcodewidget import QRCodeWidget
from electrum import BasePlugin
from electrum.i18n import _
>>>>>>> a40ed149


if platform.system() == 'Windows':
    MONOSPACE_FONT = 'Lucida Console'
elif platform.system() == 'Darwin':
    MONOSPACE_FONT = 'Monaco'
else:
    MONOSPACE_FONT = 'monospace'

column_index = 4

class QR_Window(QWidget):

    def __init__(self, win):
        QWidget.__init__(self)
        self.win = win
        self.setWindowTitle('Electrum - '+_('Invoice'))
        self.setMinimumSize(800, 250)
        self.address = ''
        self.label = ''
        self.amount = 0
        self.setFocusPolicy(QtCore.Qt.NoFocus)

        main_box = QHBoxLayout()
        
        self.qrw = QRCodeWidget()
        main_box.addWidget(self.qrw, 1)

        vbox = QVBoxLayout()
        main_box.addLayout(vbox)

        self.address_label = QLabel("")
        #self.address_label.setFont(QFont(MONOSPACE_FONT))
        vbox.addWidget(self.address_label)

        self.label_label = QLabel("")
        vbox.addWidget(self.label_label)

        self.amount_label = QLabel("")
        vbox.addWidget(self.amount_label)

        vbox.addStretch(1)
        self.setLayout(main_box)


    def set_content(self, address, amount, message, url):
        address_text = "<span style='font-size: 18pt'>%s</span>" % address if address else ""
        self.address_label.setText(address_text)
<<<<<<< HEAD

        if currency == 'LTC': currency = None
        amount_text = ''
        if amount:
            if currency:
                try:
                    self.amount = Decimal(amount) / self.exchanger.exchange(1, currency) if currency else amount
                except Exception:
                    self.amount = None
            else:
                self.amount = Decimal(amount)
            self.amount = self.amount.quantize(Decimal('1.0000'))

            if currency:
                amount_text += "<span style='font-size: 18pt'>%s %s</span><br/>" % (amount, currency)
            amount_text += "<span style='font-size: 21pt'>%s</span> <span style='font-size: 16pt'>LTC</span> " % str(self.amount) 
=======
        if amount:
            amount = self.win.format_amount(amount)
            amount_text = "<span style='font-size: 21pt'>%s</span> <span style='font-size: 16pt'>%s</span> " % (amount, self.win.base_unit())
>>>>>>> a40ed149
        else:
            amount_text = ''
        self.amount_label.setText(amount_text)
        label_text = "<span style='font-size: 21pt'>%s</span>" % message if message else ""
        self.label_label.setText(label_text)
<<<<<<< HEAD

        msg = 'litecoin:'+self.address
        if self.amount is not None:
            msg += '?amount=%s'%(str( self.amount))
            if self.label is not None:
                encoded_label = quote(self.label)
                msg += '&label=%s'%(encoded_label)
        elif self.label is not None:
            encoded_label = quote(self.label)
            msg += '?label=%s'%(encoded_label)
            
        self.qrw.set_addr( msg )
=======
        self.qrw.setData(url)
>>>>>>> a40ed149




class Plugin(BasePlugin):

    def fullname(self):
        return 'Point of Sale'


    def description(self):
        return _('Show payment requests in a large, separate window.')


    def init(self):
        self.window = self.gui.main_window
        self.qr_window = None
        self.toggle_QR_window(True)


    def close(self):
        self.toggle_QR_window(False)


    def close_main_window(self):
        if self.qr_window: 
            self.qr_window.close()
            self.qr_window = None


    def update_receive_qr(self, address, amount, message, url):
        self.qr_window.set_content( address, amount, message, url )

    
    def toggle_QR_window(self, show):
        if show and not self.qr_window:
            self.qr_window = QR_Window(self.gui.main_window)
            self.qr_window.setVisible(True)
            self.qr_window_geometry = self.qr_window.geometry()

        elif show and self.qr_window and not self.qr_window.isVisible():
            self.qr_window.setVisible(True)
            self.qr_window.setGeometry(self.qr_window_geometry)

        elif not show and self.qr_window and self.qr_window.isVisible():
            self.qr_window_geometry = self.qr_window.geometry()
            self.qr_window.setVisible(False)


<<<<<<< HEAD
    
    def update_receive_item(self, address, item):
        try:
            amount, currency = self.requested_amounts.get(address, (None, None))
        except Exception:
            print "cannot get requested amount", address, self.requested_amounts.get(address)
            amount, currency = None, None
            self.requested_amounts.pop(address)

        amount_str = amount + (' ' + currency if currency else '') if amount is not None  else ''
        item.setData(column_index,0,amount_str)


    
    def current_item_changed(self, a):
        if not self.wallet: 
            return
        if a is not None and self.qr_window and self.qr_window.isVisible():
            address = str(a.text(0))
            label = self.wallet.labels.get(address)
            try:
                amount, currency = self.requested_amounts.get(address, (None, None))
            except Exception:
                amount, currency = None, None
            self.qr_window.set_content( address, label, amount, currency )


    
    def item_changed(self, item, column):
        if column != column_index:
            return
        address = str( item.text(0) )
        text = str( item.text(column) )
        try:
            seq = self.wallet.get_address_index(address)
            index = seq[1][1]
        except Exception:
            print "cannot get index"
            return

        text = text.strip().upper()
        #print text
        m = re.match('^(\d*(|\.\d*))\s*(|LTC|EUR|USD|GBP|CNY|JPY|RUB|BRL)$', text)
        if m and m.group(1) and m.group(1)!='.':
            amount = m.group(1)
            currency = m.group(3)
            if not currency:
                currency = 'LTC'
            else:
                currency = currency.upper()
                    
            self.requested_amounts[address] = (amount, currency)
            self.wallet.storage.put('requested_amounts', self.requested_amounts, True)

            label = self.wallet.labels.get(address)
            if label is None:
                label = self.merchant_name + ' - %04d'%(index+1)
                self.wallet.labels[address] = label

            if self.qr_window:
                self.qr_window.set_content( address, label, amount, currency )

        else:
            item.setText(column,'')
            if address in self.requested_amounts:
                self.requested_amounts.pop(address)
            
        self.window.update_receive_item(self.window.receive_list.currentItem())




    def edit_amount(self):
        l = self.window.receive_list
        item = l.currentItem()
        item.setFlags(Qt.ItemIsEditable|Qt.ItemIsSelectable | Qt.ItemIsUserCheckable | Qt.ItemIsEnabled | Qt.ItemIsDragEnabled)
        l.editItem( item, column_index )
        item.setFlags(Qt.ItemIsSelectable | Qt.ItemIsUserCheckable | Qt.ItemIsEnabled | Qt.ItemIsDragEnabled)

    
    def receive_menu(self, menu, addr):
        menu.addAction(_("Request amount"), self.edit_amount)
        menu.addAction(_("Show Invoice"), lambda: self.toggle_QR_window(True))
=======
>>>>>>> a40ed149

<|MERGE_RESOLUTION|>--- conflicted
+++ resolved
@@ -8,16 +8,9 @@
 import PyQt4.QtCore as QtCore
 import PyQt4.QtGui as QtGui
 
-<<<<<<< HEAD
 from electrum_ltc_gui.qt.qrcodewidget import QRCodeWidget
-
-from electrum_ltc import bmp, pyqrnative, BasePlugin
+from electrum_ltc import BasePlugin
 from electrum_ltc.i18n import _
-=======
-from electrum_gui.qt.qrcodewidget import QRCodeWidget
-from electrum import BasePlugin
-from electrum.i18n import _
->>>>>>> a40ed149
 
 
 if platform.system() == 'Windows':
@@ -66,49 +59,15 @@
     def set_content(self, address, amount, message, url):
         address_text = "<span style='font-size: 18pt'>%s</span>" % address if address else ""
         self.address_label.setText(address_text)
-<<<<<<< HEAD
-
-        if currency == 'LTC': currency = None
-        amount_text = ''
-        if amount:
-            if currency:
-                try:
-                    self.amount = Decimal(amount) / self.exchanger.exchange(1, currency) if currency else amount
-                except Exception:
-                    self.amount = None
-            else:
-                self.amount = Decimal(amount)
-            self.amount = self.amount.quantize(Decimal('1.0000'))
-
-            if currency:
-                amount_text += "<span style='font-size: 18pt'>%s %s</span><br/>" % (amount, currency)
-            amount_text += "<span style='font-size: 21pt'>%s</span> <span style='font-size: 16pt'>LTC</span> " % str(self.amount) 
-=======
         if amount:
             amount = self.win.format_amount(amount)
             amount_text = "<span style='font-size: 21pt'>%s</span> <span style='font-size: 16pt'>%s</span> " % (amount, self.win.base_unit())
->>>>>>> a40ed149
         else:
             amount_text = ''
         self.amount_label.setText(amount_text)
         label_text = "<span style='font-size: 21pt'>%s</span>" % message if message else ""
         self.label_label.setText(label_text)
-<<<<<<< HEAD
-
-        msg = 'litecoin:'+self.address
-        if self.amount is not None:
-            msg += '?amount=%s'%(str( self.amount))
-            if self.label is not None:
-                encoded_label = quote(self.label)
-                msg += '&label=%s'%(encoded_label)
-        elif self.label is not None:
-            encoded_label = quote(self.label)
-            msg += '?label=%s'%(encoded_label)
-            
-        self.qrw.set_addr( msg )
-=======
         self.qrw.setData(url)
->>>>>>> a40ed149
 
 
 
@@ -158,90 +117,4 @@
             self.qr_window.setVisible(False)
 
 
-<<<<<<< HEAD
-    
-    def update_receive_item(self, address, item):
-        try:
-            amount, currency = self.requested_amounts.get(address, (None, None))
-        except Exception:
-            print "cannot get requested amount", address, self.requested_amounts.get(address)
-            amount, currency = None, None
-            self.requested_amounts.pop(address)
 
-        amount_str = amount + (' ' + currency if currency else '') if amount is not None  else ''
-        item.setData(column_index,0,amount_str)
-
-
-    
-    def current_item_changed(self, a):
-        if not self.wallet: 
-            return
-        if a is not None and self.qr_window and self.qr_window.isVisible():
-            address = str(a.text(0))
-            label = self.wallet.labels.get(address)
-            try:
-                amount, currency = self.requested_amounts.get(address, (None, None))
-            except Exception:
-                amount, currency = None, None
-            self.qr_window.set_content( address, label, amount, currency )
-
-
-    
-    def item_changed(self, item, column):
-        if column != column_index:
-            return
-        address = str( item.text(0) )
-        text = str( item.text(column) )
-        try:
-            seq = self.wallet.get_address_index(address)
-            index = seq[1][1]
-        except Exception:
-            print "cannot get index"
-            return
-
-        text = text.strip().upper()
-        #print text
-        m = re.match('^(\d*(|\.\d*))\s*(|LTC|EUR|USD|GBP|CNY|JPY|RUB|BRL)$', text)
-        if m and m.group(1) and m.group(1)!='.':
-            amount = m.group(1)
-            currency = m.group(3)
-            if not currency:
-                currency = 'LTC'
-            else:
-                currency = currency.upper()
-                    
-            self.requested_amounts[address] = (amount, currency)
-            self.wallet.storage.put('requested_amounts', self.requested_amounts, True)
-
-            label = self.wallet.labels.get(address)
-            if label is None:
-                label = self.merchant_name + ' - %04d'%(index+1)
-                self.wallet.labels[address] = label
-
-            if self.qr_window:
-                self.qr_window.set_content( address, label, amount, currency )
-
-        else:
-            item.setText(column,'')
-            if address in self.requested_amounts:
-                self.requested_amounts.pop(address)
-            
-        self.window.update_receive_item(self.window.receive_list.currentItem())
-
-
-
-
-    def edit_amount(self):
-        l = self.window.receive_list
-        item = l.currentItem()
-        item.setFlags(Qt.ItemIsEditable|Qt.ItemIsSelectable | Qt.ItemIsUserCheckable | Qt.ItemIsEnabled | Qt.ItemIsDragEnabled)
-        l.editItem( item, column_index )
-        item.setFlags(Qt.ItemIsSelectable | Qt.ItemIsUserCheckable | Qt.ItemIsEnabled | Qt.ItemIsDragEnabled)
-
-    
-    def receive_menu(self, menu, addr):
-        menu.addAction(_("Request amount"), self.edit_amount)
-        menu.addAction(_("Show Invoice"), lambda: self.toggle_QR_window(True))
-=======
->>>>>>> a40ed149
-
