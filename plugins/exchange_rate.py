--- conflicted
+++ resolved
@@ -111,26 +111,7 @@
             self.quote_currencies = quote_currencies
         self.parent.set_currencies(quote_currencies)
 
-<<<<<<< HEAD
     def update_bv(self):
-=======
-    def update_wd(self):
-        try:
-            winkresp = self.get_json('winkdex.com', "/api/v0/price")
-        except Exception:
-            return
-        quote_currencies = {"USD": 0.0}
-        usdprice = decimal.Decimal(str(winkresp["price"]))/decimal.Decimal("100.0")
-        try:
-            quote_currencies["USD"] = usdprice
-            with self.lock:
-                self.quote_currencies = quote_currencies
-        except KeyError:
-            pass
-        self.parent.set_currencies(quote_currencies)
-
-    def update_cv(self):
->>>>>>> 7abbf329
         try:
             jsonresp = self.get_json('api.bitcoinvenezuela.com', "/")
         except Exception:
