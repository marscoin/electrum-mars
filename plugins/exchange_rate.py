--- conflicted
+++ resolved
@@ -370,15 +370,7 @@
     @hook
     def get_fiat_status_text(self, btc_balance):
         rate = self.exchange_rate()
-<<<<<<< HEAD
-        if rate is None:
-            text = _("  (No FX rate available)")
-        else:
-            text =  "1 LTC~%s %s" % (self.value_str(COIN, rate), self.ccy)
-        result['text'] = text
-=======
-        return _("  (No FX rate available)") if rate is None else "1 BTC~%s %s" % (self.value_str(COIN, rate), self.ccy)
->>>>>>> 7a060e86
+        return _("  (No FX rate available)") if rate is None else "1 LTC~%s %s" % (self.value_str(COIN, rate), self.ccy)
 
     def get_historical_rates(self):
         if self.show_history():
