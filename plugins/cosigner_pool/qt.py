--- conflicted
+++ resolved
@@ -30,21 +30,12 @@
 from PyQt5.QtCore import *
 from PyQt5.QtWidgets import QPushButton
 
-<<<<<<< HEAD
-from electrum_ltc import bitcoin, util
+from electrum_ltc import bitcoin, util, keystore
 from electrum_ltc import transaction
 from electrum_ltc.plugins import BasePlugin, hook
 from electrum_ltc.i18n import _
 from electrum_ltc.wallet import Multisig_Wallet
 from electrum_ltc.util import bh2u, bfh
-=======
-from electrum import bitcoin, util, keystore
-from electrum import transaction
-from electrum.plugins import BasePlugin, hook
-from electrum.i18n import _
-from electrum.wallet import Multisig_Wallet
-from electrum.util import bh2u, bfh
->>>>>>> f6cb26be
 
 from electrum_ltc_gui.qt.transaction_dialog import show_transaction
 
