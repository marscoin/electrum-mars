#!/usr/bin/env python
#
# Electrum - lightweight Bitcoin client
# Copyright (C) 2015 Thomas Voegtlin
#
# This program is free software: you can redistribute it and/or modify
# it under the terms of the GNU General Public License as published by
# the Free Software Foundation, either version 3 of the License, or
# (at your option) any later version.
#
# This program is distributed in the hope that it will be useful,
# but WITHOUT ANY WARRANTY; without even the implied warranty of
# MERCHANTABILITY or FITNESS FOR A PARTICULAR PURPOSE. See the
# GNU General Public License for more details.
#
# You should have received a copy of the GNU General Public License
# along with this program. If not, see <http://www.gnu.org/licenses/>.

from electrum_ltc.i18n import _

descriptions = [
    {
        'name': 'audio_modem',
        'fullname': _('Audio MODEM'),
        'description': _('Provides support for air-gapped transaction signing.'),
        'requires': [('amodem', 'http://github.com/romanz/amodem/')],
        'available_for': ['qt'],
    },
    {
        'name': 'btchipwallet',
        'fullname': _('BTChip Wallet'),
        'description': _('Provides support for BTChip hardware wallet'),
        'requires': [('btchip', 'github.com/btchip/btchip-python')],
        'requires_wallet_type': ['btchip'],
        'registers_wallet_type': ('hardware', 'btchip', _("BTChip wallet")),
        'available_for': ['qt'],
    },
    {
        'name': 'cosigner_pool',
        'fullname': _('Cosigner Pool'),
        'description': ' '.join([
            _("This plugin facilitates the use of multi-signatures wallets."),
            _("It sends and receives partially signed transactions from/to your cosigner wallet."),
            _("Transactions are encrypted and stored on a remote server.")
        ]),
        'requires_wallet_type': ['2of2', '2of3'],
        'available_for': ['qt'],
    },
    {
        'name': 'exchange_rate',
        'fullname': _("Exchange rates"),
<<<<<<< HEAD
        'description': """exchange rates, retrieved from BTC-e and other market exchanges"""
=======
        'description': _("Exchange rates and currency conversion tools."),
        'available_for': ['qt'],
    },
    {
        'name': 'greenaddress_instant',
        'fullname': 'GreenAddress instant',
        'description': _("Allows validating if your transactions have instant confirmations by GreenAddress"),
        'available_for': ['qt'],
>>>>>>> d5f66512
    },
    {
        'name': 'labels',
        'fullname': _('LabelSync'),
        'description': '\n'.join([
            _("The new and improved LabelSync plugin. This can sync your labels across multiple Electrum installs by using a remote database to save your data. Labels, transactions ids and addresses are encrypted before they are sent to the remote server."),
            _("The label sync's server software is open-source as well and can be found on github.com/maran/electrum-sync-server")
        ]),
        'available_for': ['qt']
    },
    {
        'name': 'openalias',
        'fullname': 'OpenAlias',
        'description': _('Allow for payments to OpenAlias addresses.'),
        'requires': [('dns', 'dnspython')],
        'available_for': ['qt']
    },
    {
        'name': 'plot',
        'fullname': 'Plot History',
        'description': _("Ability to plot transaction history in graphical mode."),
        'requires': [('matplotlib', 'matplotlib')],
        'available_for': ['qt'],
    },
    {
        'name':'trezor',
        'fullname': 'Trezor Wallet',
        'description': _('Provides support for Trezor hardware wallet'),
        'available_for': ['qt'],
        'requires': [('trezorlib','github.com/trezor/python-trezor')],
        'requires_wallet_type': ['trezor'],
        'registers_wallet_type': ('hardware', 'trezor', _("Trezor wallet")),
        'available_for': ['qt', 'cmdline'],
    },
    {
<<<<<<< HEAD
=======
        'name': 'trustedcoin',
        'fullname': _('Two Factor Authentication'),
        'description': ''.join([
            _("This plugin adds two-factor authentication to your wallet."), '<br/>',
            _("For more information, visit"),
            " <a href=\"https://api.trustedcoin.com/#/electrum-help\">https://api.trustedcoin.com/#/electrum-help</a>"
        ]),
        'requires_wallet_type': ['2fa'],
        'registers_wallet_type': ('twofactor', '2fa', _("Wallet with two-factor authentication")),
        'available_for': ['qt', 'cmdline'],
    },
    {
>>>>>>> d5f66512
        'name': 'virtualkeyboard',
        'fullname': 'Virtual Keyboard',
        'description': '%s\n%s' % (_("Add an optional virtual keyboard to the password dialog."), _("Warning: do not use this if it makes you pick a weaker password.")),
        'available_for': ['qt'],
    }
]<|MERGE_RESOLUTION|>--- conflicted
+++ resolved
@@ -49,18 +49,8 @@
     {
         'name': 'exchange_rate',
         'fullname': _("Exchange rates"),
-<<<<<<< HEAD
-        'description': """exchange rates, retrieved from BTC-e and other market exchanges"""
-=======
         'description': _("Exchange rates and currency conversion tools."),
         'available_for': ['qt'],
-    },
-    {
-        'name': 'greenaddress_instant',
-        'fullname': 'GreenAddress instant',
-        'description': _("Allows validating if your transactions have instant confirmations by GreenAddress"),
-        'available_for': ['qt'],
->>>>>>> d5f66512
     },
     {
         'name': 'labels',
@@ -96,21 +86,6 @@
         'available_for': ['qt', 'cmdline'],
     },
     {
-<<<<<<< HEAD
-=======
-        'name': 'trustedcoin',
-        'fullname': _('Two Factor Authentication'),
-        'description': ''.join([
-            _("This plugin adds two-factor authentication to your wallet."), '<br/>',
-            _("For more information, visit"),
-            " <a href=\"https://api.trustedcoin.com/#/electrum-help\">https://api.trustedcoin.com/#/electrum-help</a>"
-        ]),
-        'requires_wallet_type': ['2fa'],
-        'registers_wallet_type': ('twofactor', '2fa', _("Wallet with two-factor authentication")),
-        'available_for': ['qt', 'cmdline'],
-    },
-    {
->>>>>>> d5f66512
         'name': 'virtualkeyboard',
         'fullname': 'Virtual Keyboard',
         'description': '%s\n%s' % (_("Add an optional virtual keyboard to the password dialog."), _("Warning: do not use this if it makes you pick a weaker password.")),
