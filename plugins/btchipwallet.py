--- conflicted
+++ resolved
@@ -159,16 +159,11 @@
                 d = getDongle(BTCHIP_DEBUG)
                 d.setWaitImpl(DongleWaitQT(d))
                 self.client = btchip(d)
-<<<<<<< HEAD
                 ver = self.client.getFirmwareVersion()
                 firmware = ver['version'].split(".")
                 self.canAlternateCoinVersions = (ver['specialVersion'] >= 0x20 and
                                                  map(int, firmware) >= [1, 0, 1])
-                if not checkFirmware(firmware):                    
-=======
-                firmware = self.client.getFirmwareVersion()['version'].split(".")
                 if not checkFirmware(firmware):
->>>>>>> c224a9ad
                     d.close()
                     try:
                         updateFirmware()
