<<<<<<< HEAD
from keepkey import KeepKeyPlugin
from electrum_ltc.util import print_msg
=======
from electrum.util import print_msg
from .keepkey import KeepKeyPlugin
>>>>>>> fbe27fce

class KeepKeyCmdLineHandler:

    def get_passphrase(self, msg, confirm):
        import getpass
        print_msg(msg)
        return getpass.getpass('')

    def get_pin(self, msg):
        t = { 'a':'7', 'b':'8', 'c':'9', 'd':'4', 'e':'5', 'f':'6', 'g':'1', 'h':'2', 'i':'3'}
        print_msg(msg)
        print_msg("a b c\nd e f\ng h i\n-----")
        o = raw_input()
        return ''.join(map(lambda x: t[x], o))

    def stop(self):
        pass

    def show_message(self, msg):
        print_msg(msg)

class Plugin(KeepKeyPlugin):
    handler = KeepKeyCmdLineHandler()<|MERGE_RESOLUTION|>--- conflicted
+++ resolved
@@ -1,10 +1,5 @@
-<<<<<<< HEAD
-from keepkey import KeepKeyPlugin
 from electrum_ltc.util import print_msg
-=======
-from electrum.util import print_msg
 from .keepkey import KeepKeyPlugin
->>>>>>> fbe27fce
 
 class KeepKeyCmdLineHandler:
 
