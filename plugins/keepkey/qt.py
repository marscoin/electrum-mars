--- conflicted
+++ resolved
@@ -1,25 +1,13 @@
 from PyQt4.Qt import QVBoxLayout, QLabel, SIGNAL, QGridLayout, QInputDialog, QPushButton
 import PyQt4.QtCore as QtCore
-<<<<<<< HEAD
 from electrum_ltc_gui.qt.util import *
 from electrum_ltc_gui.qt.main_window import StatusBarButton, ElectrumWindow
-from electrum_ltc_gui.qt.installwizard import InstallWizard
-from keepkeylib.qt.pinmatrix import PinMatrixWidget
-=======
-from electrum_gui.qt.util import *
-from electrum_gui.qt.main_window import StatusBarButton, ElectrumWindow
->>>>>>> 33e57fe5
 
 from functools import partial
 import unicodedata
 
-<<<<<<< HEAD
-from keepkey import KeepKeyPlugin, KeepKeyWallet
+from electrum_ltc.i18n import _
 from electrum_ltc.plugins import hook
-from electrum_ltc.i18n import _
-=======
-from electrum.i18n import _
-from electrum.plugins import hook
 
 from plugins.trezor.qt_generic import QtHandler
 from keepkeylib.qt.pinmatrix import PinMatrixWidget
@@ -28,7 +16,6 @@
 class KeepKeyQtHandler(QtHandler):
     device = 'KeepKey'
     pin_matrix_widget_class = PinMatrixWidget
->>>>>>> 33e57fe5
 
 class Plugin(KeepKeyPlugin):
 
@@ -108,86 +95,4 @@
         change_label_button.clicked.connect(modify_label)
         layout.addWidget(current_label_label,3,0)
         layout.addWidget(change_label_button,3,1)
-<<<<<<< HEAD
-        d.exec_()
-
-
-class KeepKeyQtHandler:
-
-    def __init__(self, win):
-        self.win = win
-        self.win.connect(win, SIGNAL('keepkey_done'), self.dialog_stop)
-        self.win.connect(win, SIGNAL('message_dialog'), self.message_dialog)
-        self.win.connect(win, SIGNAL('pin_dialog'), self.pin_dialog)
-        self.win.connect(win, SIGNAL('passphrase_dialog'), self.passphrase_dialog)
-        self.done = threading.Event()
-
-    def stop(self):
-        self.win.emit(SIGNAL('keepkey_done'))
-
-    def show_message(self, msg_code, msg, client):
-        self.messsage_code = msg_code
-        self.message = msg
-        self.client = client
-        self.win.emit(SIGNAL('message_dialog'))
-
-    def get_pin(self, msg):
-        self.done.clear()
-        self.message = msg
-        self.win.emit(SIGNAL('pin_dialog'))
-        self.done.wait()
-        return self.response
-
-    def get_passphrase(self, msg):
-        self.done.clear()
-        self.message = msg
-        self.win.emit(SIGNAL('passphrase_dialog'))
-        self.done.wait()
-        return self.passphrase
-
-    def pin_dialog(self):
-        d = WindowModalDialog(self.win, _("Enter PIN"))
-        matrix = PinMatrixWidget()
-        vbox = QVBoxLayout()
-        vbox.addWidget(QLabel(self.message))
-        vbox.addWidget(matrix)
-        vbox.addLayout(Buttons(CancelButton(d), OkButton(d)))
-        d.setLayout(vbox)
-        if not d.exec_():
-            self.response = None
-        self.response = str(matrix.get_value())
-        self.done.set()
-
-    def passphrase_dialog(self):
-        if type(self.win) is ElectrumWindow:
-            passphrase = self.win.password_dialog(_("Please enter your KeepKey passphrase"))
-            self.passphrase = unicodedata.normalize('NFKD', unicode(passphrase)) if passphrase else ''
-        else:
-            assert type(self.win) is InstallWizard
-            from electrum_ltc_gui.qt.password_dialog import PasswordDialog
-            d = PasswordDialog(self.win, None, None, self.message, False)
-            confirmed, p, passphrase = d.run()
-            if not confirmed:
-                self.win.show_critical(_("Password request canceled"))
-                self.passphrase = None
-            else:
-                self.passphrase = unicodedata.normalize('NFKD', unicode(passphrase)) if passphrase else ''
-        self.done.set()
-
-    def message_dialog(self):
-        self.d = WindowModalDialog(self.win, _('Please Check KeepKey Device'))
-        l = QLabel(self.message)
-        vbox = QVBoxLayout(self.d)
-        vbox.addWidget(l)
-
-        if self.messsage_code in (3, 8):
-            vbox.addLayout(Buttons(CancelButton(self.d)))
-            self.d.connect(self.d, SIGNAL('rejected()'), self.client.cancel)
-
-        self.d.show()
-
-    def dialog_stop(self):
-        self.d.hide()
-=======
-        d.exec_()
->>>>>>> 33e57fe5
+        d.exec_()