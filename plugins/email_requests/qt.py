#!/usr/bin/env python
#
# Electrum - Lightweight Bitcoin Client
# Copyright (C) 2015 Thomas Voegtlin
#
# Permission is hereby granted, free of charge, to any person
# obtaining a copy of this software and associated documentation files
# (the "Software"), to deal in the Software without restriction,
# including without limitation the rights to use, copy, modify, merge,
# publish, distribute, sublicense, and/or sell copies of the Software,
# and to permit persons to whom the Software is furnished to do so,
# subject to the following conditions:
#
# The above copyright notice and this permission notice shall be
# included in all copies or substantial portions of the Software.
#
# THE SOFTWARE IS PROVIDED "AS IS", WITHOUT WARRANTY OF ANY KIND,
# EXPRESS OR IMPLIED, INCLUDING BUT NOT LIMITED TO THE WARRANTIES OF
# MERCHANTABILITY, FITNESS FOR A PARTICULAR PURPOSE AND
# NONINFRINGEMENT. IN NO EVENT SHALL THE AUTHORS OR COPYRIGHT HOLDERS
# BE LIABLE FOR ANY CLAIM, DAMAGES OR OTHER LIABILITY, WHETHER IN AN
# ACTION OF CONTRACT, TORT OR OTHERWISE, ARISING FROM, OUT OF OR IN
# CONNECTION WITH THE SOFTWARE OR THE USE OR OTHER DEALINGS IN THE
# SOFTWARE.
import random
import time
import threading
import base64
from functools import partial
import traceback
import sys

import smtplib
import imaplib
import email
from email.mime.multipart import MIMEMultipart
from email.mime.base import MIMEBase
from email.encoders import encode_base64

from PyQt5.QtGui import *
from PyQt5.QtCore import *
from PyQt5.QtWidgets import (QVBoxLayout, QLabel, QGridLayout, QLineEdit,
                             QInputDialog)

<<<<<<< HEAD
from electrum_ltc.plugins import BasePlugin, hook
from electrum_ltc.paymentrequest import PaymentRequest
from electrum_ltc.i18n import _
from electrum_ltc_gui.qt.util import (EnterButton, Buttons, CloseButton, OkButton,
                                      WindowModalDialog, get_parent_main_window)
=======
from electrum.plugins import BasePlugin, hook
from electrum.paymentrequest import PaymentRequest
from electrum.i18n import _
from electrum.util import PrintError
from electrum_gui.qt.util import (EnterButton, Buttons, CloseButton, OkButton,
                                  WindowModalDialog, get_parent_main_window)
>>>>>>> 8f31d224


class Processor(threading.Thread, PrintError):
    polling_interval = 5*60

    def __init__(self, imap_server, username, password, callback):
        threading.Thread.__init__(self)
        self.daemon = True
        self.username = username
        self.password = password
        self.imap_server = imap_server
        self.on_receive = callback
        self.M = None
        self.connect_wait = 100  # ms, between failed connection attempts

    def poll(self):
        try:
            self.M.select()
        except:
            return
        typ, data = self.M.search(None, 'ALL')
        for num in str(data[0], 'utf8').split():
            typ, msg_data = self.M.fetch(num, '(RFC822)')
            msg = email.message_from_string(str(msg_data[0][1], 'utf8'))
            p = msg.get_payload()
            if not msg.is_multipart():
                p = [p]
                continue
            for item in p:
                if item.get_content_type() == "application/litecoin-paymentrequest":
                    pr_str = item.get_payload()
                    pr_str = base64.b64decode(pr_str)
                    self.on_receive(pr_str)

    def run(self):
        while True:
            try:
                self.M = imaplib.IMAP4_SSL(self.imap_server)
                self.M.login(self.username, self.password)
            except BaseException as e:
                self.print_error(e)
                self.connect_wait *= 2
            # Reconnect when host changes
            while self.M and self.M.host == self.imap_server:
                self.poll()
                time.sleep(self.polling_interval)
            time.sleep(random.randint(0, self.connect_wait))

    def send(self, recipient, message, payment_request):
        msg = MIMEMultipart()
        msg['Subject'] = message
        msg['To'] = recipient
        msg['From'] = self.username
        part = MIMEBase('application', "litecoin-paymentrequest")
        part.set_payload(payment_request)
        encode_base64(part)
        part.add_header('Content-Disposition', 'attachment; filename="payreq.ltc"')
        msg.attach(part)
        try:
            s = smtplib.SMTP_SSL(self.imap_server, timeout=2)
            s.login(self.username, self.password)
            s.sendmail(self.username, [recipient], msg.as_string())
            s.quit()
        except BaseException as e:
            self.print_error(e)


class QEmailSignalObject(QObject):
    email_new_invoice_signal = pyqtSignal()


class Plugin(BasePlugin):

    def fullname(self):
        return 'Email'

    def description(self):
        return _("Send and receive payment requests via email")

    def is_available(self):
        return True

    def __init__(self, parent, config, name):
        BasePlugin.__init__(self, parent, config, name)
        self.imap_server = self.config.get('email_server', '')
        self.username = self.config.get('email_username', '')
        self.password = self.config.get('email_password', '')
        if self.imap_server and self.username and self.password:
            self.processor = Processor(self.imap_server, self.username, self.password, self.on_receive)
            self.processor.start()
        self.obj = QEmailSignalObject()
        self.obj.email_new_invoice_signal.connect(self.new_invoice)
        self.wallets = set()

    def on_receive(self, pr_str):
        self.print_error('received payment request')
        self.pr = PaymentRequest(pr_str)
        self.obj.email_new_invoice_signal.emit()

    @hook
    def load_wallet(self, wallet, main_window):
        self.wallets |= {wallet}

    @hook
    def close_wallet(self, wallet):
        self.wallets -= {wallet}

    def new_invoice(self):
        for wallet in self.wallets:
            wallet.invoices.add(self.pr)
        #main_window.invoice_list.update()

    @hook
    def receive_list_menu(self, menu, addr):
        window = get_parent_main_window(menu)
        menu.addAction(_("Send via e-mail"), lambda: self.send(window, addr))

    def send(self, window, addr):
        from electrum_ltc import paymentrequest
        r = window.wallet.receive_requests.get(addr)
        message = r.get('memo', '')
        if r.get('signature'):
            pr = paymentrequest.serialize_request(r)
        else:
            pr = paymentrequest.make_request(self.config, r)
        if not pr:
            return
        recipient, ok = QInputDialog.getText(window, 'Send request', 'Email invoice to:')
        if not ok:
            return
        recipient = str(recipient)
        payload = pr.SerializeToString()
        self.print_error('sending mail to', recipient)
        try:
            # FIXME this runs in the GUI thread and blocks it...
            self.processor.send(recipient, message, payload)
        except BaseException as e:
            traceback.print_exc(file=sys.stderr)
            window.show_message(str(e))
        else:
            window.show_message(_('Request sent.'))

    def requires_settings(self):
        return True

    def settings_widget(self, window):
        return EnterButton(_('Settings'), partial(self.settings_dialog, window))

    def settings_dialog(self, window):
        d = WindowModalDialog(window, _("Email settings"))
        d.setMinimumSize(500, 200)

        vbox = QVBoxLayout(d)
        vbox.addWidget(QLabel(_('Server hosting your email acount')))
        grid = QGridLayout()
        vbox.addLayout(grid)
        grid.addWidget(QLabel('Server (IMAP)'), 0, 0)
        server_e = QLineEdit()
        server_e.setText(self.imap_server)
        grid.addWidget(server_e, 0, 1)

        grid.addWidget(QLabel('Username'), 1, 0)
        username_e = QLineEdit()
        username_e.setText(self.username)
        grid.addWidget(username_e, 1, 1)

        grid.addWidget(QLabel('Password'), 2, 0)
        password_e = QLineEdit()
        password_e.setText(self.password)
        grid.addWidget(password_e, 2, 1)

        vbox.addStretch()
        vbox.addLayout(Buttons(CloseButton(d), OkButton(d)))

        if not d.exec_():
            return

        server = str(server_e.text())
        self.config.set_key('email_server', server)
        self.imap_server = server

        username = str(username_e.text())
        self.config.set_key('email_username', username)
        self.username = username

        password = str(password_e.text())
        self.config.set_key('email_password', password)
        self.password = password

        check_connection = CheckConnectionThread(server, username, password)
        check_connection.connection_error_signal.connect(lambda e: window.show_message(
            _("Unable to connect to mail server:\n {}").format(e) + "\n" +
            _("Please check your connection and credentials.")
        ))
        check_connection.start()


class CheckConnectionThread(QThread):
    connection_error_signal = pyqtSignal(str)

    def __init__(self, server, username, password):
        super().__init__()
        self.server = server
        self.username = username
        self.password = password

    def run(self):
        try:
            conn = imaplib.IMAP4_SSL(self.server)
            conn.login(self.username, self.password)
        except BaseException as e:
            self.connection_error_signal.emit(str(e))<|MERGE_RESOLUTION|>--- conflicted
+++ resolved
@@ -42,20 +42,12 @@
 from PyQt5.QtWidgets import (QVBoxLayout, QLabel, QGridLayout, QLineEdit,
                              QInputDialog)
 
-<<<<<<< HEAD
 from electrum_ltc.plugins import BasePlugin, hook
 from electrum_ltc.paymentrequest import PaymentRequest
 from electrum_ltc.i18n import _
+from electrum_ltc.util import PrintError
 from electrum_ltc_gui.qt.util import (EnterButton, Buttons, CloseButton, OkButton,
                                       WindowModalDialog, get_parent_main_window)
-=======
-from electrum.plugins import BasePlugin, hook
-from electrum.paymentrequest import PaymentRequest
-from electrum.i18n import _
-from electrum.util import PrintError
-from electrum_gui.qt.util import (EnterButton, Buttons, CloseButton, OkButton,
-                                  WindowModalDialog, get_parent_main_window)
->>>>>>> 8f31d224
 
 
 class Processor(threading.Thread, PrintError):
