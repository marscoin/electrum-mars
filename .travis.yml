--- conflicted
+++ resolved
@@ -31,20 +31,9 @@
       services:
         - docker
       install:
-<<<<<<< HEAD
-        - sudo dpkg --add-architecture i386
-        - wget -nc https://dl.winehq.org/wine-builds/Release.key
-        - sudo apt-key add Release.key
-        - sudo apt-add-repository https://dl.winehq.org/wine-builds/ubuntu/
-        - sudo apt-get update -qq
-        - sudo apt-get install -qq winehq-stable dirmngr gnupg2 p7zip-full mingw-w64
-      before_script: ls -lah /tmp/electrum-ltc-build
-      script: ./contrib/build-wine/build.sh $TRAVIS_COMMIT
-=======
-        - sudo docker build  --no-cache -t electrum-wine-builder-img ./contrib/build-wine/docker/
+        - sudo docker build  --no-cache -t electrum-ltc-wine-builder-img ./contrib/build-wine/docker/
       script:
-        - sudo docker run --name electrum-wine-builder-cont -v $PWD:/opt/electrum --rm --workdir /opt/electrum/contrib/build-wine electrum-wine-builder-img ./build.sh $TRAVIS_COMMIT
->>>>>>> 1dc7ee7a
+        - sudo docker run --name electrum-ltc-wine-builder-cont -v $PWD:/opt/electrum-ltc --rm --workdir /opt/electrum-ltc/contrib/build-wine electrum-ltc-wine-builder-img ./build.sh $TRAVIS_COMMIT
       after_success: true
     - os: osx
       language: c
