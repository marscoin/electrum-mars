--- conflicted
+++ resolved
@@ -108,13 +108,8 @@
     # we want the binary to have only compiled (.mo) locale files; not source (.po) files
     rm -rf "$ROOT_FOLDER/electrum_ltc/locale/"
     for i in ./locale/*; do
-<<<<<<< HEAD
         dir="$ROOT_FOLDER/electrum_ltc/$i/LC_MESSAGES"
-        mkdir -p $dir
-=======
-        dir="$ROOT_FOLDER/electrum/$i/LC_MESSAGES"
         mkdir -p "$dir"
->>>>>>> 1d8b1ef6
         msgfmt --output-file="$dir/electrum.mo" "$i/electrum.po" || true
     done
 ) || fail "failed generating locale"
