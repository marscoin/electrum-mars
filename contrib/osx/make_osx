--- conflicted
+++ resolved
@@ -104,17 +104,11 @@
         brew install gettext
         brew link --force gettext
     fi
-<<<<<<< HEAD
     cd "$CONTRIB"/deterministic-build/electrum-ltc-locale
+    # we want the binary to have only compiled (.mo) locale files; not source (.po) files
+    rm -rf "$ROOT_FOLDER/electrum_ltc/locale/"
     for i in ./locale/*; do
-        dir="$ROOT_FOLDER"/electrum_ltc/$i/LC_MESSAGES
-=======
-    cd "$CONTRIB"/deterministic-build/electrum-locale
-    # we want the binary to have only compiled (.mo) locale files; not source (.po) files
-    rm -rf "$ROOT_FOLDER/electrum/locale/"
-    for i in ./locale/*; do
-        dir="$ROOT_FOLDER/electrum/$i/LC_MESSAGES"
->>>>>>> 38111581
+        dir="$ROOT_FOLDER/electrum_ltc/$i/LC_MESSAGES"
         mkdir -p $dir
         msgfmt --output-file="$dir/electrum.mo" "$i/electrum.po" || true
     done
