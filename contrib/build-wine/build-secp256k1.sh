#!/bin/bash
# heavily based on https://github.com/ofek/coincurve/blob/417e726f553460f88d7edfa5dc67bfda397c4e4a/.travis/build_windows_wheels.sh

set -e

here="$(dirname "$(readlink -e "$0")")"
LIBSECP_VERSION="b408c6a8b287003d1ade5709e6f7bc3c7f1d5be7"

. "$CONTRIB"/build_tools_util.sh

info "building libsecp256k1..."


build_dll() {
    #sudo apt-get install -y mingw-w64
    export SOURCE_DATE_EPOCH=1530212462
    ./autogen.sh
    echo "LDFLAGS = -no-undefined" >> Makefile.am
    LDFLAGS="-Wl,--no-insert-timestamp" ./configure \
        --host=$1 \
        --enable-module-recovery \
        --enable-experimental \
        --enable-module-ecdh \
        --disable-jni
    make -j4
    ${1}-strip .libs/libsecp256k1-0.dll
}


<<<<<<< HEAD
cd /tmp/electrum-ltc-build
=======
cd "$CACHEDIR"

if [ -f "secp256k1/libsecp256k1.dll" ]; then
    info "libsecp256k1.dll already built, skipping"
    exit 0
fi

>>>>>>> 1d0f6799

if [ ! -d secp256k1 ]; then
    git clone https://github.com/bitcoin-core/secp256k1.git
fi

cd secp256k1
git reset --hard
git clean -f -x -q
git checkout $LIBSECP_VERSION

build_dll i686-w64-mingw32  # 64-bit would be: x86_64-w64-mingw32
mv .libs/libsecp256k1-0.dll libsecp256k1.dll

find -exec touch -d '2000-11-11T11:11:11+00:00' {} +

info "building libsecp256k1 finished"<|MERGE_RESOLUTION|>--- conflicted
+++ resolved
@@ -27,9 +27,6 @@
 }
 
 
-<<<<<<< HEAD
-cd /tmp/electrum-ltc-build
-=======
 cd "$CACHEDIR"
 
 if [ -f "secp256k1/libsecp256k1.dll" ]; then
@@ -37,7 +34,6 @@
     exit 0
 fi
 
->>>>>>> 1d0f6799
 
 if [ ! -d secp256k1 ]; then
     git clone https://github.com/bitcoin-core/secp256k1.git
