--- conflicted
+++ resolved
@@ -117,15 +117,10 @@
 fi
 
 # android
-<<<<<<< HEAD
 apk1="Electrum-LTC-$VERSION.0-armeabi-v7a-release.apk"
+apk1_unsigned="Electrum-LTC-$VERSION.0-armeabi-v7a-release-unsigned.apk"
 apk2="Electrum-LTC-$VERSION.0-arm64-v8a-release.apk"
-=======
-apk1="Electrum-$VERSION.0-armeabi-v7a-release.apk"
-apk1_unsigned="Electrum-$VERSION.0-armeabi-v7a-release-unsigned.apk"
-apk2="Electrum-$VERSION.0-arm64-v8a-release.apk"
-apk2_unsigned="Electrum-$VERSION.0-arm64-v8a-release-unsigned.apk"
->>>>>>> 173225ae
+apk2_unsigned="Electrum-LTC-$VERSION.0-arm64-v8a-release-unsigned.apk"
 if test -f "dist/$apk1"; then
     info "file exists: $apk1"
 else
@@ -139,12 +134,8 @@
 fi
 
 # the macos binary is built on a separate machine.
-<<<<<<< HEAD
+# the file that needs to be copied over is the codesigned release binary (regardless of builder role)
 dmg=electrum-ltc-$VERSION.dmg
-test -f "dist/$dmg"  || fail "dmg is missing, aborting. Please build the dmg on a mac and copy it over."
-=======
-# the file that needs to be copied over is the codesigned release binary (regardless of builder role)
-dmg=electrum-$VERSION.dmg
 if ! test -f "dist/$dmg"; then
     if [ ! -z "$RELEASEMANAGER" ] ; then  # RM
         fail "dmg is missing, aborting. Please build and codesign the dmg on a mac and copy it over."
@@ -152,7 +143,6 @@
         fail "dmg is missing, aborting. Please build the unsigned dmg on a mac, compare it with file built by RM, and if matches, copy RM's dmg."
     fi
 fi
->>>>>>> 173225ae
 
 # now that we have all binaries, if we are the RM, sign them.
 if [ ! -z "$RELEASEMANAGER" ] ; then
