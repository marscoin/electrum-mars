--- conflicted
+++ resolved
@@ -9,13 +9,8 @@
 here=$(dirname "$0")
 cd $here/../dist
 
-<<<<<<< HEAD
-sftp -oBatchMode=no -b - pooler@$host << !
-   cd electrum-downloads
-=======
-sftp -oBatchMode=no -b - thomasv@uploadserver << !
+sftp -oBatchMode=no -b - pooler@uploadserver << !
    cd electrum-downloads-airlock
->>>>>>> ef3293ab
    mkdir $version
    cd $version
    mput *
