#!/usr/bin/python

# python setup.py sdist --format=zip,gztar

from setuptools import setup
import os
import sys
import platform
import imp


version = imp.load_source('version', 'lib/version.py')

if sys.version_info[:3] < (2, 7, 0):
    sys.exit("Error: Electrum requires Python version >= 2.7.0...")



data_files = []
if platform.system() == 'Linux':
    usr_share = os.path.join(sys.prefix, "share")
    data_files += [
        (os.path.join(usr_share, 'applications/'), ['electrum-ltc.desktop']),
        (os.path.join(usr_share, 'app-install', 'icons/'), ['icons/electrum-ltc.png'])
    ]


setup(
    name="Electrum-LTC",
    version=version.ELECTRUM_VERSION,
    install_requires=[
        'slowaes>=0.1a1',
        'ecdsa>=0.9',
        'pbkdf2',
        'requests',
        'pyasn1-modules',
        'pyasn1',
        'qrcode',
<<<<<<< HEAD
        'SocksiPy-branch',
        'ltc_scrypt',
=======
>>>>>>> 7a9141e5
        'protobuf',
        'tlslite',
        'dnspython',
    ],
    package_dir={
        'electrum_ltc': 'lib',
        'electrum_ltc_gui': 'gui',
        'electrum_ltc_plugins': 'plugins',
    },
    packages=['electrum_ltc','electrum_ltc_gui','electrum_ltc_gui.qt','electrum_ltc_plugins'],
    package_data={
        'electrum_ltc': [
            'wordlist/*.txt',
            'locale/*/LC_MESSAGES/electrum.mo',
        ],
        'electrum_ltc_gui': [
            "qt/themes/cleanlook/name.cfg",
            "qt/themes/cleanlook/style.css",
            "qt/themes/sahara/name.cfg",
            "qt/themes/sahara/style.css",
            "qt/themes/dark/name.cfg",
            "qt/themes/dark/style.css",
        ]
    },
    scripts=['electrum-ltc'],
    data_files=data_files,
    description="Lightweight Litecoin Wallet",
    author="Thomas Voegtlin",
    author_email="thomasv@electrum.org",
    license="GNU GPLv3",
    url="http://electrum-ltc.org",
    long_description="""Lightweight Litecoin Wallet"""
)<|MERGE_RESOLUTION|>--- conflicted
+++ resolved
@@ -36,11 +36,7 @@
         'pyasn1-modules',
         'pyasn1',
         'qrcode',
-<<<<<<< HEAD
-        'SocksiPy-branch',
         'ltc_scrypt',
-=======
->>>>>>> 7a9141e5
         'protobuf',
         'tlslite',
         'dnspython',
