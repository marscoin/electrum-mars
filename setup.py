--- conflicted
+++ resolved
@@ -81,17 +81,11 @@
     author="Thomas Voegtlin",
     author_email="thomasv@electrum.org",
     license="MIT Licence",
-<<<<<<< HEAD
     url="http://electrum-ltc.org",
     long_description="""Lightweight Litecoin Wallet"""
-)
-=======
-    url="https://electrum.org",
-    long_description="""Lightweight Bitcoin Wallet"""
 )
 
 # Optional modules (not required to run Electrum)
 import pip
 opt_modules = requirements_hw + ['pycryptodomex']
-[ pip.main(['install', m]) for m in opt_modules ]
->>>>>>> f38ca73d
+[ pip.main(['install', m]) for m in opt_modules ]