import  sys
import datetime

<<<<<<< HEAD
from electrum_ltc import WalletStorage, Wallet
from electrum_ltc.i18n import _, set_language
=======
from electrum import WalletStorage, Wallet
from electrum.i18n import _, set_language
from electrum.contacts import Contacts
>>>>>>> ac4adbb2

from kivy.config import Config
Config.set('modules', 'screen', 'droid2')
Config.set('graphics', 'width', '480')
Config.set('graphics', 'height', '840')

from kivy.app import App
from kivy.core.window import Window
from kivy.logger import Logger
from kivy.utils import platform
from kivy.properties import (OptionProperty, AliasProperty, ObjectProperty,
                             StringProperty, ListProperty, BooleanProperty)
from kivy.cache import Cache
from kivy.clock import Clock
from kivy.factory import Factory

from electrum_ltc_gui.kivy.uix.drawer import Drawer

# lazy imports for factory so that widgets can be used in kv
Factory.register('InstallWizard',
                 module='electrum_ltc_gui.kivy.uix.dialogs.installwizard')
Factory.register('InfoBubble', module='electrum_ltc_gui.kivy.uix.dialogs')
Factory.register('ELTextInput', module='electrum_ltc_gui.kivy.uix.screens')
Factory.register('QrScannerDialog', module='electrum_ltc_gui.kivy.uix.dialogs.qr_scanner')


# delayed imports: for startup speed on android
notification = app = Decimal = ref = format_satoshis = bitcoin = Builder = None
inch = None
util = False
re = None

# register widget cache for keeping memory down timeout to forever to cache
# the data
Cache.register('electrum_ltc_widgets', timeout=0)

class ElectrumWindow(App):

    def _get_bu(self):
        assert self.decimal_point in (5,8)
        return "LTC" if self.decimal_point == 8 else "mLTC"

    def _set_bu(self, value):
        try:
            self.electrum_config.set_key('base_unit', value, True)
        except AttributeError:
            Logger.error('Electrum: Config not set '
                         'While trying to save value to config')

    base_unit = AliasProperty(_get_bu, _set_bu, bind=('decimal_point',))
    '''BTC or UBTC or mBTC...

    :attr:`base_unit` is a `AliasProperty` defaults to the unit set in
    electrum config.
    '''

    currencies = ListProperty(['EUR', 'GBP', 'USD'])
    '''List of currencies supported by the current exchanger plugin.

    :attr:`currencies` is a `ListProperty` default to ['Eur', 'GBP'. 'USD'].
    '''

    expert_mode = BooleanProperty(False)
    '''This defines whether expert mode options are available in the ui.

    :attr:`expert_mode` is a `BooleanProperty` defaults to `False`.
    '''

    def _get_decimal(self):
        try:
            return self.electrum_config.get('decimal_point', 8)
        except AttributeError:
            return 8

    def _set_decimal(self, value):
        try:
            self.electrum_config.set_key('decimal_point', value, True)
        except AttributeError:
            Logger.error('Electrum: Config not set '
                         'While trying to save value to config')

    decimal_point = AliasProperty(_get_decimal, _set_decimal)
    '''This defines the decimal point to be used determining the
    :attr:`decimal_point`.

    :attr:`decimal_point` is a `AliasProperty` defaults to the value gotten
    from electrum config.
    '''

    electrum_config = ObjectProperty(None)
    '''Holds the electrum config

    :attr:`electrum_config` is a `ObjectProperty`, defaults to None.
    '''

    status = StringProperty(_('Uninitialised'))
    '''The status of the connection should show the balance when connected

    :attr:`status` is a `StringProperty` defaults to 'uninitialised'
    '''

    def _get_num_zeros(self):
        try:
            return self.electrum_config.get('num_zeros', 0)
        except AttributeError:
            return 0

    def _set_num_zeros(self):
        try:
            self.electrum_config.set_key('num_zeros', value, True)
        except AttributeError:
            Logger.error('Electrum: Config not available '
                         'While trying to save value to config')

    num_zeros = AliasProperty(_get_num_zeros , _set_num_zeros)
    '''Number of zeros used while representing the value in base_unit.
    '''

    navigation_higherarchy = ListProperty([])
    '''This is a list of the current navigation higherarchy of the app used to
    navigate using back button.

    :attr:`navigation_higherarchy` is s `ListProperty` defaults to []
    '''

    _orientation = OptionProperty('landscape',
                                 options=('landscape', 'portrait'))

    def _get_orientation(self):
        return self._orientation

    orientation = AliasProperty(_get_orientation,
                                None,
                                bind=('_orientation',))
    '''Tries to ascertain the kind of device the app is running on.
    Cane be one of `tablet` or `phone`.

    :data:`orientation` is a read only `AliasProperty` Defaults to 'landscape'
    '''

    _ui_mode = OptionProperty('phone', options=('tablet', 'phone'))

    def _get_ui_mode(self):
        return self._ui_mode

    ui_mode = AliasProperty(_get_ui_mode,
                            None,
                            bind=('_ui_mode',))
    '''Defines tries to ascertain the kind of device the app is running on.
    Cane be one of `tablet` or `phone`.

    :data:`ui_mode` is a read only `AliasProperty` Defaults to 'phone'
    '''

    url = StringProperty('', allownone=True)
    '''
    '''

    wallet = ObjectProperty(None)
    '''Holds the electrum wallet

    :attr:`wallet` is a `ObjectProperty` defaults to None.
    '''

    __events__ = ('on_back', )

    def __init__(self, **kwargs):
        # initialize variables
        self._clipboard = None
        self.console = None
        self.exchanger = None
        self.info_bubble = None
        self.qrscanner = None
        self.nfcscanner = None
        self.tabs = None

        super(ElectrumWindow, self).__init__(**kwargs)

        title = _('Electrum-LTC App')
        self.network = network = kwargs.get('network', None)
        self.electrum_config = config = kwargs.get('config', None)
        self.gui_object = kwargs.get('gui_object', None)

        self.config = self.gui_object.config
        self.contacts = Contacts(self.config)

        self.bind(url=self.set_url)
        # were we sent a url?
        url = kwargs.get('url', None)
        if url:
            self.gui_object.set_url(url)

        # create triggers so as to minimize updation a max of 2 times a sec
        self._trigger_update_wallet =\
            Clock.create_trigger(self.update_wallet, .5)
        self._trigger_update_status =\
            Clock.create_trigger(self.update_status, .5)
        self._trigger_update_console =\
            Clock.create_trigger(self.update_console, .5)
        self._trigger_notify_transactions = \
            Clock.create_trigger(self.notify_transactions, 5)

    def set_url(self, instance, url):
        self.gui_object.set_url(url)

    def scan_qr(self, on_complete):
        dlg = Cache.get('electrum_ltc_widgets', 'QrScannerDialog')
        if not dlg:
            dlg = Factory.QrScannerDialog()
            Cache.append('electrum_ltc_widgets', 'QrScannerDialog', dlg)
            dlg.bind(on_complete=on_complete)
        dlg.open()

    def build(self):
        global Builder
        if not Builder:
            from kivy.lang import Builder
        return Builder.load_file('gui/kivy/main.kv')

    def _pause(self):
        if platform == 'android':
            # move activity to back
            from jnius import autoclass
            python_act = autoclass('org.renpy.android.PythonActivity')
            mActivity = python_act.mActivity
            mActivity.moveTaskToBack(True)

    def on_start(self):
        ''' This is the start point of the kivy ui
        '''
        win = Window
        win.bind(size=self.on_size,
                    on_keyboard=self.on_keyboard)
        win.bind(on_key_down=self.on_key_down)

        # Register fonts without this you won't be able to use bold/italic...
        # inside markup.
        from kivy.core.text import Label
        Label.register('Roboto',
                   'data/fonts/Roboto.ttf',
                   'data/fonts/Roboto.ttf',
                   'data/fonts/Roboto-Bold.ttf',
                   'data/fonts/Roboto-Bold.ttf')

        if platform == 'android':
            # bind to keyboard height so we can get the window contents to
            # behave the way we want when the keyboard appears.
            win.bind(keyboard_height=self.on_keyboard_height)

        self.on_size(win, win.size)
        config = self.electrum_config
        storage = WalletStorage(config.get_wallet_path())

        Logger.info('Electrum: Check for existing wallet')

        if storage.file_exists:
            wallet = Wallet(storage)
            action = wallet.get_action()
        else:
            action = 'new'

        if action is not None:
            # start installation wizard
            Logger.debug('Electrum: Wallet not found. Launching install wizard')
            wizard = Factory.InstallWizard(config, self.network, storage)
            wizard.bind(on_wizard_complete=self.on_wizard_complete)
            wizard.run(action)
        else:
            wallet.start_threads(self.network)
            self.on_wizard_complete(None, wallet)

        self.on_resume()

    def on_stop(self):
        if self.wallet:
            self.wallet.stop_threads()

    def on_back(self):
        ''' Manage screen hierarchy
        '''
        try:
            self.navigation_higherarchy.pop()()
        except IndexError:
            # capture back button and pause app.
            self._pause()

    def on_keyboard_height(self, window, height):
        win = window
        active_widg = win.children[0]
        if not issubclass(active_widg.__class__, Factory.Popup):
            try:
                active_widg = self.root.children[0]
            except IndexError:
                return

        try:
            fw = self._focused_widget
        except AttributeError:
            return
        if height > 0 and fw.to_window(*fw.pos)[1] > height:
            return
        Factory.Animation(y=win.keyboard_height, d=.1).start(active_widg)

    def on_key_down(self, instance, key, keycode, codepoint, modifiers):
        if 'ctrl' in modifiers:
            # q=24 w=25
            if keycode in (24, 25):
                self.stop()
            elif keycode == 27:
                # r=27
                # force update wallet
                self.update_wallet()
            elif keycode == 112:
                # pageup
                #TODO move to next tab
                pass
            elif keycode == 117:
                # pagedown
                #TODO move to prev tab
                pass
        #TODO: alt+tab_number to activate the particular tab

    def on_keyboard(self, instance, key, keycode, codepoint, modifiers):
        # override settings button
        if key in (319, 282): #f1/settings button on android
            self.gui.main_gui.toggle_settings(self)
            return True
        if key == 27:
            self.dispatch('on_back')
            return True

    def on_wizard_complete(self, instance, wallet):
        if not wallet:
            Logger.debug('Electrum: No Wallet set/found. Exiting...')
            app = App.get_running_app()
            app.show_error('Electrum: No Wallet set/found. Exiting...',
                           exit=True)


        self.init_ui()
        # plugins that need to change the GUI do it here
        #run_hook('init')

        self.load_wallet(wallet)

    def init_ui(self):
        ''' Initialize The Ux part of electrum. This function performs the basic
        tasks of setting up the ui.
        '''

        # unused?
        #self._close_electrum = False

        #self._tray_icon = 'icons/" + (electrum_dark_icon.png'\
        #    if platform == 'mac' else 'electrum_light_icon.png')

        #setup tray TODO: use the systray branch
        #self.tray = SystemTrayIcon(self.icon, self)
        #self.tray.setToolTip('Electrum')
        #self.tray.activated.connect(self.tray_activated)

        global ref
        if not ref:
            from weakref import ref

        set_language(self.electrum_config.get('language'))

        self.funds_error = False
        self.completions = []

        # setup UX
        self.screens = ['mainscreen',]

        #setup lazy imports for mainscreen
        Factory.register('AnimatedPopup',
                         module='electrum_ltc_gui.kivy.uix.dialogs')
        Factory.register('TabbedCarousel',
                         module='electrum_ltc_gui.kivy.uix.screens')
        Factory.register('ScreenDashboard',
                         module='electrum_ltc_gui.kivy.uix.screens')
        #Factory.register('EffectWidget',
        #                 module='electrum_ltc_gui.kivy.uix.effectwidget')
        Factory.register('QRCodeWidget',
                         module='electrum_ltc_gui.kivy.uix.qrcodewidget')
        Factory.register('MainScreen',
                         module='electrum_ltc_gui.kivy.uix.screens')
        Factory.register('CSpinner',
                         module='electrum_ltc_gui.kivy.uix.screens')
        # preload widgets. Remove this if you want to load the widgets on demand
        Cache.append('electrum_ltc_widgets', 'AnimatedPopup', Factory.AnimatedPopup())
        Cache.append('electrum_ltc_widgets', 'TabbedCarousel', Factory.TabbedCarousel())
        Cache.append('electrum_ltc_widgets', 'QRCodeWidget', Factory.QRCodeWidget())
        Cache.append('electrum_ltc_widgets', 'CSpinner', Factory.CSpinner())


        # load and focus the ui
        #Load mainscreen
        dr = Builder.load_file('gui/kivy/uix/ui_screens/mainscreen.kv')
        self.root.add_widget(dr)
        self.root.manager = manager = dr.ids.manager
        self.root.main_screen = m = manager.screens[0]
        self.tabs = m.ids.tabs

        #TODO
        # load left_menu

        self.icon = "icons/electrum-ltc.png"

        # connect callbacks
        if self.network:
            self.network.register_callback('updated', self._trigger_update_wallet)
            #self.network.register_callback('banner', self.console.show_message(self.network.banner))
            self.network.register_callback('disconnected', self._trigger_update_status)
            self.network.register_callback('disconnecting', self._trigger_update_status)
            self.network.register_callback('new_transaction', self._trigger_notify_transactions)

            # set initial message
            #self.console.show_message(self.network.banner)

        self.wallet = None

    def create_quote_text(self, btc_balance, mode='normal'):
        '''
        '''
        if not self.exchanger:
            return
        quote_currency = self.exchanger.currency
        quote_balance = self.exchanger.exchange(btc_balance, quote_currency)

        if quote_currency and mode == 'symbol':
            quote_currency = self.exchanger.symbols.get(quote_currency,
                                                        quote_currency)

        if quote_balance is None:
            quote_text = u"..."
        else:
            quote_text = u"%s%.2f" % (quote_currency,
                                     quote_balance)
        return quote_text

    def set_currencies(self, quote_currencies):
        self.currencies = sorted(quote_currencies.keys())
        self._trigger_update_status()

    def get_history_rate(self, item, btc_balance, mintime):
        '''Historical rates: currently only using coindesk by default.
        '''
        maxtime = datetime.datetime.now().strftime('%Y-%m-%d')
        rate = self.exchanger.get_history_rate(item, btc_balance, mintime,
                                                maxtime)

        return self.set_history_rate(item, rate)


    def set_history_rate(self, item, rate):
        '''
        '''
        #TODO: fix me allow other currencies to be used for history rates
        quote_currency = self.exchanger.symbols.get('USD', 'USD')

        if rate is None:
            quote_text = "..."
        else:
            quote_text = "{0}{1:.3}".format(quote_currency, rate)

        item = item()
        if item:
            item.quote_text = quote_text
        return quote_text

    def update_console(self, *dt):
        console = self.console
        if console:
            console = self.console
            console.history = self.config.get("console-history",[])
            console.history_index = len(console.history)

            console.updateNamespace({'wallet' : self.wallet, 'network' : self.network, 'gui':self})
            console.updateNamespace({'util' : util, 'bitcoin':bitcoin})

            c = commands.Commands(self.wallet, self.network, lambda: self.console.set_json(True))
            methods = {}
            def mkfunc(f, method):
                return lambda *args: apply( f, (method, args, self.password_dialog ))
            for m in dir(c):
                if m[0]=='_' or m in ['network','wallet']: continue
                methods[m] = mkfunc(c._run, m)

            console.updateNamespace(methods)

    def load_wallet(self, wallet):
        self.wallet = wallet
        self.accounts_expanded = self.wallet.storage.get('accounts_expanded', {})
        self.current_account = self.wallet.storage.get('current_account', None)

        title = 'Electrum-LTC ' + self.wallet.electrum_version + ' - '\
            + self.wallet.storage.path
        if wallet.is_watching_only():
            title += ' [{}]'.format(_('watching only'))
        self.title = title
        self.update_wallet()
        # Once GUI has been initialized check if we want to announce something
        # since the callback has been called before the GUI was initialized
        self.update_history_tab()
        self.notify_transactions()
        self.update_account_selector()

        #run_hook('load_wallet', wallet)

    def update_status(self, *dt):
        if not self.wallet:
            return

        global Decimal
        if not Decimal:
            from decimal import Decimal

        unconfirmed = ''
        quote_text = ''

        if self.network is None or not self.network.is_running():
            text = _("Offline")
            #icon = QIcon(":icons/status_disconnected.png")

        elif self.network.is_connected():
            if not self.wallet.up_to_date:
                text = _("Synchronizing...")
                #icon = QIcon(":icons/status_waiting.png")
            elif self.network.server_lag > 1:
                text = _("Server is lagging (%d blocks)"%self.network.server_lag)
                #icon = QIcon(":icons/status_lagging.png")
            else:
                c, u = self.wallet.get_account_balance(self.current_account)
                text =  self.format_amount(c)
                if u:
                    unconfirmed =  " [%s unconfirmed]"\
                        %( self.format_amount(u, True).strip())
                quote_text = self.create_quote_text(Decimal(c+u)/100000000,
                                                    mode='symbol') or ''

                #r = {}
                #run_hook('set_quote_text', c+u, r)
                #quote = r.get(0)
                #if quote:
                #    text += "  (%s)"%quote

                #self.notify(_("Balance: ") + text)
                #icon = QIcon(":icons/status_connected.png")
        else:
            text = _("Not connected")
            #icon = QIcon(":icons/status_disconnected.png")

        try:
            status_card = self.root.main_screen.ids.tabs.ids.\
                        screen_dashboard.ids.status_card
        except AttributeError:
            return
        self.status = text.strip()
        status_card.quote_text = quote_text.strip()
        status_card.uncomfirmed = unconfirmed.strip()

    def format_amount(self, x, is_diff=False, whitespaces=False):
        '''
        '''
        global format_satoshis
        if not format_satoshis:
            from electrum_ltc.util import format_satoshis
        return format_satoshis(x, is_diff, self.num_zeros,
                               self.decimal_point, whitespaces)

    def update_wallet(self, *dt):
        '''
        '''
        if not self.exchanger:
            from electrum_ltc_gui.kivy.plugins.exchange_rate import Exchanger
            self.exchanger = Exchanger(self)
            self.exchanger.start()
            return
        self._trigger_update_status()
        if (self.wallet.up_to_date or  not self.network or not self.network.is_connected()):
            self.update_history_tab()
            self.update_contacts_tab()
            self.update_completions()

    def update_account_selector(self):
        # account selector
        #TODO
        return
        accounts = self.wallet.get_account_names()
        self.account_selector.clear()
        if len(accounts) > 1:
            self.account_selector.addItems([_("All accounts")] + accounts.values())
            self.account_selector.setCurrentIndex(0)
            self.account_selector.show()
        else:
            self.account_selector.hide()

    def parse_histories(self, items):
        for item in items:
            tx_hash, conf, value, timestamp, balance = item
            time_str = _("unknown")
            if conf > 0:
                try:
                    time_str = datetime.datetime.fromtimestamp(
                                    timestamp).isoformat(' ')[:-3]
                except Exception:
                    time_str = _("error")

            if conf == -1:
                time_str = _('unverified')
                icon = "atlas://gui/kivy/theming/light/close"
            elif conf == 0:
                time_str = _('pending')
                icon = "atlas://gui/kivy/theming/light/unconfirmed"
            elif conf < 6:
                time_str = ''  # add new to fix error when conf < 0
                conf = max(1, conf)
                icon = "atlas://gui/kivy/theming/light/clock{}".format(conf)
            else:
                icon = "atlas://gui/kivy/theming/light/confirmed"

            if value is not None:
                v_str = self.format_amount(value, True, whitespaces=True)
            else:
                v_str = '--'

            balance_str = self.format_amount(balance, whitespaces=True)

            if tx_hash:
                label, is_default_label = self.wallet.get_label(tx_hash)
            else:
                label = _('Pruned transaction outputs')
                is_default_label = False

            yield (conf, icon, time_str, label, v_str, balance_str, tx_hash)

    def update_history_tab(self, see_all=False):

        try:
            history_card = self.root.main_screen.ids.tabs.ids.\
                        screen_dashboard.ids.recent_activity_card
        except AttributeError:
            return
        histories = self.parse_histories(reversed(
                        self.wallet.get_history(self.current_account)))

        # repopulate History Card
        last_widget = history_card.ids.content.children[-1]
        history_card.ids.content.clear_widgets()
        history_add = history_card.ids.content.add_widget
        history_add(last_widget)
        RecentActivityItem = Factory.RecentActivityItem
        global Decimal, ref
        if not ref:
            from weakref import ref
        if not Decimal:
            from decimal import Decimal

        get_history_rate = self.get_history_rate
        count = 0
        for items in histories:
            count += 1
            conf, icon, date_time, address, amount, balance, tx = items
            ri = RecentActivityItem()
            ri.icon = icon
            ri.date = date_time
            mintimestr = date_time.split()[0]
            ri.address = address
            ri.amount = amount.strip()
            ri.quote_text = get_history_rate(ref(ri),
                                             Decimal(amount),
                                             mintimestr)
            ri.balance = balance
            ri.confirmations = conf
            ri.tx_hash = tx
            history_add(ri)
            if count == 8 and not see_all:
                break

        history_card.ids.btn_see_all.opacity = (0 if count < 8 else 1)

    def update_receive_tab(self):
        #TODO move to address managment
        return
        data = []

        if self.current_account is None:
            account_items = self.wallet.accounts.items()
        elif self.current_account != -1:
            account_items = [(self.current_account, self.wallet.accounts.get(self.current_account))]
        else:
            account_items = []

        for k, account in account_items:
            name = account.get('name', str(k))
            c, u = self.wallet.get_account_balance(k)
            data = [(name, '', self.format_amount(c + u), '')]

            for is_change in ([0, 1] if self.expert_mode else [0]):
                if self.expert_mode:
                    name = "Receiving" if not is_change else "Change"
                    seq_item = (name, '', '', '')
                    data.append(seq_item)
                else:
                    seq_item = data
                is_red = False
                gap = 0

                for address in account[is_change]:
                    h = self.wallet.history.get(address, [])

                    if h == []:
                        gap += 1
                        if gap > self.wallet.gap_limit:
                            is_red = True
                    else:
                        gap = 0

                    num_tx = '*' if h == ['*'] else "%d" % len(h)
                    item = (address, self.wallet.labels.get(address, ''), '', num_tx)
                    data.append(item)
                    self.update_receive_item(item)

        if self.wallet.imported_keys and (self.current_account is None
                                          or self.current_account == -1):
            c, u = self.wallet.get_imported_balance()
            data.append((_('Imported'), '', self.format_amount(c + u), ''))
            for address in self.wallet.imported_keys.keys():
                item = (address, self.wallet.labels.get(address, ''), '', '')
                data.append(item)
                self.update_receive_item(item)

        receive_list = app.root.main_screen.ids.tabs.ids\
            .screen_receive.receive_view
        receive_list.content_adapter.data = data

    def update_contacts_tab(self):
        contact_list = self.root.main_screen.ids.tabs.ids.\
            screen_contacts.ids.contact_container
        #contact_list.clear_widgets()

        child = -1
        children = contact_list.children

        for key in sorted(self.contacts.keys()):
            _type, address = self.contacts[key]
            label = self.wallet.labels.get(address, '')
            child += 1
            try:
                if children[child].label == label:
                    continue
            except IndexError:
                pass
            tx = self.wallet.get_num_tx(address)
            ci = Factory.ContactItem()
            ci.address = address
            ci.label = label
            ci.tx_amount = tx
            contact_list.add_widget(ci)

        #self.run_hook('update_contacts_tab')

    def set_pay_from(self, l):
        #TODO
        return
        self.pay_from = l
        self.from_list.clear()
        self.from_label.setHidden(len(self.pay_from) == 0)
        self.from_list.setHidden(len(self.pay_from) == 0)
        for addr in self.pay_from:
            c, u = self.wallet.get_addr_balance(addr)
            balance = self.format_amount(c + u)
            self.from_list.addTopLevelItem(QTreeWidgetItem( [addr, balance] ))



    def update_completions(self):
        #TODO: check and remove if not used
        l = []
        for addr, label in self.wallet.labels.items():
            if addr in self.wallet.addressbook:
                l.append(label + '  <' + addr + '>')

        #self.run_hook('update_completions', l)
        self.completions = l

    def protected(func):
        return lambda s, *args, **kwargs: s.do_protect(func, args, **kwargs)

    def do_protect(self, func, **kwargs):
        print kwargs
        instance = kwargs.get('instance', None)
        password = kwargs.get('password', None)
        message = kwargs.get('message', '')

        def run_func(instance=None, password=None):
            args = (self, instance, password)
            apply(func, args)

        if self.wallet.use_encryption:
            return self.password_required_dialog(post_ok=run_func, message=message)

        return run_func()

    def do_send(self):
        app = App.get_running_app()
        screen_send = app.root.main_screen.ids.tabs.ids.screen_send
        scrn = screen_send.ids
        label = unicode(scrn.message_e.text)

        r = unicode(scrn.payto_e.text).strip()

        # label or alias, with address in brackets
        global re
        if not re:
            import re
        m = re.match('(.*?)\s*\<([1-9A-HJ-NP-Za-km-z]{26,})\>', r)
        to_address = m.group(2) if m else r

        global bitcoin
        if not bitcoin:
            from electrum_ltc import bitcoin

        if not bitcoin.is_address(to_address):
            app.show_error(_('Invalid Litecoin Address') +
                                            ':\n' + to_address)
            return

        amount = scrn.amount_e.text
        fee = scrn.fee_e.amt
        if not fee:
            app.show_error(_('Invalid Fee'))
            return

        from pudb import set_trace; set_trace()
        message = 'sending {} {} to {}'.format(\
            app.base_unit, scrn.amount_e.text, r)

        confirm_fee = self.config.get('confirm_amount', 100000)
        if fee >= confirm_fee:
            if not self.question(_("The fee for this transaction seems unusually high.\nAre you really sure you want to pay %(fee)s in fees?")%{ 'fee' : self.format_amount(fee) + ' '+ self.base_unit()}):
                return

        self.send_tx(to_address, amount, fee, label)

    @protected
    def send_tx(self, outputs, fee, label, password):

        # first, create an unsigned tx 
        domain = self.get_payment_sources()
        try:
            tx = self.wallet.make_unsigned_transaction(outputs, fee, None, domain)
            tx.error = None
        except Exception as e:
            traceback.print_exc(file=sys.stdout)
            self.show_info(str(e))
            return

        # call hook to see if plugin needs gui interaction
        #run_hook('send_tx', tx)

        # sign the tx
        def sign_thread():
            time.sleep(0.1)
            keypairs = {}
            self.wallet.add_keypairs_from_wallet(tx, keypairs, password)
            self.wallet.sign_transaction(tx, keypairs, password)
            return tx, fee, label

        def sign_done(tx, fee, label):
            if tx.error:
                self.show_info(tx.error)
                return
            if fee < tx.required_fee(self.wallet.verifier):
                self.show_error(_("This transaction requires a higher fee, or "
                                  "it will not be propagated by the network."))
                return
            if label:
                self.wallet.set_label(tx.hash(), label)

            if not self.gui_object.payment_request:
                if not tx.is_complete() or self.config.get('show_before_broadcast'):
                    self.show_transaction(tx)
                    return

            self.broadcast_transaction(tx)

        WaitingDialog(self, 'Signing..').start(sign_thread, sign_done)

    def notify_transactions(self, *dt):
        '''
        '''
        if not self.network or not self.network.is_connected():
            return
        # temporarily disabled for merge
        return
        iface = self.network
        ptfn = iface.pending_transactions_for_notifications
        if len(ptfn) > 0:
            # Combine the transactions if there are more then three
            tx_amount = len(ptfn)
            if(tx_amount >= 3):
                total_amount = 0
                for tx in ptfn:
                    is_relevant, is_mine, v, fee = self.wallet.get_tx_value(tx)
                    if(v > 0):
                        total_amount += v
                self.notify(_("{txs}s new transactions received. Total amount"
                              "received in the new transactions {amount}s"
                              "{unit}s").format(txs=tx_amount,
                                    amount=self.format_amount(total_amount),
                                    unit=self.base_unit()))

                iface.pending_transactions_for_notifications = []
            else:
              for tx in iface.pending_transactions_for_notifications:
                  if tx:
                      iface.pending_transactions_for_notifications.remove(tx)
                      is_relevant, is_mine, v, fee = self.wallet.get_tx_value(tx)
                      if(v > 0):
                          self.notify(
                              _("{txs} new transaction received. {amount} {unit}").
                              format(txs=tx_amount, amount=self.format_amount(v),
                                     unit=self.base_unit))

    def copy(self, text):
        ''' Copy provided text to clipboard
        '''
        if not self._clipboard:
            from kivy.core.clipboard import Clipboard
            self._clipboard = Clipboard
        self._clipboard.put(text, 'text/plain')

    def notify(self, message):
        try:
            global notification, os
            if not notification:
                from plyer import notification
                import os
            icon = (os.path.dirname(os.path.realpath(__file__))
                    + '/../../' + self.icon)
            notification.notify('Electrum-LTC', message,
                            app_icon=icon, app_name='Electrum-LTC')
        except ImportError:
            Logger.Error('Notification: needs plyer; `sudo pip install plyer`')

    def on_pause(self):
        '''
        '''
        # pause nfc
        if self.qrscanner:
            self.qrscanner.stop()
        if self.nfcscanner:
            self.nfcscanner.nfc_disable()
        return True

    def on_resume(self):
        '''
        '''
        if self.qrscanner and qrscanner.get_parent_window():
            self.qrscanner.start()
        if self.nfcscanner:
            self.nfcscanner.nfc_enable()

    def on_size(self, instance, value):
        width, height = value
        self._orientation = 'landscape' if width > height else 'portrait'

        global inch
        if not inch:
            from kivy.metrics import inch

        self._ui_mode = 'tablet' if min(width, height) > inch(3.51) else 'phone'
        Logger.debug('orientation: {} ui_mode: {}'.format(self._orientation,
                                                          self._ui_mode))

    def load_screen(self, index=0, direction='left', manager=None, switch=True):
        ''' Load the appropriate screen as mentioned in the parameters.
        '''
        manager = manager or self.root.manager
        screen = Builder.load_file('gui/kivy/uix/ui_screens/'\
            + self.screens[index] + '.kv')
        screen.name = self.screens[index]
        if switch:
            manager.switch_to(screen, direction=direction)
        return screen

    def load_next_screen(self):
        '''
        '''
        manager = root.manager
        try:
            self.load_screen(self.screens.index(manager.current_screen.name)+1,
                             manager=manager)
        except IndexError:
            self.load_screen()

    def load_previous_screen(self):
        ''' Load the previous screen from disk.
        '''
        manager = root.manager
        try:
            self.load_screen(self.screens.index(manager.current_screen.name)-1,
                             direction='right',
                             manager=manager)
        except IndexError:
            pass

    def save_new_contact(self, address, label):
        address = unicode(address)
        label = unicode(label)
        global is_valid
        if not is_valid:
            from electrum_ltc.bitcoin import is_valid


        if is_valid(address):
            if label:
                self.set_label(address, text=label)
            self.wallet.add_contact(address)
            self.update_contacts_tab()
            self.update_history_tab()
            self.update_completions()
        else:
            self.show_error(_('Invalid Address'))

    def send_payment(self, address, amount=0, label='', message=''):
        tabs = self.tabs
        screen_send = tabs.ids.screen_send

        if label and self.wallet.labels.get(address) != label:
            #if self.question('Give label "%s" to address %s ?'%(label,address)):
            if address not in self.wallet.addressbook and not self.wallet.  is_mine(address):
                self.wallet.addressbook.append(address)
            self.wallet.set_label(address, label)

        # switch_to the send screen
        tabs.ids.panel.switch_to(tabs.ids.tab_send)

        label = self.wallet.labels.get(address)
        m_addr = label + '  <'+ address +'>' if label else address

        # populate
        def set_address(*l):
            content = screen_send.ids
            content.payto_e.text = m_addr
            content.message_e.text = message
            if amount:
                content.amount_e.text = amount

        # wait for screen to load
        Clock.schedule_once(set_address, .5)

    def set_send(self, address, amount, label, message):
        self.send_payment(address, amount=amount, label=label, message=message)

    def prepare_for_payment_request(self):
        tabs = self.tabs
        screen_send = tabs.ids.screen_send

        # switch_to the send screen
        tabs.ids.panel.switch_to(tabs.ids.tab_send)

        content = screen_send.ids
        if content:
            self.set_frozen(content, False)
        screen_send.screen_label.text = _("please wait...")
        return True

    def payment_request_ok(self):
        tabs = self.tabs
        screen_send = tabs.ids.screen_send

        # switch_to the send screen
        tabs.ids.panel.switch_to(tabs.ids.tab_send)

        self.set_frozen(content, True)

        screen_send.ids.payto_e.text = self.gui_object.payment_request.domain
        screen_send.ids.amount_e.text = self.format_amount(self.gui_object.payment_request.get_amount())
        screen_send.ids.message_e.text = self.gui_object.payment_request.memo

        # wait for screen to load
        Clock.schedule_once(set_address, .5)

    def do_clear(self):
        tabs = self.tabs
        screen_send = tabs.ids.screen_send
        content = screen_send.ids.content
        cts = content.ids
        cts.payto_e.text = cts.message_e.text = cts.amount_e.text = \
            cts.fee_e.text = ''

        self.set_frozen(content, False)

        self.set_pay_from([])
        self.update_status()

    def set_frozen(self, entry, frozen):
        if frozen:
            entry.disabled = True
            Factory.Animation(opacity=0).start(content)
        else:
            entry.disabled = False
            Factory.Animation(opacity=1).start(content)

    def set_addrs_frozen(self,addrs,freeze):
        for addr in addrs:
            if not addr: continue
            if addr in self.wallet.frozen_addresses and not freeze:
                self.wallet.unfreeze(addr)
            elif addr not in self.wallet.frozen_addresses and freeze:
                self.wallet.freeze(addr)
        self.update_receive_tab()

    def payment_request_error(self):
        tabs = self.tabs
        screen_send = tabs.ids.screen_send

        # switch_to the send screen
        tabs.ids.panel.switch_to(tabs.ids.tab_send)

        self.do_clear()
        self.show_info(self.gui_object.payment_request.error)

    def encode_uri(self, addr, amount=0, label='',
                   message='', size='', currency='ltc'):
        ''' Convert to BIP0021 compatible URI
        '''
        uri = 'litecoin:{}'.format(addr)
        first = True
        if amount:
            uri += '{}amount={}'.format('?' if first else '&', amount)
            first = False
        if label:
            uri += '{}label={}'.format('?' if first else '&', label)
            first = False
        if message:
            uri += '{}?message={}'.format('?' if first else '&', message)
            first = False
        if size:
            uri += '{}size={}'.format('?' if not first else '&', size)
        return uri

    def decode_uri(self, uri):
        if ':' not in uri:
            # It's just an address (not BIP21)
            return {'address': uri}

        if '//' not in uri:
            # Workaround for urlparse, it don't handle bitcoin: URI properly
            uri = uri.replace(':', '://')

        try:
            uri = urlparse(uri)
        except NameError:
            # delayed import
            from urlparse import urlparse, parse_qs
            uri = urlparse(uri)

        result = {'address': uri.netloc}

        if uri.path.startswith('?'):
            params = parse_qs(uri.path[1:])
        else:
            params = parse_qs(uri.path)

        for k,v in params.items():
            if k in ('amount', 'label', 'message', 'size'):
                result[k] = v[0]

        return result

    def delete_imported_key(self, addr):
        self.wallet.delete_imported_key(addr)
        self.update_receive_tab()
        self.update_history_tab()

    def delete_pending_account(self, k):
        self.wallet.delete_pending_account(k)
        self.update_receive_tab()

    def get_sendable_balance(self):
        return sum(sum(self.wallet.get_addr_balance(a))
                   for a in self.get_payment_sources())


    def get_payment_sources(self):
        if self.pay_from:
            return self.pay_from
        else:
            return self.wallet.get_account_addresses(self.current_account)


    def send_from_addresses(self, addrs):
        self.set_pay_from( addrs )
        tabs = self.tabs
        screen_send = tabs.ids.screen_send
        self.tabs.setCurrentIndex(1)


    def payto(self, addr):
        if not addr:
            return
        label = self.wallet.labels.get(addr)
        m_addr = label + '  <' + addr + '>' if label else addr
        self.tabs.setCurrentIndex(1)
        self.payto_e.setText(m_addr)
        self.amount_e.setFocus()


    def delete_contact(self, x):
        if self.question(_("Do you want to remove") +
                         " %s "%x +
                         _("from your list of contacts?")):
            self.wallet.delete_contact(x)
            self.wallet.set_label(x, None)
            self.update_history_tab()
            self.update_contacts_tab()
            self.update_completions()

    def show_error(self, error, width='200dp', pos=None, arrow_pos=None,
        exit=False, icon='atlas://gui/kivy/theming/light/error', duration=0,
        modal=False):
        ''' Show a error Message Bubble.
        '''
        self.show_info_bubble( text=error, icon=icon, width=width,
            pos=pos or Window.center, arrow_pos=arrow_pos, exit=exit,
            duration=duration, modal=modal)

    def show_info(self, error, width='200dp', pos=None, arrow_pos=None,
        exit=False, duration=0, modal=False):
        ''' Show a Info Message Bubble.
        '''
        self.show_error(error, icon='atlas://gui/kivy/theming/light/error',
            duration=duration, modal=modal, exit=exit, pos=pos,
            arrow_pos=arrow_pos)

    def show_info_bubble(self, text=_('Hello World'), pos=None, duration=0,
        arrow_pos='bottom_mid', width=None, icon='', modal=False, exit=False):
        '''Method to show a Information Bubble

        .. parameters::
            text: Message to be displayed
            pos: position for the bubble
            duration: duration the bubble remains on screen. 0 = click to hide
            width: width of the Bubble
            arrow_pos: arrow position for the bubble
        '''
        info_bubble = self.info_bubble
        if not info_bubble:
            info_bubble = self.info_bubble = Factory.InfoBubble()

        win = Window
        if info_bubble.parent:
            win.remove_widget(info_bubble
                                 if not info_bubble.modal else
                                 info_bubble._modal_view)

        if not arrow_pos:
            info_bubble.show_arrow = False
        else:
            info_bubble.show_arrow = True
            info_bubble.arrow_pos = arrow_pos
        img = info_bubble.ids.img
        if text == 'texture':
            # icon holds a texture not a source image
            # display the texture in full screen
            text = ''
            img.texture = icon
            info_bubble.fs = True
            info_bubble.show_arrow = False
            img.allow_stretch = True
            info_bubble.dim_background = True
            info_bubble.background_image = 'atlas://gui/kivy/theming/light/card'
        else:
            info_bubble.fs = False
            info_bubble.icon = icon
            if img.texture and img._coreimage:
                img.reload()
            img.allow_stretch = False
            info_bubble.dim_background = False
            info_bubble.background_image = 'atlas://data/images/defaulttheme/bubble'
        info_bubble.message = text
        if not pos:
                pos = (win.center[0], win.center[1] - (info_bubble.height/2))
        info_bubble.show(pos, duration, width, modal=modal, exit=exit)<|MERGE_RESOLUTION|>--- conflicted
+++ resolved
@@ -1,14 +1,9 @@
 import  sys
 import datetime
 
-<<<<<<< HEAD
 from electrum_ltc import WalletStorage, Wallet
 from electrum_ltc.i18n import _, set_language
-=======
-from electrum import WalletStorage, Wallet
-from electrum.i18n import _, set_language
-from electrum.contacts import Contacts
->>>>>>> ac4adbb2
+from electrum_ltc.contacts import Contacts
 
 from kivy.config import Config
 Config.set('modules', 'screen', 'droid2')
