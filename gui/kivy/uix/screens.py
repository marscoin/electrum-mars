--- conflicted
+++ resolved
@@ -12,17 +12,11 @@
 from kivy.lang import Builder
 from kivy.factory import Factory
 
-<<<<<<< HEAD
 from electrum_ltc.i18n import _
 from electrum_ltc.util import profiler
 from electrum_ltc import bitcoin
-=======
-from electrum.i18n import _
-from electrum.util import profiler
-from electrum import bitcoin
-from electrum.util import timestamp_to_datetime
-from electrum.plugins import run_hook
->>>>>>> 1843d29d
+from electrum_ltc.util import timestamp_to_datetime
+from electrum_ltc.plugins import run_hook
 
 class CScreen(Factory.Screen):
 
