from weakref import ref
from decimal import Decimal
import re
import datetime
import traceback, sys

from kivy.app import App
from kivy.cache import Cache
from kivy.clock import Clock
from kivy.compat import string_types
from kivy.properties import (ObjectProperty, DictProperty, NumericProperty,
                             ListProperty)
from kivy.lang import Builder
from kivy.factory import Factory

from electrum_ltc.i18n import _
from electrum_ltc.util import profiler
from electrum_ltc import bitcoin
from electrum_ltc.util import timestamp_to_datetime
from electrum_ltc.plugins import run_hook

class CScreen(Factory.Screen):

    __events__ = ('on_activate', 'on_deactivate', 'on_enter', 'on_leave')
    action_view = ObjectProperty(None)
    loaded = False
    kvname = None
    app = App.get_running_app()

    def _change_action_view(self):
        app = App.get_running_app()
        action_bar = app.root.manager.current_screen.ids.action_bar
        _action_view = self.action_view

        if (not _action_view) or _action_view.parent:
            return
        action_bar.clear_widgets()
        action_bar.add_widget(_action_view)

    def on_enter(self):
        # FIXME: use a proper event don't use animation time of screen
        Clock.schedule_once(lambda dt: self.dispatch('on_activate'), .25)
        pass

    def update(self):
        pass

    @profiler
    def load_screen(self):
        self.screen = Builder.load_file('gui/kivy/uix/ui_screens/' + self.kvname + '.kv')
        self.add_widget(self.screen)
        self.loaded = True
        self.update()
        setattr(self.app, self.kvname + '_screen', self)

    def on_activate(self):
        if self.kvname and not self.loaded:
            self.load_screen()
        #Clock.schedule_once(lambda dt: self._change_action_view())

    def on_leave(self):
        self.dispatch('on_deactivate')

    def on_deactivate(self):
        pass
        #Clock.schedule_once(lambda dt: self._change_action_view())


class HistoryScreen(CScreen):

    tab = ObjectProperty(None)
    kvname = 'history'

    def __init__(self, **kwargs):
        self.ra_dialog = None
        super(HistoryScreen, self).__init__(**kwargs)

<<<<<<< HEAD
    def show_tx_details(self, item):
        ra_dialog = Cache.get('electrum_ltc_widgets', 'RecentActivityDialog')
        if not ra_dialog:
            Factory.register('RecentActivityDialog',
                             module='electrum_ltc_gui.kivy.uix.dialogs.carousel_dialog')
            Factory.register('GridView',
                             module='electrum_ltc_gui.kivy.uix.gridview')
            ra_dialog = ra_dialog = Factory.RecentActivityDialog()
            Cache.append('electrum_ltc_widgets', 'RecentActivityDialog', ra_dialog)
        ra_dialog.item = item
        ra_dialog.open()

=======
>>>>>>> 7a060e86
    def get_history_rate(self, btc_balance, timestamp):
        date = timestamp_to_datetime(timestamp)
        return run_hook('historical_value_str', btc_balance, date)

    def parse_history(self, items):
        for item in items:
            tx_hash, conf, value, timestamp, balance = item
            time_str = _("unknown")
            if conf > 0:
                try:
                    time_str = datetime.datetime.fromtimestamp(timestamp).isoformat(' ')[:-3]
                except Exception:
                    time_str = _("error")
            if conf == -1:
                time_str = _('unverified')
                icon = "atlas://gui/kivy/theming/light/close"
            elif conf == 0:
                time_str = _('pending')
                icon = "atlas://gui/kivy/theming/light/unconfirmed"
            elif conf < 6:
                time_str = ''  # add new to fix error when conf < 0
                conf = max(1, conf)
                icon = "atlas://gui/kivy/theming/light/clock{}".format(conf)
            else:
                icon = "atlas://gui/kivy/theming/light/confirmed"

            if tx_hash:
                label, is_default_label = self.app.wallet.get_label(tx_hash)
            else:
                label = _('Pruned transaction outputs')
                is_default_label = False

            quote_currency = 'USD'
            rate = self.get_history_rate(value, timestamp)
            quote_text = "..." if rate is None else "{0:.3} {1}".format(rate, quote_currency)

            yield (conf, icon, time_str, label, value, tx_hash, quote_text)

    def update(self, see_all=False):
        if self.app.wallet is None:
            return

        history_card = self.screen.ids.recent_activity_card
        history = self.parse_history(reversed(
            self.app.wallet.get_history(self.app.current_account)))
        # repopulate History Card
        last_widget = history_card.ids.content.children[-1]
        history_card.ids.content.clear_widgets()
        history_add = history_card.ids.content.add_widget
        history_add(last_widget)
        RecentActivityItem = Factory.RecentActivityItem
        count = 0
        for item in history:
            count += 1
            conf, icon, date_time, address, value, tx, quote_text = item
            ri = RecentActivityItem()
            ri.icon = icon
            ri.date = date_time
            ri.address = address
            ri.value = value
            ri.quote_text = quote_text
            ri.confirmations = conf
            ri.tx_hash = tx
            history_add(ri)
            if count == 8 and not see_all:
                break

        history_card.ids.btn_see_all.opacity = (0 if count < 8 else 1)


class ScreenAddress(CScreen):
    '''This is the dialog that shows a carousel of the currently available
    addresses.
    '''

    labels  = DictProperty({})
    ''' A precached list of address labels.
    '''

    tab =  ObjectProperty(None)
    ''' The tab associated With this Carousel
    '''


class ScreenPassword(Factory.Screen):

    __events__ = ('on_release', 'on_deactivate', 'on_activate')

    def on_activate(self):
        app = App.get_running_app()
        action_bar = app.root.main_screen.ids.action_bar
        action_bar.add_widget(self._action_view)

    def on_deactivate(self):
        self.ids.password.text = ''

    def on_release(self, *args):
        pass



class SendScreen(CScreen):
    kvname = 'send'
    def set_qr_data(self, uri):
        self.ids.payto_e.text = uri.get('address', '')
        self.ids.message_e.text = uri.get('message', '')
        amount = uri.get('amount')
        if amount:
            amount_str = str( Decimal(amount) / pow(10, self.app.decimal_point()))
            self.ids.amount_e.text = amount_str + ' ' + self.app.base_unit

    def do_clear(self):
        self.ids.payto_e.text = ''
        self.ids.message_e.text = ''
        self.ids.amount_e.text = 'Amount'
        #self.set_frozen(content, False)
        #self.update_status()

    def do_send(self):
        scrn = self.ids
        label = unicode(scrn.message_e.text)
        r = unicode(scrn.payto_e.text).strip()
        # label or alias, with address in brackets
        m = re.match('(.*?)\s*\<([1-9A-HJ-NP-Za-km-z]{26,})\>', r)
        to_address = m.group(2) if m else r

        if not bitcoin.is_address(to_address):
            self.app.show_error(_('Invalid Litecoin Address') + ':\n' + to_address)
            return

        amount = self.app.get_amount(scrn.amount_e.text)
        #fee = scrn.fee_e.amt
        #if not fee:
        #    app.show_error(_('Invalid Fee'))
        #    return
        fee = None
        message = 'sending {} {} to {}'.format(self.app.base_unit, scrn.amount_e.text, r)
        outputs = [('address', to_address, amount)]
        self.app.password_dialog(self.send_tx, (outputs, fee, label))

    def send_tx(self, outputs, fee, label, password):
        # make unsigned transaction
        coins = self.app.wallet.get_spendable_coins()
        try:
            tx = self.app.wallet.make_unsigned_transaction(coins, outputs, self.app.electrum_config, fee)
        except Exception as e:
            traceback.print_exc(file=sys.stdout)
            self.app.show_error(str(e))
            return
        # sign transaction
        try:
            self.app.wallet.sign_transaction(tx, password)
        except Exception as e:
            traceback.print_exc(file=sys.stdout)
            self.app.show_error(str(e))
            return
        # broadcast
        ok, txid = self.app.wallet.sendtx(tx)
        self.app.show_info(txid)


class ReceiveScreen(CScreen):
    kvname = 'receive'

    def update(self):
        addr = self.app.wallet.get_unused_address(None)
        address_label = self.screen.ids.get('address')
        address_label.text = addr
        self.update_qr()

    def amount_callback(self, popup):
        amount_label = self.screen.ids.get('amount')
        amount_label.text = popup.ids.amount_label.text
        self.update_qr()

    @profiler
    def update_qrtt(self):
        raise

    def update_qr(self):
        from electrum_ltc.util import create_URI
        address = self.screen.ids.get('address').text
        amount = self.screen.ids.get('amount').text
        default_text = self.screen.ids.get('amount').default_text
        if amount == default_text:
            amount = None
        else:
            a, u = amount.split()
            assert u == self.app.base_unit
            amount = Decimal(a) * pow(10, self.app.decimal_point())
        msg = self.screen.ids.get('message').text
        uri = create_URI(address, amount, msg)
        qr = self.screen.ids.get('qr')
        qr.set_data(uri)

    def do_share(self):
        pass

    def do_clear(self):
        a = self.screen.ids.get('amount')
        a.text = a.default_text
        self.screen.ids.get('message').text = ''



class ContactsScreen(CScreen):
    kvname = 'contacts'

    def add_new_contact(self):
        dlg = Cache.get('electrum_ltc_widgets', 'NewContactDialog')
        if not dlg:
            dlg = NewContactDialog()
            Cache.append('electrum_ltc_widgets', 'NewContactDialog', dlg)
        dlg.open()

    def update(self):
        contact_list = self.screen.ids.contact_container
        contact_list.clear_widgets()
        child = -1
        children = contact_list.children
        for key in sorted(self.app.contacts.keys()):
            _type, value = self.app.contacts[key]
            child += 1
            try:
                if children[child].label == value:
                    continue
            except IndexError:
                pass
            ci = Factory.ContactItem()
            ci.address = key
            ci.label = value
            contact_list.add_widget(ci)



class CSpinner(Factory.Spinner):
    '''CustomDropDown that allows fading out the dropdown
    '''

    def _update_dropdown(self, *largs):
        dp = self._dropdown
        cls = self.option_cls
        if isinstance(cls, string_types):
            cls = Factory.get(cls)
        dp.clear_widgets()
        def do_release(option):
            Clock.schedule_once(lambda dt: dp.select(option.text), .25)
        for value in self.values:
            item = cls(text=value)
            item.bind(on_release=do_release)
            dp.add_widget(item)


class TabbedCarousel(Factory.TabbedPanel):
    '''Custom TabbedPanel using a carousel used in the Main Screen
    '''

    carousel = ObjectProperty(None)

    def animate_tab_to_center(self, value):
        scrlv = self._tab_strip.parent
        if not scrlv:
            return

        idx = self.tab_list.index(value)
        if  idx == 0:
            scroll_x = 1
        elif idx == len(self.tab_list) - 1:
            scroll_x = 0
        else:
            self_center_x = scrlv.center_x
            vcenter_x = value.center_x
            diff_x = (self_center_x - vcenter_x)
            try:
                scroll_x = scrlv.scroll_x - (diff_x / scrlv.width)
            except ZeroDivisionError:
                pass
        mation = Factory.Animation(scroll_x=scroll_x, d=.25)
        mation.cancel_all(scrlv)
        mation.start(scrlv)

    def on_current_tab(self, instance, value):
        if value.text == 'default_tab':
            return
        self.animate_tab_to_center(value)

    def on_index(self, instance, value):
        current_slide = instance.current_slide
        if not hasattr(current_slide, 'tab'):
            return
        tab = current_slide.tab
        ct = self.current_tab
        try:
            if ct.text != tab.text:
                carousel = self.carousel
                carousel.slides[ct.slide].dispatch('on_leave')
                self.switch_to(tab)
                carousel.slides[tab.slide].dispatch('on_enter')
        except AttributeError:
            current_slide.dispatch('on_enter')

    def switch_to(self, header):
        # we have to replace the functionality of the original switch_to
        if not header:
            return
        if not hasattr(header, 'slide'):
            header.content = self.carousel
            super(TabbedCarousel, self).switch_to(header)
            try:
                tab = self.tab_list[-1]
            except IndexError:
                return
            self._current_tab = tab
            tab.state = 'down'
            return

        carousel = self.carousel
        self.current_tab.state = "normal"
        header.state = 'down'
        self._current_tab = header
        # set the carousel to load  the appropriate slide
        # saved in the screen attribute of the tab head
        slide = carousel.slides[header.slide]
        if carousel.current_slide != slide:
            carousel.current_slide.dispatch('on_leave')
            carousel.load_slide(slide)
            slide.dispatch('on_enter')

    def add_widget(self, widget, index=0):
        if isinstance(widget, Factory.CScreen):
            self.carousel.add_widget(widget)
            return
        super(TabbedCarousel, self).add_widget(widget, index=index)


class ELTextInput(Factory.TextInput):
    '''Custom TextInput used in main screens for numeric entry
    '''

    def insert_text(self, substring, from_undo=False):
        if not from_undo:
            if self.input_type == 'numbers':
                numeric_list = map(str, range(10))
                if '.' not in self.text:
                    numeric_list.append('.')
                if substring not in numeric_list:
                    return
        super(ELTextInput, self).insert_text(substring, from_undo=from_undo)<|MERGE_RESOLUTION|>--- conflicted
+++ resolved
@@ -75,21 +75,6 @@
         self.ra_dialog = None
         super(HistoryScreen, self).__init__(**kwargs)
 
-<<<<<<< HEAD
-    def show_tx_details(self, item):
-        ra_dialog = Cache.get('electrum_ltc_widgets', 'RecentActivityDialog')
-        if not ra_dialog:
-            Factory.register('RecentActivityDialog',
-                             module='electrum_ltc_gui.kivy.uix.dialogs.carousel_dialog')
-            Factory.register('GridView',
-                             module='electrum_ltc_gui.kivy.uix.gridview')
-            ra_dialog = ra_dialog = Factory.RecentActivityDialog()
-            Cache.append('electrum_ltc_widgets', 'RecentActivityDialog', ra_dialog)
-        ra_dialog.item = item
-        ra_dialog.open()
-
-=======
->>>>>>> 7a060e86
     def get_history_rate(self, btc_balance, timestamp):
         date = timestamp_to_datetime(timestamp)
         return run_hook('historical_value_str', btc_balance, date)
