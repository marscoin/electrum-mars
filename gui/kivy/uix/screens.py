from weakref import ref
from decimal import Decimal
import re
import datetime

from kivy.app import App
from kivy.cache import Cache
from kivy.clock import Clock
from kivy.compat import string_types
from kivy.properties import (ObjectProperty, DictProperty, NumericProperty,
                             ListProperty)
from kivy.lang import Builder
from kivy.factory import Factory

<<<<<<< HEAD
from electrum_ltc.i18n import _
from electrum_ltc.util import profiler

=======
from electrum.i18n import _
from electrum.util import profiler
from electrum import bitcoin
>>>>>>> c803a8ec

class CScreen(Factory.Screen):

    __events__ = ('on_activate', 'on_deactivate', 'on_enter', 'on_leave')
    action_view = ObjectProperty(None)
    loaded = False
    kvname = None
    app = App.get_running_app()

    def _change_action_view(self):
        app = App.get_running_app()
        action_bar = app.root.manager.current_screen.ids.action_bar
        _action_view = self.action_view

        if (not _action_view) or _action_view.parent:
            return
        action_bar.clear_widgets()
        action_bar.add_widget(_action_view)

    def on_enter(self):
        # FIXME: use a proper event don't use animation time of screen
        Clock.schedule_once(lambda dt: self.dispatch('on_activate'), .25)
        pass

    def update(self):
        pass

    @profiler
    def load_screen(self):
        self.screen = Builder.load_file('gui/kivy/uix/ui_screens/' + self.kvname + '.kv')
        self.add_widget(self.screen)
        self.loaded = True
        self.update()
        setattr(self.app, self.kvname + '_screen', self)

    def on_activate(self):
        if self.kvname and not self.loaded:
            self.load_screen()
        #Clock.schedule_once(lambda dt: self._change_action_view())

    def on_leave(self):
        self.dispatch('on_deactivate')

    def on_deactivate(self):
        pass
        #Clock.schedule_once(lambda dt: self._change_action_view())


class HistoryScreen(CScreen):

    tab = ObjectProperty(None)
    kvname = 'history'

    def __init__(self, **kwargs):
        self.ra_dialog = None
        super(HistoryScreen, self).__init__(**kwargs)

    def show_tx_details(self, item):
        ra_dialog = Cache.get('electrum_ltc_widgets', 'RecentActivityDialog')
        if not ra_dialog:
            Factory.register('RecentActivityDialog',
                             module='electrum_ltc_gui.kivy.uix.dialogs.carousel_dialog')
            Factory.register('GridView',
                             module='electrum_ltc_gui.kivy.uix.gridview')
            ra_dialog = ra_dialog = Factory.RecentActivityDialog()
            Cache.append('electrum_ltc_widgets', 'RecentActivityDialog', ra_dialog)
        ra_dialog.item = item
        ra_dialog.open()

    def parse_history(self, items):
        for item in items:
            tx_hash, conf, value, timestamp, balance = item
            time_str = _("unknown")
            if conf > 0:
                try:
                    time_str = datetime.datetime.fromtimestamp(
                                    timestamp).isoformat(' ')[:-3]
                except Exception:
                    time_str = _("error")

            if conf == -1:
                time_str = _('unverified')
                icon = "atlas://gui/kivy/theming/light/close"
            elif conf == 0:
                time_str = _('pending')
                icon = "atlas://gui/kivy/theming/light/unconfirmed"
            elif conf < 6:
                time_str = ''  # add new to fix error when conf < 0
                conf = max(1, conf)
                icon = "atlas://gui/kivy/theming/light/clock{}".format(conf)
            else:
                icon = "atlas://gui/kivy/theming/light/confirmed"

            if value is not None:
                v_str = self.app.format_amount(value, True).replace(',','.')
            else:
                v_str = '--'

            balance_str = self.app.format_amount(balance).replace(',','.')

            if tx_hash:
                label, is_default_label = self.app.wallet.get_label(tx_hash)
            else:
                label = _('Pruned transaction outputs')
                is_default_label = False

            yield (conf, icon, time_str, label, v_str, balance_str, tx_hash)

    def update(self, see_all=False):

        history_card = self.screen.ids.recent_activity_card
        history = self.parse_history(reversed(
            self.app.wallet.get_history(self.app.current_account)))
        # repopulate History Card
        last_widget = history_card.ids.content.children[-1]
        history_card.ids.content.clear_widgets()
        history_add = history_card.ids.content.add_widget
        history_add(last_widget)
        RecentActivityItem = Factory.RecentActivityItem
        get_history_rate = self.app.get_history_rate
        count = 0
        for item in history:
            count += 1
            conf, icon, date_time, address, amount, balance, tx = item
            ri = RecentActivityItem()
            ri.icon = icon
            ri.date = date_time
            mintimestr = date_time.split()[0]
            ri.address = address
            ri.amount = amount
            ri.quote_text = get_history_rate(ref(ri),
                                             Decimal(amount),
                                             mintimestr)
            ri.balance = balance
            ri.confirmations = conf
            ri.tx_hash = tx
            history_add(ri)
            if count == 8 and not see_all:
                break

        history_card.ids.btn_see_all.opacity = (0 if count < 8 else 1)


class ScreenAddress(CScreen):
    '''This is the dialog that shows a carousel of the currently available
    addresses.
    '''

    labels  = DictProperty({})
    ''' A precached list of address labels.
    '''

    tab =  ObjectProperty(None)
    ''' The tab associated With this Carousel
    '''


class ScreenPassword(Factory.Screen):

    __events__ = ('on_release', 'on_deactivate', 'on_activate')

    def on_activate(self):
        app = App.get_running_app()
        action_bar = app.root.main_screen.ids.action_bar
        action_bar.add_widget(self._action_view)

    def on_deactivate(self):
        self.ids.password.text = ''

    def on_release(self, *args):
        pass



class SendScreen(CScreen):
    kvname = 'send'
    def set_qr_data(self, uri):
        self.ids.payto_e.text = uri.get('address', '')
        self.ids.message_e.text = uri.get('message', '')
        self.ids.amount_e.text = uri.get('amount', '')

    def do_send(self):
<<<<<<< HEAD
        import re
        from electrum_ltc import bitcoin
=======
>>>>>>> c803a8ec
        scrn = self.ids
        label = unicode(scrn.message_e.text)
        r = unicode(scrn.payto_e.text).strip()
        # label or alias, with address in brackets
        m = re.match('(.*?)\s*\<([1-9A-HJ-NP-Za-km-z]{26,})\>', r)
        to_address = m.group(2) if m else r

        if not bitcoin.is_address(to_address):
            self.app.show_error(_('Invalid Litecoin Address') + ':\n' + to_address)
            return

        amount = self.app.get_amount(scrn.amount_e.text)
        fee = scrn.fee_e.amt
        if not fee:
            app.show_error(_('Invalid Fee'))
            return

        message = 'sending {} {} to {}'.format(self.app.base_unit, scrn.amount_e.text, r)
        # assume no password and fee is None
        password = None
        fee = None
        self.send_tx([('address', to_address, amount)], fee, label, password)

    def send_tx(self, outputs, fee, label, password):
        # make unsigned transaction
        coins = self.app.wallet.get_spendable_coins()
        try:
            tx = self.app.wallet.make_unsigned_transaction(coins, outputs, self.electrum_config, fee)
        except Exception as e:
            traceback.print_exc(file=sys.stdout)
            self.app.show_error(str(e))
            return
        # sign transaction
        try:
            self.app.wallet.sign_transaction(tx, password)
        except Exception as e:
            traceback.print_exc(file=sys.stdout)
            self.app.show_error(str(e))
            return
        # broadcast
        self.wallet.sendtx(tx)



class ReceiveScreen(CScreen):
    kvname = 'receive'
    @profiler
    def update(self):
        addr = self.app.wallet.get_unused_address(None)
        qr = self.screen.ids.get('qr')
        qr.set_data(addr)


class ContactsScreen(CScreen):
    kvname = 'contacts'

    def add_new_contact(self):
        dlg = Cache.get('electrum_ltc_widgets', 'NewContactDialog')
        if not dlg:
            dlg = NewContactDialog()
            Cache.append('electrum_ltc_widgets', 'NewContactDialog', dlg)
        dlg.open()

    def update(self):
        contact_list = self.screen.ids.contact_container
        contact_list.clear_widgets()
        child = -1
        children = contact_list.children
        for key in sorted(self.app.contacts.keys()):
            _type, value = self.app.contacts[key]
            child += 1
            try:
                if children[child].label == value:
                    continue
            except IndexError:
                pass
            ci = Factory.ContactItem()
            ci.address = key
            ci.label = value
            contact_list.add_widget(ci)



class CSpinner(Factory.Spinner):
    '''CustomDropDown that allows fading out the dropdown
    '''

    def _update_dropdown(self, *largs):
        dp = self._dropdown
        cls = self.option_cls
        if isinstance(cls, string_types):
            cls = Factory.get(cls)
        dp.clear_widgets()
        def do_release(option):
            Clock.schedule_once(lambda dt: dp.select(option.text), .25)
        for value in self.values:
            item = cls(text=value)
            item.bind(on_release=do_release)
            dp.add_widget(item)


class TabbedCarousel(Factory.TabbedPanel):
    '''Custom TabbedPanel using a carousel used in the Main Screen
    '''

    carousel = ObjectProperty(None)

    def animate_tab_to_center(self, value):
        scrlv = self._tab_strip.parent
        if not scrlv:
            return

        idx = self.tab_list.index(value)
        if  idx == 0:
            scroll_x = 1
        elif idx == len(self.tab_list) - 1:
            scroll_x = 0
        else:
            self_center_x = scrlv.center_x
            vcenter_x = value.center_x
            diff_x = (self_center_x - vcenter_x)
            try:
                scroll_x = scrlv.scroll_x - (diff_x / scrlv.width)
            except ZeroDivisionError:
                pass
        mation = Factory.Animation(scroll_x=scroll_x, d=.25)
        mation.cancel_all(scrlv)
        mation.start(scrlv)

    def on_current_tab(self, instance, value):
        if value.text == 'default_tab':
            return
        self.animate_tab_to_center(value)

    def on_index(self, instance, value):
        current_slide = instance.current_slide
        if not hasattr(current_slide, 'tab'):
            return
        tab = current_slide.tab
        ct = self.current_tab
        try:
            if ct.text != tab.text:
                carousel = self.carousel
                carousel.slides[ct.slide].dispatch('on_leave')
                self.switch_to(tab)
                carousel.slides[tab.slide].dispatch('on_enter')
        except AttributeError:
            current_slide.dispatch('on_enter')

    def switch_to(self, header):
        # we have to replace the functionality of the original switch_to
        if not header:
            return
        if not hasattr(header, 'slide'):
            header.content = self.carousel
            super(TabbedCarousel, self).switch_to(header)
            try:
                tab = self.tab_list[-1]
            except IndexError:
                return
            self._current_tab = tab
            tab.state = 'down'
            return

        carousel = self.carousel
        self.current_tab.state = "normal"
        header.state = 'down'
        self._current_tab = header
        # set the carousel to load  the appropriate slide
        # saved in the screen attribute of the tab head
        slide = carousel.slides[header.slide]
        if carousel.current_slide != slide:
            carousel.current_slide.dispatch('on_leave')
            carousel.load_slide(slide)
            slide.dispatch('on_enter')

    def add_widget(self, widget, index=0):
        if isinstance(widget, Factory.CScreen):
            self.carousel.add_widget(widget)
            return
        super(TabbedCarousel, self).add_widget(widget, index=index)


class ELTextInput(Factory.TextInput):
    '''Custom TextInput used in main screens for numeric entry
    '''

    def insert_text(self, substring, from_undo=False):
        if not from_undo:
            if self.input_type == 'numbers':
                numeric_list = map(str, range(10))
                if '.' not in self.text:
                    numeric_list.append('.')
                if substring not in numeric_list:
                    return
        super(ELTextInput, self).insert_text(substring, from_undo=from_undo)<|MERGE_RESOLUTION|>--- conflicted
+++ resolved
@@ -12,15 +12,9 @@
 from kivy.lang import Builder
 from kivy.factory import Factory
 
-<<<<<<< HEAD
 from electrum_ltc.i18n import _
 from electrum_ltc.util import profiler
-
-=======
-from electrum.i18n import _
-from electrum.util import profiler
-from electrum import bitcoin
->>>>>>> c803a8ec
+from electrum_ltc import bitcoin
 
 class CScreen(Factory.Screen):
 
@@ -203,11 +197,6 @@
         self.ids.amount_e.text = uri.get('amount', '')
 
     def do_send(self):
-<<<<<<< HEAD
-        import re
-        from electrum_ltc import bitcoin
-=======
->>>>>>> c803a8ec
         scrn = self.ids
         label = unicode(scrn.message_e.text)
         r = unicode(scrn.payto_e.text).strip()
