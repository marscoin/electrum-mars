--- conflicted
+++ resolved
@@ -358,21 +358,7 @@
 
     def do_share(self):
         uri = self.get_URI()
-<<<<<<< HEAD
-        from jnius import autoclass, cast
-        JS = autoclass('java.lang.String')
-        Intent = autoclass('android.content.Intent')
-        sendIntent = Intent()
-        sendIntent.setAction(Intent.ACTION_SEND)
-        sendIntent.setType("text/plain")
-        sendIntent.putExtra(Intent.EXTRA_TEXT, JS(uri))
-        PythonActivity = autoclass('org.renpy.android.PythonActivity')
-        currentActivity = cast('android.app.Activity', PythonActivity.mActivity)
-        it = Intent.createChooser(sendIntent, cast('java.lang.CharSequence', JS("Share Litecoin Request")))
-        currentActivity.startActivity(it)
-=======
-        self.app.do_share(uri, _("Share Bitcoin Request"))
->>>>>>> 362e4be6
+        self.app.do_share(uri, _("Share Litecoin Request"))
 
     def do_copy(self):
         uri = self.get_URI()
