#:import VERSION electrum.version.ELECTRUM_VERSION

<TopLabel@Label>
    valign: 'top'
    font_size: '6pt'
    text_size: self.size

Popup:
<<<<<<< HEAD
    title: "About Electrum-LTC"
    BoxLayout:
        orientation: 'vertical'
        spacing: '1dp'
        Label:
            text: "Lightweight Litecoin Wallet"
            size_hint_y: None
=======
    title: _("About Electrum")
    BoxLayout:
        orientation: 'vertical'
        spacing: '10dp'
        padding: '10dp'
>>>>>>> e60b35df
        GridLayout:
            cols: 2
            TopLabel:
                text: _('Version')
            TopLabel:
                text: VERSION
            TopLabel:
                text: _('Licence')
            TopLabel:
                text: "GNU GPL v3"
            TopLabel:
                text: _('Homepage')
            TopLabel:
                markup: True
                text: '[color=6666ff][ref=x]https://electrum.org[/ref][/color]'
                on_ref_press:
                    import webbrowser
                    webbrowser.open("https://electrum.org")
            TopLabel:
                text: _('Developers')
            Label:
<<<<<<< HEAD
                text: 'Licence:'
                text_size: self.size
            Label:
                text: "Gnu GPL v3"
                text_size: self.size
            Label:
                text: 'Website:'
                text_size: self.size
            Label:
                text: "https://electrum-ltc.org"
                text_size: self.size
            Label:
                text: 'Developers:'
                text_size: self.size
            Label:
                text_size: self.size
=======
>>>>>>> e60b35df
                text: '\n'.join(['Thomas Voegtlin', 'Neil Booth', 'Akshay Arora'])
                valign: 'top'
                font_size: '6pt'
                size_hint_y: None
                text_size: self.width, None
                height: self.texture_size[1]
        TopLabel:
            text: _('Distributed by Electrum Technologies GmbH')
            padding: '0dp', '20dp'
        Widget:
            size_hint: None, 0.5<|MERGE_RESOLUTION|>--- conflicted
+++ resolved
@@ -1,4 +1,4 @@
-#:import VERSION electrum.version.ELECTRUM_VERSION
+#:import VERSION electrum_ltc.version.ELECTRUM_VERSION
 
 <TopLabel@Label>
     valign: 'top'
@@ -6,21 +6,11 @@
     text_size: self.size
 
 Popup:
-<<<<<<< HEAD
-    title: "About Electrum-LTC"
-    BoxLayout:
-        orientation: 'vertical'
-        spacing: '1dp'
-        Label:
-            text: "Lightweight Litecoin Wallet"
-            size_hint_y: None
-=======
-    title: _("About Electrum")
+    title: _("About Electrum-LTC")
     BoxLayout:
         orientation: 'vertical'
         spacing: '10dp'
         padding: '10dp'
->>>>>>> e60b35df
         GridLayout:
             cols: 2
             TopLabel:
@@ -35,32 +25,13 @@
                 text: _('Homepage')
             TopLabel:
                 markup: True
-                text: '[color=6666ff][ref=x]https://electrum.org[/ref][/color]'
+                text: '[color=6666ff][ref=x]https://electrum-ltc.org[/ref][/color]'
                 on_ref_press:
                     import webbrowser
-                    webbrowser.open("https://electrum.org")
+                    webbrowser.open("https://electrum-ltc.org")
             TopLabel:
                 text: _('Developers')
             Label:
-<<<<<<< HEAD
-                text: 'Licence:'
-                text_size: self.size
-            Label:
-                text: "Gnu GPL v3"
-                text_size: self.size
-            Label:
-                text: 'Website:'
-                text_size: self.size
-            Label:
-                text: "https://electrum-ltc.org"
-                text_size: self.size
-            Label:
-                text: 'Developers:'
-                text_size: self.size
-            Label:
-                text_size: self.size
-=======
->>>>>>> e60b35df
                 text: '\n'.join(['Thomas Voegtlin', 'Neil Booth', 'Akshay Arora'])
                 valign: 'top'
                 font_size: '6pt'
