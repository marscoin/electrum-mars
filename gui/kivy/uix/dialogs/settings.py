--- conflicted
+++ resolved
@@ -86,17 +86,10 @@
                     title: _('Labels Sync') + ': ' + self.status
                     description: "Synchronize labels."
                     action: partial(root.plugin_dialog, 'labels', self)
-<<<<<<< HEAD
-                SettingsItem:
-                    title: _('OpenAlias')
-                    description: "DNS record that stores one of your Litecoin addresses."
-                    action: partial(root.openalias_dialog, self)
-=======
                 #SettingsItem:
                 #    title: _('OpenAlias')
-                #    description: "DNS record that stores one of your Bitcoin addresses."
+                #    description: "DNS record that stores one of your Litecoin addresses."
                 #    action: partial(root.openalias_dialog, self)
->>>>>>> 0beb7e88
         BoxLayout:
             size_hint: 1, 0.1
             Widget:
