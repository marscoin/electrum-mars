from __future__ import absolute_import
from __future__ import division
from __future__ import print_function
from __future__ import unicode_literals

import six
import tty, sys
import curses, datetime, locale
from decimal import Decimal
import getpass

<<<<<<< HEAD
from electrum_ltc.util import format_satoshis, set_verbosity
from electrum_ltc.bitcoin import is_valid, COIN, TYPE_ADDRESS
from electrum_ltc import Wallet, WalletStorage
=======
from electrum.util import format_satoshis, set_verbosity
from electrum.bitcoin import is_address, COIN, TYPE_ADDRESS
from electrum import Wallet, WalletStorage
>>>>>>> 5f35081b

_ = lambda x:x



class ElectrumGui:

    def __init__(self, config, daemon, plugins):

        self.config = config
        self.network = daemon.network
        storage = WalletStorage(config.get_wallet_path())
        if not storage.file_exists:
            print("Wallet not found. try 'electrum-ltc create'")
            exit()
        if storage.is_encrypted():
            password = getpass.getpass('Password:', stream=None)
            storage.decrypt(password)
        self.wallet = Wallet(storage)
        self.wallet.start_threads(self.network)
        self.contacts = self.wallet.contacts

        locale.setlocale(locale.LC_ALL, '')
        self.encoding = locale.getpreferredencoding()

        self.stdscr = curses.initscr()
        curses.noecho()
        curses.cbreak()
        curses.start_color()
        curses.use_default_colors()
        curses.init_pair(1, curses.COLOR_WHITE, curses.COLOR_BLUE)
        curses.init_pair(2, curses.COLOR_WHITE, curses.COLOR_CYAN)
        curses.init_pair(3, curses.COLOR_BLACK, curses.COLOR_WHITE);
        self.stdscr.keypad(1)
        self.stdscr.border(0)
        self.maxy, self.maxx = self.stdscr.getmaxyx()
        self.set_cursor(0)
        self.w = curses.newwin(10, 50, 5, 5)

        set_verbosity(False)
        self.tab = 0
        self.pos = 0
        self.popup_pos = 0

        self.str_recipient = ""
        self.str_description = ""
        self.str_amount = ""
        self.str_fee = ""
        self.history = None

        if self.network:
            self.network.register_callback(self.update, ['updated'])

        self.tab_names = [_("History"), _("Send"), _("Receive"), _("Addresses"), _("Contacts"), _("Banner")]
        self.num_tabs = len(self.tab_names)


    def set_cursor(self, x):
        try:
            curses.curs_set(x)
        except Exception:
            pass

    def restore_or_create(self):
        pass

    def verify_seed(self):
        pass

    def get_string(self, y, x):
        self.set_cursor(1)
        curses.echo()
        self.stdscr.addstr( y, x, " "*20, curses.A_REVERSE)
        s = self.stdscr.getstr(y,x)
        curses.noecho()
        self.set_cursor(0)
        return s

    def update(self, event):
        self.update_history()
        if self.tab == 0:
            self.print_history()
        self.refresh()

    def print_history(self):

        width = [20, 40, 14, 14]
        delta = (self.maxx - sum(width) - 4)/3
        format_str = "%"+"%d"%width[0]+"s"+"%"+"%d"%(width[1]+delta)+"s"+"%"+"%d"%(width[2]+delta)+"s"+"%"+"%d"%(width[3]+delta)+"s"

        if self.history is None:
            self.update_history()

        self.print_list(self.history[::-1], format_str%( _("Date"), _("Description"), _("Amount"), _("Balance")))

    def update_history(self):
        width = [20, 40, 14, 14]
        delta = (self.maxx - sum(width) - 4)/3
        format_str = "%"+"%d"%width[0]+"s"+"%"+"%d"%(width[1]+delta)+"s"+"%"+"%d"%(width[2]+delta)+"s"+"%"+"%d"%(width[3]+delta)+"s"

        b = 0
        self.history = []
        for item in self.wallet.get_history():
            tx_hash, height, conf, timestamp, value, balance = item
            if conf:
                try:
                    time_str = datetime.datetime.fromtimestamp(timestamp).isoformat(' ')[:-3]
                except Exception:
                    time_str = "------"
            else:
                time_str = 'unconfirmed'

            label = self.wallet.get_label(tx_hash)
            if len(label) > 40:
                label = label[0:37] + '...'
            self.history.append( format_str%( time_str, label, format_satoshis(value, whitespaces=True), format_satoshis(balance, whitespaces=True) ) )


    def print_balance(self):
        if not self.network:
            msg = _("Offline")
        elif self.network.is_connected():
            if not self.wallet.up_to_date:
                msg = _("Synchronizing...")
            else:
                c, u, x =  self.wallet.get_balance()
                msg = _("Balance")+": %f  "%(Decimal(c) / COIN)
                if u:
                    msg += "  [%f unconfirmed]"%(Decimal(u) / COIN)
                if x:
                    msg += "  [%f unmatured]"%(Decimal(x) / COIN)
        else:
            msg = _("Not connected")

        self.stdscr.addstr( self.maxy -1, 3, msg)

        for i in range(self.num_tabs):
            self.stdscr.addstr( 0, 2 + 2*i + len(''.join(self.tab_names[0:i])), ' '+self.tab_names[i]+' ', curses.A_BOLD if self.tab == i else 0)

        self.stdscr.addstr(self.maxy -1, self.maxx-30, ' '.join([_("Settings"), _("Network"), _("Quit")]))

    def print_receive(self):
        addr = self.wallet.get_receiving_address()
        self.stdscr.addstr(2, 1, "Address: "+addr)
        self.print_qr(addr)

    def print_contacts(self):
        messages = map(lambda x: "%20s   %45s "%(x[0], x[1][1]), self.contacts.items())
        self.print_list(messages, "%19s  %15s "%("Key", "Value"))

    def print_addresses(self):
        fmt = "%-35s  %-30s"
        messages = map(lambda addr: fmt % (addr, self.wallet.labels.get(addr,"")), self.wallet.get_addresses())
        self.print_list(messages,   fmt % ("Address", "Label"))

    def print_edit_line(self, y, label, text, index, size):
        text += " "*(size - len(text) )
        self.stdscr.addstr( y, 2, label)
        self.stdscr.addstr( y, 15, text, curses.A_REVERSE if self.pos%6==index else curses.color_pair(1))

    def print_send_tab(self):
        self.stdscr.clear()
        self.print_edit_line(3, _("Pay to"), self.str_recipient, 0, 40)
        self.print_edit_line(5, _("Description"), self.str_description, 1, 40)
        self.print_edit_line(7, _("Amount"), self.str_amount, 2, 15)
        self.print_edit_line(9, _("Fee"), self.str_fee, 3, 15)
        self.stdscr.addstr( 12, 15, _("[Send]"), curses.A_REVERSE if self.pos%6==4 else curses.color_pair(2))
        self.stdscr.addstr( 12, 25, _("[Clear]"), curses.A_REVERSE if self.pos%6==5 else curses.color_pair(2))

    def print_banner(self):
        if self.network:
            self.print_list( self.network.banner.split('\n'))

    def print_qr(self, data):
        import qrcode
        try:
            from StringIO import StringIO
        except ImportError:
            from io import StringIO

        s = StringIO()
        self.qr = qrcode.QRCode()
        self.qr.add_data(data)
        self.qr.print_ascii(out=s, invert=False)
        msg = s.getvalue()
        lines = msg.split('\n')
        for i, l in enumerate(lines):
            l = l.encode("utf-8")
            self.stdscr.addstr(i+5, 5, l, curses.color_pair(3))

    def print_list(self, list, firstline = None):
        self.maxpos = len(list)
        if not self.maxpos: return
        if firstline:
            firstline += " "*(self.maxx -2 - len(firstline))
            self.stdscr.addstr( 1, 1, firstline )
        for i in range(self.maxy-4):
            msg = list[i] if i < len(list) else ""
            msg += " "*(self.maxx - 2 - len(msg))
            m = msg[0:self.maxx - 2]
            m = m.encode(self.encoding)
            self.stdscr.addstr( i+2, 1, m, curses.A_REVERSE if i == (self.pos % self.maxpos) else 0)

    def refresh(self):
        if self.tab == -1: return
        self.stdscr.border(0)
        self.print_balance()
        self.stdscr.refresh()

    def main_command(self):
        c = self.stdscr.getch()
        print(c)
        if   c == curses.KEY_RIGHT: self.tab = (self.tab + 1)%self.num_tabs
        elif c == curses.KEY_LEFT: self.tab = (self.tab - 1)%self.num_tabs
        elif c == curses.KEY_DOWN: self.pos +=1
        elif c == curses.KEY_UP: self.pos -= 1
        elif c == 9: self.pos +=1 # tab
        elif curses.unctrl(c) in ['^W', '^C', '^X', '^Q']: self.tab = -1
        elif curses.unctrl(c) in ['^N']: self.network_dialog()
        elif curses.unctrl(c) == '^S': self.settings_dialog()
        else: return c
        if self.pos<0: self.pos=0
        if self.pos>=self.maxpos: self.pos=self.maxpos - 1

    def run_tab(self, i, print_func, exec_func):
        while self.tab == i:
            self.stdscr.clear()
            print_func()
            self.refresh()
            c = self.main_command()
            if c: exec_func(c)


    def run_history_tab(self, c):
        if c == 10:
            out = self.run_popup('',["blah","foo"])


    def edit_str(self, target, c, is_num=False):
        # detect backspace
        if c in [8, 127, 263] and target:
            target = target[:-1]
        elif not is_num or curses.unctrl(c) in '0123456789.':
            target += curses.unctrl(c)
        return target


    def run_send_tab(self, c):
        if self.pos%6 == 0:
            self.str_recipient = self.edit_str(self.str_recipient, c)
        if self.pos%6 == 1:
            self.str_description = self.edit_str(self.str_description, c)
        if self.pos%6 == 2:
            self.str_amount = self.edit_str(self.str_amount, c, True)
        elif self.pos%6 == 3:
            self.str_fee = self.edit_str(self.str_fee, c, True)
        elif self.pos%6==4:
            if c == 10: self.do_send()
        elif self.pos%6==5:
            if c == 10: self.do_clear()


    def run_receive_tab(self, c):
        if c == 10:
            out = self.run_popup('Address', ["Edit label", "Freeze", "Prioritize"])

    def run_contacts_tab(self, c):
        if c == 10 and self.contacts:
            out = self.run_popup('Adress', ["Copy", "Pay to", "Edit label", "Delete"]).get('button')
            key = self.contacts.keys()[self.pos%len(self.contacts.keys())]
            if out == "Pay to":
                self.tab = 1
                self.str_recipient = key
                self.pos = 2
            elif out == "Edit label":
                s = self.get_string(6 + self.pos, 18)
                if s:
                    self.wallet.labels[address] = s

    def run_banner_tab(self, c):
        self.show_message(repr(c))
        pass

    def main(self):

        tty.setraw(sys.stdin)
        while self.tab != -1:
            self.run_tab(0, self.print_history, self.run_history_tab)
            self.run_tab(1, self.print_send_tab, self.run_send_tab)
            self.run_tab(2, self.print_receive, self.run_receive_tab)
            self.run_tab(3, self.print_addresses, self.run_banner_tab)
            self.run_tab(4, self.print_contacts, self.run_contacts_tab)
            self.run_tab(5, self.print_banner, self.run_banner_tab)

        tty.setcbreak(sys.stdin)
        curses.nocbreak()
        self.stdscr.keypad(0)
        curses.echo()
        curses.endwin()


    def do_clear(self):
        self.str_amount = ''
        self.str_recipient = ''
        self.str_fee = ''
        self.str_description = ''

    def do_send(self):
<<<<<<< HEAD
        if not is_valid(self.str_recipient):
            self.show_message(_('Invalid Litecoin address'))
=======
        if not is_address(self.str_recipient):
            self.show_message(_('Invalid Bitcoin address'))
>>>>>>> 5f35081b
            return
        try:
            amount = int(Decimal(self.str_amount) * COIN)
        except Exception:
            self.show_message(_('Invalid Amount'))
            return
        try:
            fee = int(Decimal(self.str_fee) * COIN)
        except Exception:
            self.show_message(_('Invalid Fee'))
            return

        if self.wallet.has_password():
            password = self.password_dialog()
            if not password:
                return
        else:
            password = None
        try:
            tx = self.wallet.mktx([(TYPE_ADDRESS, self.str_recipient, amount)], password, self.config, fee)
        except Exception as e:
            self.show_message(str(e))
            return

        if self.str_description:
            self.wallet.labels[tx.hash()] = self.str_description

        self.show_message(_("Please wait..."), getchar=False)
        status, msg = self.network.broadcast(tx)

        if status:
            self.show_message(_('Payment sent.'))
            self.do_clear()
            #self.update_contacts_tab()
        else:
            self.show_message(_('Error'))


    def show_message(self, message, getchar = True):
        w = self.w
        w.clear()
        w.border(0)
        for i, line in enumerate(message.split('\n')):
            w.addstr(2+i,2,line)
        w.refresh()
        if getchar: c = self.stdscr.getch()

    def run_popup(self, title, items):
        return self.run_dialog(title, map(lambda x: {'type':'button','label':x}, items), interval=1, y_pos = self.pos+3)

    def network_dialog(self):
        if not self.network:
            return
        params = self.network.get_parameters()
        host, port, protocol, proxy_config, auto_connect = params
        srv = 'auto-connect' if auto_connect else self.network.default_server
        out = self.run_dialog('Network', [
            {'label':'server', 'type':'str', 'value':srv},
            {'label':'proxy', 'type':'str', 'value':self.config.get('proxy', '')},
            ], buttons = 1)
        if out:
            if out.get('server'):
                server = out.get('server')
                auto_connect = server == 'auto-connect'
                if not auto_connect:
                    try:
                        host, port, protocol = server.split(':')
                    except Exception:
                        self.show_message("Error:" + server + "\nIn doubt, type \"auto-connect\"")
                        return False
                proxy = self.parse_proxy_options(out.get('proxy')) if out.get('proxy') else None
                self.network.set_parameters(host, port, protocol, proxy, auto_connect)

    def settings_dialog(self):
        fee = str(Decimal(self.config.fee_per_kb()) / COIN)
        out = self.run_dialog('Settings', [
            {'label':'Default fee', 'type':'satoshis', 'value': fee }
            ], buttons = 1)
        if out:
            if out.get('Default fee'):
                fee = int(Decimal(out['Default fee']) * COIN)
                self.config.set_key('fee_per_kb', fee, True)


    def password_dialog(self):
        out = self.run_dialog('Password', [
            {'label':'Password', 'type':'password', 'value':''}
            ], buttons = 1)
        return out.get('Password')


    def run_dialog(self, title, items, interval=2, buttons=None, y_pos=3):
        self.popup_pos = 0

        self.w = curses.newwin( 5 + len(items)*interval + (2 if buttons else 0), 50, y_pos, 5)
        w = self.w
        out = {}
        while True:
            w.clear()
            w.border(0)
            w.addstr( 0, 2, title)

            num = len(items)

            numpos = num
            if buttons: numpos += 2

            for i in range(num):
                item = items[i]
                label = item.get('label')
                if item.get('type') == 'list':
                    value = item.get('value','')
                elif item.get('type') == 'satoshis':
                    value = item.get('value','')
                elif item.get('type') == 'str':
                    value = item.get('value','')
                elif item.get('type') == 'password':
                    value = '*'*len(item.get('value',''))
                else:
                    value = ''
                if value is None:
                    value = ''
                if len(value)<20:
                    value += ' '*(20-len(value))

                if item.has_key('value'):
                    w.addstr( 2+interval*i, 2, label)
                    w.addstr( 2+interval*i, 15, value, curses.A_REVERSE if self.popup_pos%numpos==i else curses.color_pair(1) )
                else:
                    w.addstr( 2+interval*i, 2, label, curses.A_REVERSE if self.popup_pos%numpos==i else 0)

            if buttons:
                w.addstr( 5+interval*i, 10, "[  ok  ]", curses.A_REVERSE if self.popup_pos%numpos==(numpos-2) else curses.color_pair(2))
                w.addstr( 5+interval*i, 25, "[cancel]", curses.A_REVERSE if self.popup_pos%numpos==(numpos-1) else curses.color_pair(2))

            w.refresh()

            c = self.stdscr.getch()
            if c in [ord('q'), 27]: break
            elif c in [curses.KEY_LEFT, curses.KEY_UP]: self.popup_pos -= 1
            elif c in [curses.KEY_RIGHT, curses.KEY_DOWN]: self.popup_pos +=1
            else:
                i = self.popup_pos%numpos
                if buttons and c==10:
                    if i == numpos-2:
                        return out
                    elif i == numpos -1:
                        return {}

                item = items[i]
                _type = item.get('type')

                if _type == 'str':
                    item['value'] = self.edit_str(item['value'], c)
                    out[item.get('label')] = item.get('value')

                elif _type == 'password':
                    item['value'] = self.edit_str(item['value'], c)
                    out[item.get('label')] = item ['value']

                elif _type == 'satoshis':
                    item['value'] = self.edit_str(item['value'], c, True)
                    out[item.get('label')] = item.get('value')

                elif _type == 'list':
                    choices = item.get('choices')
                    try:
                        j = choices.index(item.get('value'))
                    except Exception:
                        j = 0
                    new_choice = choices[(j + 1)% len(choices)]
                    item['value'] = new_choice
                    out[item.get('label')] = item.get('value')

                elif _type == 'button':
                    out['button'] = item.get('label')
                    break

        return out<|MERGE_RESOLUTION|>--- conflicted
+++ resolved
@@ -9,15 +9,9 @@
 from decimal import Decimal
 import getpass
 
-<<<<<<< HEAD
 from electrum_ltc.util import format_satoshis, set_verbosity
-from electrum_ltc.bitcoin import is_valid, COIN, TYPE_ADDRESS
+from electrum_ltc.bitcoin import is_address, COIN, TYPE_ADDRESS
 from electrum_ltc import Wallet, WalletStorage
-=======
-from electrum.util import format_satoshis, set_verbosity
-from electrum.bitcoin import is_address, COIN, TYPE_ADDRESS
-from electrum import Wallet, WalletStorage
->>>>>>> 5f35081b
 
 _ = lambda x:x
 
@@ -326,13 +320,8 @@
         self.str_description = ''
 
     def do_send(self):
-<<<<<<< HEAD
-        if not is_valid(self.str_recipient):
+        if not is_address(self.str_recipient):
             self.show_message(_('Invalid Litecoin address'))
-=======
-        if not is_address(self.str_recipient):
-            self.show_message(_('Invalid Bitcoin address'))
->>>>>>> 5f35081b
             return
         try:
             amount = int(Decimal(self.str_amount) * COIN)
