--- conflicted
+++ resolved
@@ -24,12 +24,8 @@
 # SOFTWARE.
 
 from util import *
-<<<<<<< HEAD
 from electrum_ltc.i18n import _
-=======
-from electrum.i18n import _
-from electrum.bitcoin import is_address
->>>>>>> 6ad2e41e
+from electrum_ltc.bitcoin import is_address
 
 
 class UTXOList(MyTreeWidget):
@@ -70,12 +66,7 @@
             address_item.addChild(utxo_item)
 
     def create_menu(self, position):
-<<<<<<< HEAD
-        from electrum_ltc.wallet import Multisig_Wallet
-        selected = [ x.data(0, Qt.UserRole).toString() for x in self.selectedItems()]
-=======
         selected = [str(x.data(0, Qt.UserRole).toString()) for x in self.selectedItems()]
->>>>>>> 6ad2e41e
         if not selected:
             return
         menu = QMenu()
