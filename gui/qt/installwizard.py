--- conflicted
+++ resolved
@@ -2,13 +2,8 @@
 from PyQt4.QtCore import *
 import PyQt4.QtCore as QtCore
 
-<<<<<<< HEAD
 from electrum_ltc.i18n import _
-from electrum_ltc import Wallet
-=======
-from electrum.i18n import _
-from electrum import Wallet, Wallet_2of3
->>>>>>> 9df44b84
+from electrum_ltc import Wallet, Wallet_2of3
 
 from seed_dialog import SeedDialog
 from network_dialog import NetworkDialog
@@ -17,7 +12,7 @@
 
 import sys
 import threading
-from electrum.plugins import run_hook
+from electrum_ltc.plugins import run_hook
 
 class InstallWizard(QDialog):
 
