from electrum_ltc.i18n import _
from electrum_ltc.plugins import run_hook
from PyQt4.QtGui import *
from PyQt4.QtCore import *

from util import ButtonsTextEdit


class ShowQRTextEdit(ButtonsTextEdit):

    def __init__(self, text=None):
        ButtonsTextEdit.__init__(self, text)
        self.setReadOnly(1)
        self.addButton(":icons/qrcode.png", self.qr_show, _("Show as QR code"))
        run_hook('show_text_edit', self)

    def qr_show(self):
        from qrcodewidget import QRDialog
        try:
            s = str(self.toPlainText())
        except:
            s = unicode(self.toPlainText())
        QRDialog(s).exec_()

    def contextMenuEvent(self, e):
        m = self.createStandardContextMenu()
        m.addAction(_("Show as QR code"), self.qr_show)
        m.exec_(e.globalPos())


class ScanQRTextEdit(ButtonsTextEdit):

    def __init__(self, text=""):
        ButtonsTextEdit.__init__(self, text)
        self.setReadOnly(0)
        self.addButton(":icons/file.png", self.file_input, _("Read file"))
        self.addButton(":icons/qrcode.png", self.qr_input, _("Read QR code"))
        run_hook('scan_text_edit', self)

    def file_input(self):
        fileName = unicode(QFileDialog.getOpenFileName(self, 'select file'))
        if not fileName:
            return
        with open(fileName, "r") as f:
            data = f.read()
        self.setText(data)

    def qr_input(self):
<<<<<<< HEAD
        from electrum_ltc import qrscanner
=======
        from electrum import qrscanner, get_config
>>>>>>> a1d19995
        try:
            data = qrscanner.scan_qr(get_config())
        except BaseException, e:
            QMessageBox.warning(self, _('Error'), _(e), _('OK'))
            return ""
        if type(data) != str:
            return
        self.setText(data)
        return data

    def contextMenuEvent(self, e):
        m = self.createStandardContextMenu()
        m.addAction(_("Read QR code"), self.qr_input)
        m.exec_(e.globalPos())<|MERGE_RESOLUTION|>--- conflicted
+++ resolved
@@ -46,11 +46,7 @@
         self.setText(data)
 
     def qr_input(self):
-<<<<<<< HEAD
-        from electrum_ltc import qrscanner
-=======
-        from electrum import qrscanner, get_config
->>>>>>> a1d19995
+        from electrum_ltc import qrscanner, get_config
         try:
             data = qrscanner.scan_qr(get_config())
         except BaseException, e:
