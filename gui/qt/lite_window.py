--- conflicted
+++ resolved
@@ -13,14 +13,8 @@
     sys.exit(0)
 
 from decimal import Decimal as D
-<<<<<<< HEAD
-from electrum_ltc.util import get_resource_path as rsrc
 from electrum_ltc.bitcoin import is_valid
 from electrum_ltc.i18n import _
-=======
-from electrum.bitcoin import is_valid
-from electrum.i18n import _
->>>>>>> 2a608280
 import decimal
 import json
 import os.path
