#!/usr/bin/env python
#
# Electrum - lightweight Bitcoin client
# Copyright (C) 2012 thomasv@gitorious
#
# This program is free software: you can redistribute it and/or modify
# it under the terms of the GNU General Public License as published by
# the Free Software Foundation, either version 3 of the License, or
# (at your option) any later version.
#
# This program is distributed in the hope that it will be useful,
# but WITHOUT ANY WARRANTY; without even the implied warranty of
# MERCHANTABILITY or FITNESS FOR A PARTICULAR PURPOSE. See the
# GNU General Public License for more details.
#
# You should have received a copy of the GNU General Public License
# along with this program. If not, see <http://www.gnu.org/licenses/>.

import sys, time, datetime, re, threading
from electrum_ltc.i18n import _, set_language
from electrum_ltc.util import print_error, print_msg
import os.path, json, ast, traceback
import webbrowser
import shutil
import StringIO


import PyQt4
from PyQt4.QtGui import *
from PyQt4.QtCore import *
import PyQt4.QtCore as QtCore

from electrum_ltc.bitcoin import MIN_RELAY_TX_FEE, is_valid
from electrum_ltc.plugins import run_hook

import icons_rc

from electrum_ltc.util import format_satoshis, NotEnoughFunds
from electrum_ltc import Transaction
from electrum_ltc import mnemonic
from electrum_ltc import util, bitcoin, commands, Interface, Wallet
from electrum_ltc import SimpleConfig, Wallet, WalletStorage
from electrum_ltc import Imported_Wallet

from amountedit import AmountEdit, BTCAmountEdit, MyLineEdit
from network_dialog import NetworkDialog
from qrcodewidget import QRCodeWidget, QRDialog
from qrtextedit import ScanQRTextEdit, ShowQRTextEdit

from decimal import Decimal

import httplib
import socket
import webbrowser
import csv





from electrum_ltc import ELECTRUM_VERSION
import re

from util import MyTreeWidget, HelpButton, EnterButton, line_dialog, text_dialog, ok_cancel_buttons, close_button, WaitingDialog
from util import filename_field, ok_cancel_buttons2, address_field
from util import MONOSPACE_FONT



class StatusBarButton(QPushButton):
    def __init__(self, icon, tooltip, func):
        QPushButton.__init__(self, icon, '')
        self.setToolTip(tooltip)
        self.setFlat(True)
        self.setMaximumWidth(25)
        self.clicked.connect(func)
        self.func = func
        self.setIconSize(QSize(25,25))

    def keyPressEvent(self, e):
        if e.key() == QtCore.Qt.Key_Return:
            apply(self.func,())



default_column_widths = {
    "history":[40,140,350,140],
    "contacts":[350,330],
    "receive": [370,200,130]
}

# status of payment requests
PR_UNPAID  = 0
PR_EXPIRED = 1
PR_SENT    = 2     # sent but not propagated
PR_PAID    = 3     # send and propagated
PR_ERROR   = 4     # could not parse

pr_icons = {
    PR_UNPAID:":icons/unpaid.png",
    PR_PAID:":icons/confirmed.png",
    PR_EXPIRED:":icons/expired.png"
}
pr_tooltips = {
    PR_UNPAID:_('Unpaid'),
    PR_PAID:_('Paid'),
    PR_EXPIRED:_('Expired')
}



class ElectrumWindow(QMainWindow):
    labelsChanged = pyqtSignal()

    def __init__(self, config, network, gui_object):
        QMainWindow.__init__(self)

        self.config = config
        self.network = network
        self.gui_object = gui_object
        self.tray = gui_object.tray
        self.go_lite = gui_object.go_lite
        self.lite = None

        self.create_status_bar()
        self.need_update = threading.Event()

        self.decimal_point = config.get('decimal_point', 8)
        self.num_zeros     = int(config.get('num_zeros',0))
        self.invoices      = {}

        self.completions = QStringListModel()

        self.tabs = tabs = QTabWidget(self)
        self.column_widths = self.config.get("column_widths_2", default_column_widths )
        tabs.addTab(self.create_history_tab(), _('History') )
        tabs.addTab(self.create_send_tab(), _('Send') )
        tabs.addTab(self.create_receive_tab(), _('Receive') )
        tabs.addTab(self.create_addresses_tab(), _('Addresses') )
        tabs.addTab(self.create_contacts_tab(), _('Contacts') )
        tabs.addTab(self.create_invoices_tab(), _('Invoices') )
        tabs.addTab(self.create_console_tab(), _('Console') )
        tabs.setMinimumSize(600, 400)
        tabs.setSizePolicy(QSizePolicy.Expanding, QSizePolicy.Expanding)
        self.setCentralWidget(tabs)

        try:
            self.setGeometry(*self.config.get("winpos-qt"))
        except:
            self.setGeometry(100, 100, 840, 400)

        if self.config.get("is_maximized"):
            self.showMaximized()

        self.setWindowIcon(QIcon(":icons/electrum-ltc.png"))
        self.init_menubar()

        QShortcut(QKeySequence("Ctrl+W"), self, self.close)
        QShortcut(QKeySequence("Ctrl+Q"), self, self.close)
        QShortcut(QKeySequence("Ctrl+R"), self, self.update_wallet)
        QShortcut(QKeySequence("Ctrl+PgUp"), self, lambda: tabs.setCurrentIndex( (tabs.currentIndex() - 1 )%tabs.count() ))
        QShortcut(QKeySequence("Ctrl+PgDown"), self, lambda: tabs.setCurrentIndex( (tabs.currentIndex() + 1 )%tabs.count() ))

        for i in range(tabs.count()):
            QShortcut(QKeySequence("Alt+" + str(i + 1)), self, lambda i=i: tabs.setCurrentIndex(i))

        self.connect(self, QtCore.SIGNAL('update_status'), self.update_status)
        self.connect(self, QtCore.SIGNAL('banner_signal'), lambda: self.console.showMessage(self.network.banner) )
        self.connect(self, QtCore.SIGNAL('transaction_signal'), lambda: self.notify_transactions() )
        self.connect(self, QtCore.SIGNAL('payment_request_ok'), self.payment_request_ok)
        self.connect(self, QtCore.SIGNAL('payment_request_error'), self.payment_request_error)
        self.labelsChanged.connect(self.update_tabs)

        self.history_list.setFocus(True)

        # network callbacks
        if self.network:
            self.network.register_callback('updated', lambda: self.need_update.set())
            self.network.register_callback('banner', lambda: self.emit(QtCore.SIGNAL('banner_signal')))
            self.network.register_callback('status', lambda: self.emit(QtCore.SIGNAL('update_status')))
            self.network.register_callback('new_transaction', lambda: self.emit(QtCore.SIGNAL('transaction_signal')))
            self.network.register_callback('stop', self.close)

            # set initial message
            self.console.showMessage(self.network.banner)

        self.wallet = None
        self.payment_request = None
        self.qr_window = None
        self.not_enough_funds = False
        self.pluginsdialog = None

    def update_account_selector(self):
        # account selector
        accounts = self.wallet.get_account_names()
        self.account_selector.clear()
        if len(accounts) > 1:
            self.account_selector.addItems([_("All accounts")] + accounts.values())
            self.account_selector.setCurrentIndex(0)
            self.account_selector.show()
        else:
            self.account_selector.hide()

    def close_wallet(self):
        self.wallet.stop_threads()
        run_hook('close_wallet')

    def load_wallet(self, wallet):
        import electrum_ltc as electrum
        self.wallet = wallet
        self.update_wallet_format()
        # address used to create a dummy transaction and estimate transaction fee
        self.dummy_address = self.wallet.addresses(False)[0]
        self.invoices = self.wallet.storage.get('invoices', {})
        self.accounts_expanded = self.wallet.storage.get('accounts_expanded',{})
        self.current_account = self.wallet.storage.get("current_account", None)
        title = 'Electrum-LTC ' + self.wallet.electrum_version + '  -  ' + os.path.basename(self.wallet.storage.path)
        if self.wallet.is_watching_only(): title += ' [%s]' % (_('watching only'))
        self.setWindowTitle( title )
        self.update_wallet()
        # Once GUI has been initialized check if we want to announce something since the callback has been called before the GUI was initialized
        self.notify_transactions()
        self.update_account_selector()
        # update menus
        self.new_account_menu.setEnabled(self.wallet.can_create_accounts())
        self.private_keys_menu.setEnabled(not self.wallet.is_watching_only())
        self.password_menu.setEnabled(self.wallet.can_change_password())
        self.seed_menu.setEnabled(self.wallet.has_seed())
        self.mpk_menu.setEnabled(self.wallet.is_deterministic())
        self.import_menu.setEnabled(self.wallet.can_import())
        self.export_menu.setEnabled(self.wallet.can_export())

        self.update_lock_icon()
        self.update_buttons_on_seed()
        self.update_console()

        self.clear_receive_tab()
        self.update_receive_tab()
        run_hook('load_wallet', wallet)


    def update_wallet_format(self):
        # convert old-format imported keys
        if self.wallet.imported_keys:
            password = self.password_dialog(_("Please enter your password in order to update imported keys"))
            try:
                self.wallet.convert_imported_keys(password)
            except:
                self.show_message("error")


    def open_wallet(self):
        wallet_folder = self.wallet.storage.path
        filename = unicode( QFileDialog.getOpenFileName(self, "Select your wallet file", wallet_folder) )
        if not filename:
            return

        storage = WalletStorage({'wallet_path': filename})
        if not storage.file_exists:
            self.show_message("file not found "+ filename)
            return

        # close current wallet
        self.close_wallet()
        # load new wallet
        wallet = Wallet(storage)
        wallet.start_threads(self.network)
        self.load_wallet(wallet)



    def backup_wallet(self):
        import shutil
        path = self.wallet.storage.path
        wallet_folder = os.path.dirname(path)
        filename = unicode( QFileDialog.getSaveFileName(self, _('Enter a filename for the copy of your wallet'), wallet_folder) )
        if not filename:
            return

        new_path = os.path.join(wallet_folder, filename)
        if new_path != path:
            try:
                shutil.copy2(path, new_path)
                QMessageBox.information(None,"Wallet backup created", _("A copy of your wallet file was created in")+" '%s'" % str(new_path))
            except (IOError, os.error), reason:
                QMessageBox.critical(None,"Unable to create backup", _("Electrum was unable to copy your wallet file to the specified location.")+"\n" + str(reason))


    def new_wallet(self):
        import installwizard

        wallet_folder = os.path.dirname(os.path.abspath(self.wallet.storage.path))
        i = 1
        while True:
            filename = "wallet_%d"%i
            if filename in os.listdir(wallet_folder):
                i += 1
            else:
                break

        filename = line_dialog(self, _('New Wallet'), _('Enter file name') + ':', _('OK'), filename)
        if not filename:
            return

        full_path = os.path.join(wallet_folder, filename)
        storage = WalletStorage({'wallet_path': full_path})
        if storage.file_exists:
            QMessageBox.critical(None, "Error", _("File exists"))
            return

        wizard = installwizard.InstallWizard(self.config, self.network, storage)
        wallet = wizard.run('new')
        if wallet:
            self.load_wallet(wallet)



    def init_menubar(self):
        menubar = QMenuBar()

        file_menu = menubar.addMenu(_("&File"))
        file_menu.addAction(_("&Open"), self.open_wallet).setShortcut(QKeySequence.Open)
        file_menu.addAction(_("&New/Restore"), self.new_wallet).setShortcut(QKeySequence.New)
        file_menu.addAction(_("&Save Copy"), self.backup_wallet).setShortcut(QKeySequence.SaveAs)
        file_menu.addAction(_("&Quit"), self.close)

        wallet_menu = menubar.addMenu(_("&Wallet"))
        wallet_menu.addAction(_("&New contact"), self.new_contact_dialog)
        self.new_account_menu = wallet_menu.addAction(_("&New account"), self.new_account_dialog)

        wallet_menu.addSeparator()

        self.password_menu = wallet_menu.addAction(_("&Password"), self.change_password_dialog)
        self.seed_menu = wallet_menu.addAction(_("&Seed"), self.show_seed_dialog)
        self.mpk_menu = wallet_menu.addAction(_("&Master Public Keys"), self.show_master_public_keys)

        wallet_menu.addSeparator()
        labels_menu = wallet_menu.addMenu(_("&Labels"))
        labels_menu.addAction(_("&Import"), self.do_import_labels)
        labels_menu.addAction(_("&Export"), self.do_export_labels)

        self.private_keys_menu = wallet_menu.addMenu(_("&Private keys"))
        self.private_keys_menu.addAction(_("&Sweep"), self.sweep_key_dialog)
        self.import_menu = self.private_keys_menu.addAction(_("&Import"), self.do_import_privkey)
        self.export_menu = self.private_keys_menu.addAction(_("&Export"), self.export_privkeys_dialog)
        wallet_menu.addAction(_("&Export History"), self.export_history_dialog)

        tools_menu = menubar.addMenu(_("&Tools"))

        # Settings / Preferences are all reserved keywords in OSX using this as work around
        tools_menu.addAction(_("Electrum preferences") if sys.platform == 'darwin' else _("Preferences"), self.settings_dialog)
        tools_menu.addAction(_("&Network"), self.run_network_dialog)
        tools_menu.addAction(_("&Plugins"), self.plugins_dialog)
        tools_menu.addSeparator()
        tools_menu.addAction(_("&Sign/verify message"), self.sign_verify_message)
        tools_menu.addAction(_("&Encrypt/decrypt message"), self.encrypt_message)
        tools_menu.addSeparator()

        csv_transaction_menu = tools_menu.addMenu(_("&Create transaction"))
        csv_transaction_menu.addAction(_("&From CSV file"), self.do_process_from_csv_file)
        csv_transaction_menu.addAction(_("&From CSV text"), self.do_process_from_csv_text)

        raw_transaction_menu = tools_menu.addMenu(_("&Load transaction"))
        raw_transaction_menu.addAction(_("&From file"), self.do_process_from_file)
        raw_transaction_menu.addAction(_("&From text"), self.do_process_from_text)
        raw_transaction_menu.addAction(_("&From the blockchain"), self.do_process_from_txid)
        raw_transaction_menu.addAction(_("&From QR code"), self.read_tx_from_qrcode)
        self.raw_transaction_menu = raw_transaction_menu

        help_menu = menubar.addMenu(_("&Help"))
        help_menu.addAction(_("&About"), self.show_about)
        help_menu.addAction(_("&Official website"), lambda: webbrowser.open("http://electrum-ltc.org"))
        help_menu.addSeparator()
<<<<<<< HEAD
        help_menu.addAction(_("&Documentation"), lambda: webbrowser.open("http://electrum-ltc.org/documentation.html")).setShortcut(QKeySequence.HelpContents)
=======
        help_menu.addAction(_("&Documentation"), lambda: webbrowser.open("http://electrum.orain.org/")).setShortcut(QKeySequence.HelpContents)
>>>>>>> 6a7d50d5
        help_menu.addAction(_("&Report Bug"), self.show_report_bug)

        self.setMenuBar(menubar)

    def show_about(self):
        QMessageBox.about(self, "Electrum-LTC",
            _("Version")+" %s" % (self.wallet.electrum_version) + "\n\n" + _("Electrum's focus is speed, with low resource usage and simplifying Litecoin. You do not need to perform regular backups, because your wallet can be recovered from a secret phrase that you can memorize or write on paper. Startup times are instant because it operates in conjunction with high-performance servers that handle the most complicated parts of the Litecoin system."))

    def show_report_bug(self):
        QMessageBox.information(self, "Electrum-LTC - " + _("Reporting Bugs"),
            _("Please report any bugs as issues on github:")+" <a href=\"https://github.com/pooler/electrum-ltc/issues\">https://github.com/pooler/electrum-ltc/issues</a>")


    def notify_transactions(self):
        if not self.network or not self.network.is_connected():
            return

        print_error("Notifying GUI")
        if len(self.network.pending_transactions_for_notifications) > 0:
            # Combine the transactions if there are more then three
            tx_amount = len(self.network.pending_transactions_for_notifications)
            if(tx_amount >= 3):
                total_amount = 0
                for tx in self.network.pending_transactions_for_notifications:
                    is_relevant, is_mine, v, fee = self.wallet.get_tx_value(tx)
                    if(v > 0):
                        total_amount += v

                self.notify(_("%(txs)s new transactions received. Total amount received in the new transactions %(amount)s %(unit)s") \
                                % { 'txs' : tx_amount, 'amount' : self.format_amount(total_amount), 'unit' : self.base_unit()})

                self.network.pending_transactions_for_notifications = []
            else:
              for tx in self.network.pending_transactions_for_notifications:
                  if tx:
                      self.network.pending_transactions_for_notifications.remove(tx)
                      is_relevant, is_mine, v, fee = self.wallet.get_tx_value(tx)
                      if(v > 0):
                          self.notify(_("New transaction received. %(amount)s %(unit)s") % { 'amount' : self.format_amount(v), 'unit' : self.base_unit()})

    def notify(self, message):
        if self.tray:
            self.tray.showMessage("Electrum-LTC", message, QSystemTrayIcon.Information, 20000)



    # custom wrappers for getOpenFileName and getSaveFileName, that remember the path selected by the user
    def getOpenFileName(self, title, filter = ""):
        directory = self.config.get('io_dir', unicode(os.path.expanduser('~')))
        fileName = unicode( QFileDialog.getOpenFileName(self, title, directory, filter) )
        if fileName and directory != os.path.dirname(fileName):
            self.config.set_key('io_dir', os.path.dirname(fileName), True)
        return fileName

    def getSaveFileName(self, title, filename, filter = ""):
        directory = self.config.get('io_dir', unicode(os.path.expanduser('~')))
        path = os.path.join( directory, filename )
        fileName = unicode( QFileDialog.getSaveFileName(self, title, path, filter) )
        if fileName and directory != os.path.dirname(fileName):
            self.config.set_key('io_dir', os.path.dirname(fileName), True)
        return fileName

    def close(self):
        if self.qr_window:
            self.qr_window.close()
        QMainWindow.close(self)
        run_hook('close_main_window')

    def connect_slots(self, sender):
        self.connect(sender, QtCore.SIGNAL('timersignal'), self.timer_actions)
        self.previous_payto_e=''

    def timer_actions(self):
        if self.need_update.is_set():
            self.update_wallet()
            self.need_update.clear()

        run_hook('timer_actions')

    def format_amount(self, x, is_diff=False, whitespaces=False):
        return format_satoshis(x, is_diff, self.num_zeros, self.decimal_point, whitespaces)


    def get_decimal_point(self):
        return self.decimal_point


    def base_unit(self):
        assert self.decimal_point in [2, 5, 8]
        if self.decimal_point == 2:
            return 'bits'
        if self.decimal_point == 5:
            return 'mLTC'
        if self.decimal_point == 8:
            return 'LTC'
        raise Exception('Unknown base unit')

    def update_status(self):
        if not self.wallet:
            return

        if self.network is None or not self.network.is_running():
            text = _("Offline")
            icon = QIcon(":icons/status_disconnected.png")

        elif self.network.is_connected():
            server_lag = self.network.get_local_height() - self.network.get_server_height()
            if not self.wallet.up_to_date:
                text = _("Synchronizing...")
                icon = QIcon(":icons/status_waiting.png")
            elif server_lag > 1:
                text = _("Server is lagging (%d blocks)"%server_lag)
                icon = QIcon(":icons/status_lagging.png")
            else:
                c, u = self.wallet.get_account_balance(self.current_account)
                text =  _( "Balance" ) + ": %s "%( self.format_amount(c) ) + self.base_unit()
                if u: text +=  " [%s unconfirmed]"%( self.format_amount(u,True).strip() )

                # append fiat balance and price from exchange rate plugin
                r = {}
                run_hook('get_fiat_status_text', c+u, r)
                quote = r.get(0)
                if quote:
                    text += "%s"%quote

                if self.tray:
                    self.tray.setToolTip(text)
                icon = QIcon(":icons/status_connected.png")
        else:
            text = _("Not connected")
            icon = QIcon(":icons/status_disconnected.png")

        self.balance_label.setText(text)
        self.status_button.setIcon( icon )


    def update_wallet(self):
        self.update_status()
        if self.wallet.up_to_date or not self.network or not self.network.is_connected():
            self.update_tabs()

    def update_tabs(self):
        self.update_history_tab()
        self.update_receive_tab()
        self.update_address_tab()
        self.update_contacts_tab()
        self.update_completions()
        self.update_invoices_tab()


    def create_history_tab(self):
        self.history_list = l = MyTreeWidget(self)
        l.setColumnCount(5)
        for i,width in enumerate(self.column_widths['history']):
            l.setColumnWidth(i, width)
        l.setHeaderLabels( [ '', _('Date'), _('Description') , _('Amount'), _('Balance')] )
        l.itemDoubleClicked.connect(self.tx_label_clicked)
        l.itemChanged.connect(self.tx_label_changed)
        l.customContextMenuRequested.connect(self.create_history_menu)
        return l


    def create_history_menu(self, position):
        self.history_list.selectedIndexes()
        item = self.history_list.currentItem()
        be = self.config.get('block_explorer', 'explorer.litecoin.net')
        if be == 'explorer.litecoin.net':
            block_explorer = 'http://explorer.litecoin.net/tx/'
        elif be == 'block-explorer.com':
            block_explorer = 'http://block-explorer.com/tx/'
        elif be == 'Blockr.io':
            block_explorer = 'https://ltc.blockr.io/tx/info/'

        if not item: return
        tx_hash = str(item.data(0, Qt.UserRole).toString())
        if not tx_hash: return
        menu = QMenu()
        menu.addAction(_("Copy ID to Clipboard"), lambda: self.app.clipboard().setText(tx_hash))
        menu.addAction(_("Details"), lambda: self.show_transaction(self.wallet.transactions.get(tx_hash)))
        menu.addAction(_("Edit description"), lambda: self.tx_label_clicked(item,2))
        menu.addAction(_("View on block explorer"), lambda: webbrowser.open(block_explorer + tx_hash))
        menu.exec_(self.contacts_list.viewport().mapToGlobal(position))


    def show_transaction(self, tx):
        import transaction_dialog
        d = transaction_dialog.TxDialog(tx, self)
        d.exec_()

    def tx_label_clicked(self, item, column):
        if column==2 and item.isSelected():
            self.is_edit=True
            item.setFlags(Qt.ItemIsEditable|Qt.ItemIsSelectable | Qt.ItemIsUserCheckable | Qt.ItemIsEnabled | Qt.ItemIsDragEnabled)
            self.history_list.editItem( item, column )
            item.setFlags(Qt.ItemIsSelectable | Qt.ItemIsUserCheckable | Qt.ItemIsEnabled | Qt.ItemIsDragEnabled)
            self.is_edit=False

    def tx_label_changed(self, item, column):
        if self.is_edit:
            return
        self.is_edit=True
        tx_hash = str(item.data(0, Qt.UserRole).toString())
        tx = self.wallet.transactions.get(tx_hash)
        text = unicode( item.text(2) )
        self.wallet.set_label(tx_hash, text)
        if text:
            item.setForeground(2, QBrush(QColor('black')))
        else:
            text = self.wallet.get_default_label(tx_hash)
            item.setText(2, text)
            item.setForeground(2, QBrush(QColor('gray')))
        self.is_edit=False


    def edit_label(self, is_recv):
        l = self.address_list if is_recv else self.contacts_list
        item = l.currentItem()
        item.setFlags(Qt.ItemIsEditable|Qt.ItemIsSelectable | Qt.ItemIsUserCheckable | Qt.ItemIsEnabled | Qt.ItemIsDragEnabled)
        l.editItem( item, 1 )
        item.setFlags(Qt.ItemIsSelectable | Qt.ItemIsUserCheckable | Qt.ItemIsEnabled | Qt.ItemIsDragEnabled)



    def address_label_clicked(self, item, column, l, column_addr, column_label):
        if column == column_label and item.isSelected():
            is_editable = item.data(0, 32).toBool()
            if not is_editable:
                return
            addr = unicode( item.text(column_addr) )
            label = unicode( item.text(column_label) )
            item.setFlags(Qt.ItemIsEditable|Qt.ItemIsSelectable | Qt.ItemIsUserCheckable | Qt.ItemIsEnabled | Qt.ItemIsDragEnabled)
            l.editItem( item, column )
            item.setFlags(Qt.ItemIsSelectable | Qt.ItemIsUserCheckable | Qt.ItemIsEnabled | Qt.ItemIsDragEnabled)


    def address_label_changed(self, item, column, l, column_addr, column_label):
        if column == column_label:
            addr = unicode( item.text(column_addr) )
            text = unicode( item.text(column_label) )
            is_editable = item.data(0, 32).toBool()
            if not is_editable:
                return

            changed = self.wallet.set_label(addr, text)
            if changed:
                self.update_history_tab()
                self.update_completions()

            self.current_item_changed(item)

        run_hook('item_changed', item, column)


    def current_item_changed(self, a):
        run_hook('current_item_changed', a)


    def format_time(self, timestamp):
        try:
            time_str = datetime.datetime.fromtimestamp( timestamp).isoformat(' ')[:-3]
        except Exception:
            time_str = _("error")
        return time_str


    def update_history_tab(self):

        self.history_list.clear()
        for item in self.wallet.get_tx_history(self.current_account):
            tx_hash, conf, is_mine, value, fee, balance, timestamp = item
            time_str = _("unknown")
            if conf > 0:
                time_str = self.format_time(timestamp)
            if conf == -1:
                time_str = 'unverified'
                icon = QIcon(":icons/unconfirmed.png")
            elif conf == 0:
                time_str = 'pending'
                icon = QIcon(":icons/unconfirmed.png")
            elif conf < 6:
                icon = QIcon(":icons/clock%d.png"%conf)
            else:
                icon = QIcon(":icons/confirmed.png")

            if value is not None:
                v_str = self.format_amount(value, True, whitespaces=True)
            else:
                v_str = '--'

            balance_str = self.format_amount(balance, whitespaces=True)

            if tx_hash:
                label, is_default_label = self.wallet.get_label(tx_hash)
            else:
                label = _('Pruned transaction outputs')
                is_default_label = False

            item = QTreeWidgetItem( [ '', time_str, label, v_str, balance_str] )
            item.setFont(2, QFont(MONOSPACE_FONT))
            item.setFont(3, QFont(MONOSPACE_FONT))
            item.setFont(4, QFont(MONOSPACE_FONT))
            if value < 0:
                item.setForeground(3, QBrush(QColor("#BC1E1E")))
            if tx_hash:
                item.setData(0, Qt.UserRole, tx_hash)
                item.setToolTip(0, "%d %s\nTxId:%s" % (conf, _('Confirmations'), tx_hash) )
            if is_default_label:
                item.setForeground(2, QBrush(QColor('grey')))

            item.setIcon(0, icon)
            self.history_list.insertTopLevelItem(0,item)


        self.history_list.setCurrentItem(self.history_list.topLevelItem(0))
        run_hook('history_tab_update')


    def create_receive_tab(self):
        w = QWidget()
        grid = QGridLayout(w)
        grid.setColumnMinimumWidth(3, 300)
        grid.setColumnStretch(5, 1)

        self.receive_address_e = QLineEdit()
        self.receive_address_e.setReadOnly(True)
        grid.addWidget(QLabel(_('Receiving address')), 0, 0)
        grid.addWidget(self.receive_address_e, 0, 1, 1, 3)
        self.receive_address_e.textChanged.connect(self.update_receive_qr)

        self.copy_button = QPushButton()
        self.copy_button.setIcon(QIcon(":icons/copy.png"))
        self.copy_button.clicked.connect(lambda: self.app.clipboard().setText(self.receive_address_e.text()))
        grid.addWidget(self.copy_button, 0, 4)

        self.receive_message_e = QLineEdit()
        grid.addWidget(QLabel(_('Message')), 1, 0)
        grid.addWidget(self.receive_message_e, 1, 1, 1, 3)
        self.receive_message_e.textChanged.connect(self.update_receive_qr)

        self.receive_amount_e = BTCAmountEdit(self.get_decimal_point)
        grid.addWidget(QLabel(_('Requested amount')), 2, 0)
        grid.addWidget(self.receive_amount_e, 2, 1, 1, 2)
        self.receive_amount_e.textChanged.connect(self.update_receive_qr)

        self.save_request_button = QPushButton(_('Save'))
        self.save_request_button.clicked.connect(self.save_payment_request)
        grid.addWidget(self.save_request_button, 3, 1)

        clear_button = QPushButton(_('New'))
        clear_button.clicked.connect(self.new_receive_address)
        grid.addWidget(clear_button, 3, 2)
        grid.setRowStretch(4, 1)

        self.receive_qr = QRCodeWidget(fixedSize=200)
        grid.addWidget(self.receive_qr, 0, 5, 5, 2)
        self.receive_qr.mousePressEvent = lambda x: self.toggle_qr_window()

        grid.setRowStretch(5, 1)

        self.receive_requests_label = QLabel(_('Saved Requests'))
        self.receive_list = MyTreeWidget(self)
        self.receive_list.customContextMenuRequested.connect(self.receive_list_menu)
        self.receive_list.currentItemChanged.connect(self.receive_item_changed)
        self.receive_list.itemClicked.connect(self.receive_item_changed)
        self.receive_list.setHeaderLabels( [_('Date'), _('Account'), _('Address'), _('Message'), _('Amount')] )
        self.receive_list.setSortingEnabled(True)
        self.receive_list.setColumnWidth(0, 180)
        self.receive_list.hideColumn(1)     # the update will show it if necessary
        self.receive_list.setColumnWidth(2, 340)
        h = self.receive_list.header()
        h.setStretchLastSection(False)
        h.setResizeMode(3, QHeaderView.Stretch)
        grid.addWidget(self.receive_requests_label, 6, 0)
        grid.addWidget(self.receive_list, 7, 0, 1, 6)
        return w

    def receive_item_changed(self, item):
        if item is None:
            return
        addr = str(item.text(2))
        req = self.receive_requests[addr]
        time, amount, message = req['time'], req['amount'], req['msg']
        self.receive_address_e.setText(addr)
        self.receive_message_e.setText(message)
        self.receive_amount_e.setAmount(amount)


    def receive_list_delete(self, item):
        addr = str(item.text(2))
        self.receive_requests.pop(addr)
        self.wallet.storage.put('receive_requests2', self.receive_requests)
        self.update_receive_tab()
        self.clear_receive_tab()

    def receive_list_menu(self, position):
        item = self.receive_list.itemAt(position)
        menu = QMenu()
        menu.addAction(_("Copy to clipboard"), lambda: self.app.clipboard().setText(str(item.text(2))))
        menu.addAction(_("Delete"), lambda: self.receive_list_delete(item))
        menu.exec_(self.receive_list.viewport().mapToGlobal(position))

    def save_payment_request(self):
        timestamp = int(time.time())
        addr = str(self.receive_address_e.text())
        amount = self.receive_amount_e.get_amount()
        message = unicode(self.receive_message_e.text())
        if not message and not amount:
            QMessageBox.warning(self, _('Error'), _('No message or amount'), _('OK'))
            return
        self.receive_requests = self.wallet.storage.get('receive_requests2',{})
        self.receive_requests[addr] = {'time':timestamp, 'amount':amount, 'msg':message}
        self.wallet.storage.put('receive_requests2', self.receive_requests)
        self.update_receive_tab()

    def get_receive_address(self):
        domain = self.wallet.get_account_addresses(self.current_account, include_change=False)
        for addr in domain:
            if not self.wallet.history.get(addr) and addr not in self.receive_requests.keys():
                return addr

    def new_receive_address(self):
        addr = self.get_receive_address()
        if addr is None:
            if isinstance(self.wallet, Imported_Wallet):
                self.show_message(_('No more addresses in your wallet.'))
                return
            if not self.question(_("Warning: The next address will not be recovered automatically if you restore your wallet from seed; you may need to add it manually.\n\nThis occurs because you have too many unused addresses in your wallet. To avoid this situation, use the existing addresses first.\n\nCreate anyway?")):
                return
            addr = self.wallet.create_new_address(self.current_account, False)
        self.set_receive_address(addr)

    def set_receive_address(self, addr):
        self.receive_address_e.setText(addr)
        self.receive_message_e.setText('')
        self.receive_amount_e.setAmount(None)

    def clear_receive_tab(self):
        self.receive_requests = self.wallet.storage.get('receive_requests2',{})
        domain = self.wallet.get_account_addresses(self.current_account, include_change=False)
        for addr in domain:
            if not self.wallet.history.get(addr) and addr not in self.receive_requests.keys():
                break
        else:
            addr = ''
        self.receive_address_e.setText(addr)
        self.receive_message_e.setText('')
        self.receive_amount_e.setAmount(None)

    def toggle_qr_window(self):
        import qrwindow
        if not self.qr_window:
            self.qr_window = qrwindow.QR_Window(self)
            self.qr_window.setVisible(True)
            self.qr_window_geometry = self.qr_window.geometry()
        else:
            if not self.qr_window.isVisible():
                self.qr_window.setVisible(True)
                self.qr_window.setGeometry(self.qr_window_geometry)
            else:
                self.qr_window_geometry = self.qr_window.geometry()
                self.qr_window.setVisible(False)
        self.update_receive_qr()


    def receive_at(self, addr):
        if not bitcoin.is_address(addr):
            return
        self.tabs.setCurrentIndex(2)
        self.receive_address_e.setText(addr)

    def update_receive_tab(self):
        self.receive_requests = self.wallet.storage.get('receive_requests2',{})

        # hide receive tab if no receive requests available
        b = len(self.receive_requests) > 0
        self.receive_list.setVisible(b)
        self.receive_requests_label.setVisible(b)

        # check if it is necessary to show the account
        self.receive_list.setColumnHidden(1, len(self.wallet.get_accounts()) == 1)

        # update the receive address if necessary
        current_address = self.receive_address_e.text()
        domain = self.wallet.get_account_addresses(self.current_account, include_change=False)
        if not current_address in domain:
            addr = self.get_receive_address()
            if addr:
                self.set_receive_address(addr)

        # clear the list and fill it again
        self.receive_list.clear()
        for address, req in self.receive_requests.viewitems():
            timestamp, amount, message = req['time'], req['amount'], req['msg']
            # only show requests for the current account
            if address not in domain:
                continue
            date = self.format_time(timestamp)
            account = self.wallet.get_account_name(self.wallet.get_account_from_address(address))
            item = QTreeWidgetItem( [ date, account, address, message, self.format_amount(amount) if amount else ""])
            item.setFont(2, QFont(MONOSPACE_FONT))
            self.receive_list.addTopLevelItem(item)



    def update_receive_qr(self):
        import urlparse, urllib
        addr = str(self.receive_address_e.text())
        amount = self.receive_amount_e.get_amount()
        message = unicode(self.receive_message_e.text()).encode('utf8')
        self.save_request_button.setEnabled((amount is not None) or (message != ""))
        if addr:
            query = []
            if amount:
                query.append('amount=%s'%format_satoshis(amount))
            if message:
                query.append('message=%s'%urllib.quote(message))
            p = urlparse.ParseResult(scheme='litecoin', netloc='', path=addr, params='', query='&'.join(query), fragment='')
            url = urlparse.urlunparse(p)
        else:
            url = ""
        self.receive_qr.setData(url)
        if self.qr_window:
            self.qr_window.set_content(addr, amount, message, url)


    def create_send_tab(self):
        w = QWidget()

        self.send_grid = grid = QGridLayout(w)
        grid.setSpacing(8)
        grid.setColumnMinimumWidth(3,300)
        grid.setColumnStretch(5,1)
        grid.setRowStretch(8, 1)

        from paytoedit import PayToEdit
        self.amount_e = BTCAmountEdit(self.get_decimal_point)
        self.payto_e = PayToEdit(self)
        self.payto_help = HelpButton(_('Recipient of the funds.') + '\n\n' + _('You may enter a Litecoin address, a label from your list of contacts (a list of completions will be proposed), or an alias (email-like address that forwards to a Litecoin address)'))
        grid.addWidget(QLabel(_('Pay to')), 1, 0)
        grid.addWidget(self.payto_e, 1, 1, 1, 3)
        grid.addWidget(self.payto_help, 1, 4)

        completer = QCompleter()
        completer.setCaseSensitivity(False)
        self.payto_e.setCompleter(completer)
        completer.setModel(self.completions)

        self.message_e = MyLineEdit()
        self.message_help = HelpButton(_('Description of the transaction (not mandatory).') + '\n\n' + _('The description is not sent to the recipient of the funds. It is stored in your wallet file, and displayed in the \'History\' tab.'))
        grid.addWidget(QLabel(_('Description')), 2, 0)
        grid.addWidget(self.message_e, 2, 1, 1, 3)
        grid.addWidget(self.message_help, 2, 4)

        self.from_label = QLabel(_('From'))
        grid.addWidget(self.from_label, 3, 0)
        self.from_list = MyTreeWidget(self)
        self.from_list.setColumnCount(2)
        self.from_list.setColumnWidth(0, 350)
        self.from_list.setColumnWidth(1, 50)
        self.from_list.setHeaderHidden(True)
        self.from_list.setMaximumHeight(80)
        self.from_list.setContextMenuPolicy(Qt.CustomContextMenu)
        self.from_list.customContextMenuRequested.connect(self.from_list_menu)
        grid.addWidget(self.from_list, 3, 1, 1, 3)
        self.set_pay_from([])

        self.amount_help = HelpButton(_('Amount to be sent.') + '\n\n' \
                                      + _('The amount will be displayed in red if you do not have enough funds in your wallet. Note that if you have frozen some of your addresses, the available funds will be lower than your total balance.') \
                                      + '\n\n' + _('Keyboard shortcut: type "!" to send all your coins.'))
        grid.addWidget(QLabel(_('Amount')), 4, 0)
        grid.addWidget(self.amount_e, 4, 1, 1, 2)
        grid.addWidget(self.amount_help, 4, 3)

        self.fee_e_label = QLabel(_('Fee'))
        self.fee_e = BTCAmountEdit(self.get_decimal_point)
        grid.addWidget(self.fee_e_label, 5, 0)
        grid.addWidget(self.fee_e, 5, 1, 1, 2)
        msg = _('Litecoin transactions are in general not free. A transaction fee is paid by the sender of the funds.') + '\n\n'\
              + _('The amount of fee can be decided freely by the sender. However, transactions with low fees take more time to be processed.') + '\n\n'\
              + _('A suggested fee is automatically added to this field. You may override it. The suggested fee increases with the size of the transaction.')
        self.fee_e_help = HelpButton(msg)
        grid.addWidget(self.fee_e_help, 5, 3)
        self.update_fee_edit()
        self.send_button = EnterButton(_("Send"), self.do_send)
        grid.addWidget(self.send_button, 6, 1)
        b = EnterButton(_("Clear"), self.do_clear)
        grid.addWidget(b, 6, 2)
        self.payto_sig = QLabel('')
        grid.addWidget(self.payto_sig, 7, 0, 1, 4)
        w.setLayout(grid)

        def on_shortcut():
            sendable = self.get_sendable_balance()
            inputs = self.get_coins()
            for i in inputs: self.wallet.add_input_info(i)
            addr = self.payto_e.payto_address if self.payto_e.payto_address else self.dummy_address
            output = ('address', addr, sendable)
            dummy_tx = Transaction(inputs, [output])
            fee = self.wallet.estimated_fee(dummy_tx)
            self.amount_e.setAmount(max(0,sendable-fee))
            self.amount_e.textEdited.emit("")
            self.fee_e.setAmount(fee)

        self.amount_e.shortcut.connect(on_shortcut)

        def text_edited(is_fee):
            outputs = self.payto_e.get_outputs()
            amount = self.amount_e.get_amount()
            fee = self.fee_e.get_amount() if is_fee else None
            if amount is None:
                self.fee_e.setAmount(None)
                self.not_enough_funds = False
            else:
                if not outputs:
                    addr = self.payto_e.payto_address if self.payto_e.payto_address else self.dummy_address
                    outputs = [('address', addr, amount)]
                try:
                    tx = self.wallet.make_unsigned_transaction(outputs, fee, coins = self.get_coins())
                    self.not_enough_funds = False
                except NotEnoughFunds:
                    self.not_enough_funds = True
                if not is_fee:
                    fee = None if self.not_enough_funds else self.wallet.get_tx_fee(tx)
                    self.fee_e.setAmount(fee)

        self.payto_e.textChanged.connect(lambda:text_edited(False))
        self.amount_e.textEdited.connect(lambda:text_edited(False))
        self.fee_e.textEdited.connect(lambda:text_edited(True))

        def entry_changed():
            if not self.not_enough_funds:
                palette = QPalette()
                palette.setColor(self.amount_e.foregroundRole(), QColor('black'))
                text = ""
            else:
                palette = QPalette()
                palette.setColor(self.amount_e.foregroundRole(), QColor('red'))
                text = _( "Not enough funds" )
                c, u = self.wallet.get_frozen_balance()
                if c+u: text += ' (' + self.format_amount(c+u).strip() + ' ' + self.base_unit() + ' ' +_("are frozen") + ')'
            self.statusBar().showMessage(text)
            self.amount_e.setPalette(palette)
            self.fee_e.setPalette(palette)

        self.amount_e.textChanged.connect(entry_changed)
        self.fee_e.textChanged.connect(entry_changed)

        run_hook('create_send_tab', grid)
        return w

    def update_fee_edit(self):
        b = self.config.get('can_edit_fees', False)
        self.fee_e.setVisible(b)
        self.fee_e_label.setVisible(b)
        self.fee_e_help.setVisible(b)

    def from_list_delete(self, item):
        i = self.from_list.indexOfTopLevelItem(item)
        self.pay_from.pop(i)
        self.redraw_from_list()

    def from_list_menu(self, position):
        item = self.from_list.itemAt(position)
        menu = QMenu()
        menu.addAction(_("Remove"), lambda: self.from_list_delete(item))
        menu.exec_(self.from_list.viewport().mapToGlobal(position))

    def set_pay_from(self, domain = None):
        self.pay_from = [] if domain == [] else self.wallet.get_unspent_coins(domain)
        self.redraw_from_list()

    def redraw_from_list(self):
        self.from_list.clear()
        self.from_label.setHidden(len(self.pay_from) == 0)
        self.from_list.setHidden(len(self.pay_from) == 0)

        def format(x):
            h = x.get('prevout_hash')
            return h[0:8] + '...' + h[-8:] + ":%d"%x.get('prevout_n') + u'\t' + "%s"%x.get('address')

        for item in self.pay_from:
            self.from_list.addTopLevelItem(QTreeWidgetItem( [format(item), self.format_amount(item['value']) ]))

    def update_completions(self):
        l = []
        for addr,label in self.wallet.labels.items():
            if addr in self.wallet.addressbook:
                l.append( label + '  <' + addr + '>')

        run_hook('update_completions', l)
        self.completions.setStringList(l)


    def protected(func):
        return lambda s, *args: s.do_protect(func, args)


    def read_send_tab(self):

        if self.payment_request and self.payment_request.has_expired():
            QMessageBox.warning(self, _('Error'), _('Payment request has expired'), _('OK'))
            return

        label = unicode( self.message_e.text() )

        if self.payment_request:
            outputs = self.payment_request.get_outputs()
        else:
            errors = self.payto_e.get_errors()
            if errors:
                self.show_warning(_("Invalid Lines found:") + "\n\n" + '\n'.join([ _("Line #") + str(x[0]+1) + ": " + x[1] for x in errors]))
                return
            outputs = self.payto_e.get_outputs()

        if not outputs:
            QMessageBox.warning(self, _('Error'), _('No outputs'), _('OK'))
            return

        for _type, addr, amount in outputs:
            if addr is None:
                QMessageBox.warning(self, _('Error'), _('Litecoin Address is None'), _('OK'))
                return
            if _type == 'address' and not bitcoin.is_address(addr):
                QMessageBox.warning(self, _('Error'), _('Invalid Litecoin Address'), _('OK'))
                return
            if amount is None:
                QMessageBox.warning(self, _('Error'), _('Invalid Amount'), _('OK'))
                return

        fee = self.fee_e.get_amount()
        if fee is None:
            QMessageBox.warning(self, _('Error'), _('Invalid Fee'), _('OK'))
            return

        amount = sum(map(lambda x:x[2], outputs))
        confirm_amount = self.config.get('confirm_amount', 1000000000)
        if amount >= confirm_amount:
            o = '\n'.join(map(lambda x:x[1], outputs))
            if not self.question(_("send %(amount)s to %(address)s?")%{ 'amount' : self.format_amount(amount) + ' '+ self.base_unit(), 'address' : o}):
                return

        coins = self.get_coins()
        return outputs, fee, label, coins


    def do_send(self):
        if run_hook('before_send'):
            return
        r = self.read_send_tab()
        if not r:
            return
        outputs, fee, label, coins = r
        try:
            tx = self.wallet.make_unsigned_transaction(outputs, fee, None, coins = coins)
            if not tx:
                raise BaseException(_("Insufficient funds"))
        except Exception as e:
            traceback.print_exc(file=sys.stdout)
            self.show_message(str(e))
            return

        if tx.get_fee() < tx.required_fee(self.wallet.verifier):
            QMessageBox.warning(self, _('Error'), _("This transaction requires a higher fee, or it will not be propagated by the network."), _('OK'))
            return

        if not self.config.get('can_edit_fees', False):
            if not self.question(_("A fee of %(fee)s will be added to this transaction.\nProceed?")%{ 'fee' : self.format_amount(fee) + ' '+ self.base_unit()}):
                return
        else:
            confirm_fee = self.config.get('confirm_fee', 1000000)
            if fee >= confirm_fee:
                if not self.question(_("The fee for this transaction seems unusually high.\nAre you really sure you want to pay %(fee)s in fees?")%{ 'fee' : self.format_amount(fee) + ' '+ self.base_unit()}):
                    return

        self.send_tx(tx, label)


    @protected
    def send_tx(self, tx, label, password):
        self.send_button.setDisabled(True)

        # call hook to see if plugin needs gui interaction
        run_hook('send_tx', tx)

        # sign the tx
        def sign_thread():
            if self.wallet.is_watching_only():
                return tx
            self.wallet.sign_transaction(tx, password)
            return tx

        def sign_done(tx):
            if not tx.is_complete() or self.config.get('show_before_broadcast'):
                self.show_transaction(tx)
                self.do_clear()
                return
            if label:
                self.wallet.set_label(tx.hash(), label)
            self.broadcast_transaction(tx)

        # keep a reference to WaitingDialog or the gui might crash
        self.waiting_dialog = WaitingDialog(self, 'Signing..', sign_thread, sign_done, lambda: self.send_button.setDisabled(False))
        self.waiting_dialog.start()



    def broadcast_transaction(self, tx):

        def broadcast_thread():
            # non-GUI thread
            pr = self.payment_request
            if pr is None:
                return self.wallet.sendtx(tx)
            if pr.has_expired():
                self.payment_request = None
                return False, _("Payment request has expired")
            status, msg =  self.wallet.sendtx(tx)
            if not status:
                return False, msg
            self.invoices[pr.get_id()] = (pr.get_domain(), pr.get_memo(), pr.get_amount(), pr.get_expiration_date(), PR_PAID, tx.hash())
            self.wallet.storage.put('invoices', self.invoices)
            self.payment_request = None
            refund_address = self.wallet.addresses()[0]
            ack_status, ack_msg = pr.send_ack(str(tx), refund_address)
            if ack_status:
                msg = ack_msg
            return status, msg

        def broadcast_done(status, msg):
            # GUI thread
            if status:
                QMessageBox.information(self, '', _('Payment sent.') + '\n' + msg, _('OK'))
                self.update_invoices_tab()
                self.do_clear()
            else:
                QMessageBox.warning(self, _('Error'), msg, _('OK'))
            self.send_button.setDisabled(False)

        self.waiting_dialog = WaitingDialog(self, 'Broadcasting..', broadcast_thread, broadcast_done)
        self.waiting_dialog.start()



    def prepare_for_payment_request(self):
        self.tabs.setCurrentIndex(1)
        self.payto_e.is_pr = True
        for e in [self.payto_e, self.amount_e, self.message_e]:
            e.setFrozen(True)
        for h in [self.payto_help, self.amount_help, self.message_help]:
            h.hide()
        self.payto_e.setText(_("please wait..."))
        return True

    def payment_request_ok(self):
        pr = self.payment_request
        pr_id = pr.get_id()
        if pr_id not in self.invoices:
            self.invoices[pr_id] = (pr.get_domain(), pr.get_memo(), pr.get_amount(), pr.get_expiration_date(), PR_UNPAID, None)
            self.wallet.storage.put('invoices', self.invoices)
            self.update_invoices_tab()
        else:
            print_error('invoice already in list')

        status = self.invoices[pr_id][4]
        if status == PR_PAID:
            self.do_clear()
            self.show_message("invoice already paid")
            self.payment_request = None
            return

        self.payto_help.show()
        self.payto_help.set_alt(lambda: self.show_pr_details(pr))

        if not pr.has_expired():
            self.payto_e.setGreen()
        else:
            self.payto_e.setExpired()

        self.payto_e.setText(pr.domain)
        self.amount_e.setText(self.format_amount(pr.get_amount()))
        self.message_e.setText(pr.get_memo())
        # signal to set fee
        self.amount_e.textEdited.emit("")

    def payment_request_error(self):
        self.do_clear()
        self.show_message(self.payment_request.error)
        self.payment_request = None

    def pay_from_URI(self,URI):
        if not URI:
            return
        address, amount, label, message, request_url = util.parse_URI(URI)
        try:
            address, amount, label, message, request_url = util.parse_URI(URI)
        except Exception as e:
            QMessageBox.warning(self, _('Error'), _('Invalid litecoin URI:') + '\n' + str(e), _('OK'))
            return

        self.tabs.setCurrentIndex(1)

        if not request_url:
            if label:
                if self.wallet.labels.get(address) != label:
                    if self.question(_('Save label "%s" for address %s ?'%(label,address))):
                        if address not in self.wallet.addressbook and not self.wallet.is_mine(address):
                            self.wallet.addressbook.append(address)
                            self.wallet.set_label(address, label)
            else:
                label = self.wallet.labels.get(address)
            if address:
                self.payto_e.setText(label + '  <'+ address +'>' if label else address)
            if message:
                self.message_e.setText(message)
            if amount:
                self.amount_e.setAmount(amount)
                self.amount_e.textEdited.emit("")
            return

        from electrum_ltc import paymentrequest
        def payment_request():
            self.payment_request = paymentrequest.PaymentRequest(self.config)
            self.payment_request.read(request_url)
            if self.payment_request.verify():
                self.emit(SIGNAL('payment_request_ok'))
            else:
                self.emit(SIGNAL('payment_request_error'))

        self.pr_thread = threading.Thread(target=payment_request).start()
        self.prepare_for_payment_request()



    def do_clear(self):
        self.not_enough_funds = False
        self.payto_e.is_pr = False
        self.payto_sig.setVisible(False)
        for e in [self.payto_e, self.message_e, self.amount_e, self.fee_e]:
            e.setText('')
            e.setFrozen(False)

        for h in [self.payto_help, self.amount_help, self.message_help]:
            h.show()

        self.payto_help.set_alt(None)
        self.set_pay_from([])
        self.update_status()
        run_hook('do_clear')


    def set_addrs_frozen(self,addrs,freeze):
        for addr in addrs:
            if not addr: continue
            if addr in self.wallet.frozen_addresses and not freeze:
                self.wallet.unfreeze(addr)
            elif addr not in self.wallet.frozen_addresses and freeze:
                self.wallet.freeze(addr)
        self.update_address_tab()



    def create_list_tab(self, headers):
        "generic tab creation method"
        l = MyTreeWidget(self)
        l.setColumnCount( len(headers) )
        l.setHeaderLabels( headers )

        w = QWidget()
        vbox = QVBoxLayout()
        w.setLayout(vbox)

        vbox.setMargin(0)
        vbox.setSpacing(0)
        vbox.addWidget(l)
        buttons = QWidget()
        vbox.addWidget(buttons)

        return l, w


    def create_addresses_tab(self):
        l, w = self.create_list_tab([ _('Address'), _('Label'), _('Balance'), _('Tx')])
        for i,width in enumerate(self.column_widths['receive']):
            l.setColumnWidth(i, width)
        l.setContextMenuPolicy(Qt.CustomContextMenu)
        l.customContextMenuRequested.connect(self.create_receive_menu)
        l.setSelectionMode(QAbstractItemView.ExtendedSelection)
        l.itemDoubleClicked.connect(lambda a, b: self.address_label_clicked(a,b,l,0,1))
        l.itemChanged.connect(lambda a,b: self.address_label_changed(a,b,l,0,1))
        l.currentItemChanged.connect(lambda a,b: self.current_item_changed(a))
        self.address_list = l
        return w




    def save_column_widths(self):
        self.column_widths["receive"] = []
        for i in range(self.address_list.columnCount() -1):
            self.column_widths["receive"].append(self.address_list.columnWidth(i))

        self.column_widths["history"] = []
        for i in range(self.history_list.columnCount() - 1):
            self.column_widths["history"].append(self.history_list.columnWidth(i))

        self.column_widths["contacts"] = []
        for i in range(self.contacts_list.columnCount() - 1):
            self.column_widths["contacts"].append(self.contacts_list.columnWidth(i))

        self.config.set_key("column_widths_2", self.column_widths, True)


    def create_contacts_tab(self):
        l, w = self.create_list_tab([_('Address'), _('Label'), _('Tx')])
        l.setContextMenuPolicy(Qt.CustomContextMenu)
        l.customContextMenuRequested.connect(self.create_contact_menu)
        for i,width in enumerate(self.column_widths['contacts']):
            l.setColumnWidth(i, width)
        l.itemDoubleClicked.connect(lambda a, b: self.address_label_clicked(a,b,l,0,1))
        l.itemChanged.connect(lambda a,b: self.address_label_changed(a,b,l,0,1))
        self.contacts_list = l
        return w


    def create_invoices_tab(self):
        l, w = self.create_list_tab([_('Date'), _('Requestor'), _('Memo'), _('Amount'), _('Status')])
        l.setColumnWidth(0, 150)
        l.setColumnWidth(1, 150)
        l.setColumnWidth(3, 150)
        l.setColumnWidth(4, 40)
        h = l.header()
        h.setStretchLastSection(False)
        h.setResizeMode(2, QHeaderView.Stretch)
        l.setContextMenuPolicy(Qt.CustomContextMenu)
        l.customContextMenuRequested.connect(self.create_invoice_menu)
        self.invoices_list = l
        return w

    def update_invoices_tab(self):
        invoices = self.wallet.storage.get('invoices', {})
        l = self.invoices_list
        l.clear()
        for key, value in sorted(invoices.items(), key=lambda x: -x[1][3]):
            domain, memo, amount, expiration_date, status, tx_hash = value
            if status == PR_UNPAID and expiration_date and expiration_date < time.time():
                status = PR_EXPIRED
            date_str = datetime.datetime.fromtimestamp(expiration_date).isoformat(' ')[:-3]
            item = QTreeWidgetItem( [ date_str, domain, memo, self.format_amount(amount, whitespaces=True), ''] )
            icon = QIcon(pr_icons.get(status))
            item.setIcon(4, icon)
            item.setToolTip(4, pr_tooltips.get(status,''))
            item.setData(0, 32, key)
            item.setFont(1, QFont(MONOSPACE_FONT))
            item.setFont(3, QFont(MONOSPACE_FONT))
            l.addTopLevelItem(item)
        l.setCurrentItem(l.topLevelItem(0))

    def delete_imported_key(self, addr):
        if self.question(_("Do you want to remove")+" %s "%addr +_("from your wallet?")):
            self.wallet.delete_imported_key(addr)
            self.update_address_tab()
            self.update_history_tab()

    def edit_account_label(self, k):
        text, ok = QInputDialog.getText(self, _('Rename account'), _('Name') + ':', text = self.wallet.labels.get(k,''))
        if ok:
            label = unicode(text)
            self.wallet.set_label(k,label)
            self.update_address_tab()

    def account_set_expanded(self, item, k, b):
        item.setExpanded(b)
        self.accounts_expanded[k] = b

    def create_account_menu(self, position, k, item):
        menu = QMenu()
        exp = item.isExpanded()
        menu.addAction(_("Minimize") if exp else _("Maximize"), lambda: self.account_set_expanded(item, k, not exp))
        menu.addAction(_("Rename"), lambda: self.edit_account_label(k))
        if self.wallet.seed_version > 4:
            menu.addAction(_("View details"), lambda: self.show_account_details(k))
        if self.wallet.account_is_pending(k):
            menu.addAction(_("Delete"), lambda: self.delete_pending_account(k))
        menu.exec_(self.address_list.viewport().mapToGlobal(position))

    def delete_pending_account(self, k):
        self.wallet.delete_pending_account(k)
        self.update_address_tab()
        self.update_account_selector()

    def create_receive_menu(self, position):
        # fixme: this function apparently has a side effect.
        # if it is not called the menu pops up several times
        #self.address_list.selectedIndexes()

        selected = self.address_list.selectedItems()
        multi_select = len(selected) > 1
        addrs = [unicode(item.text(0)) for item in selected]
        if not multi_select:
            item = self.address_list.itemAt(position)
            if not item: return

            addr = addrs[0]
            if not is_valid(addr):
                k = str(item.data(0,32).toString())
                if k:
                    self.create_account_menu(position, k, item)
                else:
                    item.setExpanded(not item.isExpanded())
                return

        menu = QMenu()
        if not multi_select:
            menu.addAction(_("Copy to clipboard"), lambda: self.app.clipboard().setText(addr))
            menu.addAction(_("Request payment"), lambda: self.receive_at(addr))
            menu.addAction(_("Edit label"), lambda: self.edit_label(True))
            menu.addAction(_("Public keys"), lambda: self.show_public_keys(addr))
            if self.wallet.can_export():
                menu.addAction(_("Private key"), lambda: self.show_private_key(addr))
            if not self.wallet.is_watching_only():
                menu.addAction(_("Sign/verify message"), lambda: self.sign_verify_message(addr))
                menu.addAction(_("Encrypt/decrypt message"), lambda: self.encrypt_message(addr))
            if self.wallet.is_imported(addr):
                menu.addAction(_("Remove from wallet"), lambda: self.delete_imported_key(addr))

        if any(addr not in self.wallet.frozen_addresses for addr in addrs):
            menu.addAction(_("Freeze"), lambda: self.set_addrs_frozen(addrs, True))
        if any(addr in self.wallet.frozen_addresses for addr in addrs):
            menu.addAction(_("Unfreeze"), lambda: self.set_addrs_frozen(addrs, False))

        def can_send(addr):
            return addr not in self.wallet.frozen_addresses and self.wallet.get_addr_balance(addr) != (0, 0)
        if any(can_send(addr) for addr in addrs):
            menu.addAction(_("Send From"), lambda: self.send_from_addresses(addrs))

        run_hook('receive_menu', menu, addrs)
        menu.exec_(self.address_list.viewport().mapToGlobal(position))


    def get_sendable_balance(self):
        return sum(map(lambda x:x['value'], self.get_coins()))


    def get_coins(self):
        if self.pay_from:
            return self.pay_from
        else:
            domain = self.wallet.get_account_addresses(self.current_account)
            for i in self.wallet.frozen_addresses:
                if i in domain: domain.remove(i)
            return self.wallet.get_unspent_coins(domain)


    def send_from_addresses(self, addrs):
        self.set_pay_from( addrs )
        self.tabs.setCurrentIndex(1)


    def payto(self, addr):
        if not addr: return
        label = self.wallet.labels.get(addr)
        m_addr = label + '  <' + addr + '>' if label else addr
        self.tabs.setCurrentIndex(1)
        self.payto_e.setText(m_addr)
        self.amount_e.setFocus()


    def delete_contact(self, x):
        if self.question(_("Do you want to remove")+" %s "%x +_("from your list of contacts?")):
            self.wallet.delete_contact(x)
            self.wallet.set_label(x, None)
            self.update_history_tab()
            self.update_contacts_tab()
            self.update_completions()


    def create_contact_menu(self, position):
        item = self.contacts_list.itemAt(position)
        menu = QMenu()
        if not item:
            menu.addAction(_("New contact"), lambda: self.new_contact_dialog())
        else:
            addr = unicode(item.text(0))
            label = unicode(item.text(1))
            is_editable = item.data(0,32).toBool()
            payto_addr = item.data(0,33).toString()
            menu.addAction(_("Copy to Clipboard"), lambda: self.app.clipboard().setText(addr))
            menu.addAction(_("Pay to"), lambda: self.payto(payto_addr))
            menu.addAction(_("QR code"), lambda: self.show_qrcode("litecoin:" + addr, _("Address")))
            if is_editable:
                menu.addAction(_("Edit label"), lambda: self.edit_label(False))
                menu.addAction(_("Delete"), lambda: self.delete_contact(addr))

        run_hook('create_contact_menu', menu, item)
        menu.exec_(self.contacts_list.viewport().mapToGlobal(position))

    def delete_invoice(self, key):
        self.invoices.pop(key)
        self.wallet.storage.put('invoices', self.invoices)
        self.update_invoices_tab()

    def show_invoice(self, key):
        from electrum_ltc.paymentrequest import PaymentRequest
        domain, memo, value, expiration, status, tx_hash = self.invoices[key]
        pr = PaymentRequest(self.config)
        pr.read_file(key)
        pr.domain = domain
        pr.verify()
        self.show_pr_details(pr, tx_hash)

    def show_pr_details(self, pr, tx_hash=None):
        msg = 'Domain: ' + pr.domain
        msg += '\nStatus: ' + pr.get_status()
        msg += '\nMemo: ' + pr.get_memo()
        msg += '\nPayment URL: ' + pr.payment_url
        msg += '\n\nOutputs:\n' + '\n'.join(map(lambda x: x[1] + ' ' + self.format_amount(x[2])+ self.base_unit(), pr.get_outputs()))
        if tx_hash:
            msg += '\n\nTransaction ID: ' + tx_hash
        QMessageBox.information(self, 'Invoice', msg , 'OK')

    def do_pay_invoice(self, key):
        from electrum_ltc.paymentrequest import PaymentRequest
        domain, memo, value, expiration, status, tx_hash = self.invoices[key]
        pr = PaymentRequest(self.config)
        pr.read_file(key)
        pr.domain = domain
        self.payment_request = pr
        self.prepare_for_payment_request()
        if pr.verify():
            self.payment_request_ok()
        else:
            self.payment_request_error()


    def create_invoice_menu(self, position):
        item = self.invoices_list.itemAt(position)
        if not item:
            return
        key = str(item.data(0, 32).toString())
        domain, memo, value, expiration, status, tx_hash = self.invoices[key]
        menu = QMenu()
        menu.addAction(_("Details"), lambda: self.show_invoice(key))
        if status == PR_UNPAID:
            menu.addAction(_("Pay Now"), lambda: self.do_pay_invoice(key))
        menu.addAction(_("Delete"), lambda: self.delete_invoice(key))
        menu.exec_(self.invoices_list.viewport().mapToGlobal(position))



    def update_address_tab(self):
        l = self.address_list
        # extend the syntax for consistency
        l.addChild = l.addTopLevelItem
        l.insertChild = l.insertTopLevelItem

        l.clear()

        accounts = self.wallet.get_accounts()
        if self.current_account is None:
            account_items = sorted(accounts.items())
        else:
            account_items = [(self.current_account, accounts.get(self.current_account))]


        for k, account in account_items:

            if len(accounts) > 1:
                name = self.wallet.get_account_name(k)
                c,u = self.wallet.get_account_balance(k)
                account_item = QTreeWidgetItem( [ name, '', self.format_amount(c+u), ''] )
                l.addTopLevelItem(account_item)
                account_item.setExpanded(self.accounts_expanded.get(k, True))
                account_item.setData(0, 32, k)
            else:
                account_item = l

            sequences = [0,1] if account.has_change() else [0]
            for is_change in sequences:
                if len(sequences) > 1:
                    name = _("Receiving") if not is_change else _("Change")
                    seq_item = QTreeWidgetItem( [ name, '', '', '', ''] )
                    account_item.addChild(seq_item)
                    if not is_change:
                        seq_item.setExpanded(True)
                else:
                    seq_item = account_item

                used_item = QTreeWidgetItem( [ _("Used"), '', '', '', ''] )
                used_flag = False

                addr_list = account.get_addresses(is_change)
                for address in addr_list:
                    num, is_used = self.wallet.is_used(address)
                    label = self.wallet.labels.get(address,'')
                    c, u = self.wallet.get_addr_balance(address)
                    balance = self.format_amount(c + u)
                    item = QTreeWidgetItem( [ address, label, balance, "%d"%num] )
                    item.setFont(0, QFont(MONOSPACE_FONT))
                    item.setData(0, 32, True) # label can be edited
                    if address in self.wallet.frozen_addresses:
                        item.setBackgroundColor(0, QColor('lightblue'))
                    if self.wallet.is_beyond_limit(address, account, is_change):
                        item.setBackgroundColor(0, QColor('red'))
                    if is_used:
                        if not used_flag:
                            seq_item.insertChild(0, used_item)
                            used_flag = True
                        used_item.addChild(item)
                    else:
                        seq_item.addChild(item)

        # we use column 1 because column 0 may be hidden
        l.setCurrentItem(l.topLevelItem(0),1)


    def update_contacts_tab(self):
        l = self.contacts_list
        l.clear()

        for address in self.wallet.addressbook:
            label = self.wallet.labels.get(address,'')
            n = self.wallet.get_num_tx(address)
            item = QTreeWidgetItem( [ address, label, "%d"%n] )
            item.setFont(0, QFont(MONOSPACE_FONT))
            # 32 = label can be edited (bool)
            item.setData(0,32, True)
            # 33 = payto string
            item.setData(0,33, address)
            l.addTopLevelItem(item)

        run_hook('update_contacts_tab', l)
        l.setCurrentItem(l.topLevelItem(0))


    def create_console_tab(self):
        from console import Console
        self.console = console = Console()
        return console


    def update_console(self):
        console = self.console
        console.history = self.config.get("console-history",[])
        console.history_index = len(console.history)

        console.updateNamespace({'wallet' : self.wallet, 'network' : self.network, 'gui':self})
        console.updateNamespace({'util' : util, 'bitcoin':bitcoin})

        c = commands.Commands(self.wallet, self.network, lambda: self.console.set_json(True))
        methods = {}
        def mkfunc(f, method):
            return lambda *args: apply( f, (method, args, self.password_dialog ))
        for m in dir(c):
            if m[0]=='_' or m in ['network','wallet']: continue
            methods[m] = mkfunc(c._run, m)

        console.updateNamespace(methods)


    def change_account(self,s):
        if s == _("All accounts"):
            self.current_account = None
        else:
            accounts = self.wallet.get_account_names()
            for k, v in accounts.items():
                if v == s:
                    self.current_account = k
        self.update_history_tab()
        self.update_status()
        self.update_address_tab()
        self.update_receive_tab()

    def create_status_bar(self):

        sb = QStatusBar()
        sb.setFixedHeight(35)
        qtVersion = qVersion()

        self.balance_label = QLabel("")
        sb.addWidget(self.balance_label)

        from version_getter import UpdateLabel
        self.updatelabel = UpdateLabel(self.config, sb)

        self.account_selector = QComboBox()
        self.account_selector.setSizeAdjustPolicy(QComboBox.AdjustToContents)
        self.connect(self.account_selector,SIGNAL("activated(QString)"),self.change_account)
        sb.addPermanentWidget(self.account_selector)

        if (int(qtVersion[0]) >= 4 and int(qtVersion[2]) >= 7):
            sb.addPermanentWidget( StatusBarButton( QIcon(":icons/switchgui.png"), _("Switch to Lite Mode"), self.go_lite ) )

        self.lock_icon = QIcon()
        self.password_button = StatusBarButton( self.lock_icon, _("Password"), self.change_password_dialog )
        sb.addPermanentWidget( self.password_button )

        sb.addPermanentWidget( StatusBarButton( QIcon(":icons/preferences.png"), _("Preferences"), self.settings_dialog ) )
        self.seed_button = StatusBarButton( QIcon(":icons/seed.png"), _("Seed"), self.show_seed_dialog )
        sb.addPermanentWidget( self.seed_button )
        self.status_button = StatusBarButton( QIcon(":icons/status_disconnected.png"), _("Network"), self.run_network_dialog )
        sb.addPermanentWidget( self.status_button )

        run_hook('create_status_bar', sb)

        self.setStatusBar(sb)


    def update_lock_icon(self):
        icon = QIcon(":icons/lock.png") if self.wallet.use_encryption else QIcon(":icons/unlock.png")
        self.password_button.setIcon( icon )


    def update_buttons_on_seed(self):
        self.seed_button.setVisible(self.wallet.has_seed())
        self.password_button.setVisible(self.wallet.can_change_password())
        self.send_button.setText(_("Create unsigned transaction") if self.wallet.is_watching_only() else _("Send"))


    def change_password_dialog(self):
        from password_dialog import PasswordDialog
        d = PasswordDialog(self.wallet, self)
        d.run()
        self.update_lock_icon()


    def new_contact_dialog(self):

        d = QDialog(self)
        d.setWindowTitle(_("New Contact"))
        vbox = QVBoxLayout(d)
        vbox.addWidget(QLabel(_('New Contact')+':'))

        grid = QGridLayout()
        line1 = QLineEdit()
        line2 = QLineEdit()
        grid.addWidget(QLabel(_("Address")), 1, 0)
        grid.addWidget(line1, 1, 1)
        grid.addWidget(QLabel(_("Name")), 2, 0)
        grid.addWidget(line2, 2, 1)

        vbox.addLayout(grid)
        vbox.addLayout(ok_cancel_buttons(d))

        if not d.exec_():
            return

        address = str(line1.text())
        label = unicode(line2.text())

        if not is_valid(address):
            QMessageBox.warning(self, _('Error'), _('Invalid Address'), _('OK'))
            return

        self.wallet.add_contact(address)
        if label:
            self.wallet.set_label(address, label)

        self.update_contacts_tab()
        self.update_history_tab()
        self.update_completions()
        self.tabs.setCurrentIndex(3)


    @protected
    def new_account_dialog(self, password):

        dialog = QDialog(self)
        dialog.setModal(1)
        dialog.setWindowTitle(_("New Account"))

        vbox = QVBoxLayout()
        vbox.addWidget(QLabel(_('Account name')+':'))
        e = QLineEdit()
        vbox.addWidget(e)
        msg = _("Note: Newly created accounts are 'pending' until they receive litecoins.") + " " \
            + _("You will need to wait for 2 confirmations until the correct balance is displayed and more addresses are created for that account.")
        l = QLabel(msg)
        l.setWordWrap(True)
        vbox.addWidget(l)

        vbox.addLayout(ok_cancel_buttons(dialog))
        dialog.setLayout(vbox)
        r = dialog.exec_()
        if not r: return

        name = str(e.text())

        self.wallet.create_pending_account(name, password)
        self.update_address_tab()
        self.update_account_selector()
        self.tabs.setCurrentIndex(3)




    def show_master_public_keys(self):

        dialog = QDialog(self)
        dialog.setModal(1)
        dialog.setWindowTitle(_("Master Public Keys"))

        main_layout = QGridLayout()
        mpk_dict = self.wallet.get_master_public_keys()
        # filter out the empty keys (PendingAccount)
        mpk_dict = {acc:mpk for acc,mpk in mpk_dict.items() if mpk}

        # only show the combobox in case multiple accounts are available
        if len(mpk_dict) > 1:
            combobox = QComboBox()
            for name in mpk_dict:
                combobox.addItem(name)
            combobox.setCurrentIndex(0)
            main_layout.addWidget(combobox, 1, 0)

            account = unicode(combobox.currentText())
            mpk_text = ShowQRTextEdit(text=mpk_dict[account])
            mpk_text.setMaximumHeight(170)
            mpk_text.selectAll()    # for easy copying
            main_layout.addWidget(mpk_text, 2, 0)

            def show_mpk(account):
                mpk = mpk_dict.get(unicode(account), "")
                mpk_text.setText(mpk)

            combobox.currentIndexChanged[str].connect(lambda acc: show_mpk(acc))
        elif len(mpk_dict) == 1:
            mpk = mpk_dict.values()[0]
            mpk_text = ShowQRTextEdit(text=mpk)
            mpk_text.setMaximumHeight(170)
            mpk_text.selectAll()    # for easy copying
            main_layout.addWidget(mpk_text, 2, 0)

        vbox = QVBoxLayout()
        vbox.addLayout(main_layout)
        vbox.addLayout(close_button(dialog))

        dialog.setLayout(vbox)
        dialog.exec_()

    @protected
    def show_seed_dialog(self, password):
        if not self.wallet.has_seed():
            QMessageBox.information(self, _('Message'), _('This wallet has no seed'), _('OK'))
            return

        try:
            mnemonic = self.wallet.get_mnemonic(password)
        except BaseException as e:
            QMessageBox.warning(self, _('Error'), str(e), _('OK'))
            return
        from seed_dialog import SeedDialog
        d = SeedDialog(self, mnemonic, self.wallet.has_imported_keys())
        d.exec_()



    def show_qrcode(self, data, title = _("QR code")):
        if not data:
            return
        d = QRDialog(data, self, title)
        d.exec_()


    def do_protect(self, func, args):
        if self.wallet.use_encryption:
            password = self.password_dialog()
            if not password:
                return
        else:
            password = None

        if args != (False,):
            args = (self,) + args + (password,)
        else:
            args = (self,password)
        apply( func, args)


    def show_public_keys(self, address):
        if not address: return
        try:
            pubkey_list = self.wallet.get_public_keys(address)
        except Exception as e:
            traceback.print_exc(file=sys.stdout)
            self.show_message(str(e))
            return

        d = QDialog(self)
        d.setMinimumSize(600, 200)
        d.setModal(1)
        d.setWindowTitle(_("Public key"))
        vbox = QVBoxLayout()
        vbox.addWidget( QLabel(_("Address") + ': ' + address))
        vbox.addWidget( QLabel(_("Public key") + ':'))
        keys = ShowQRTextEdit(text='\n'.join(pubkey_list))
        vbox.addWidget(keys)
        vbox.addLayout(close_button(d))
        d.setLayout(vbox)
        d.exec_()

    @protected
    def show_private_key(self, address, password):
        if not address: return
        try:
            pk_list = self.wallet.get_private_key(address, password)
        except Exception as e:
            traceback.print_exc(file=sys.stdout)
            self.show_message(str(e))
            return

        d = QDialog(self)
        d.setMinimumSize(600, 200)
        d.setModal(1)
        d.setWindowTitle(_("Private key"))
        vbox = QVBoxLayout()
        vbox.addWidget( QLabel(_("Address") + ': ' + address))
        vbox.addWidget( QLabel(_("Private key") + ':'))
        keys = ShowQRTextEdit(text='\n'.join(pk_list))
        vbox.addWidget(keys)
        vbox.addLayout(close_button(d))
        d.setLayout(vbox)
        d.exec_()


    @protected
    def do_sign(self, address, message, signature, password):
        message = unicode(message.toPlainText())
        message = message.encode('utf-8')
        try:
            sig = self.wallet.sign_message(str(address.text()), message, password)
            signature.setText(sig)
        except Exception as e:
            self.show_message(str(e))

    def do_verify(self, address, message, signature):
        message = unicode(message.toPlainText())
        message = message.encode('utf-8')
        if bitcoin.verify_message(address.text(), str(signature.toPlainText()), message):
            self.show_message(_("Signature verified"))
        else:
            self.show_message(_("Error: wrong signature"))


    def sign_verify_message(self, address=''):
        d = QDialog(self)
        d.setModal(1)
        d.setWindowTitle(_('Sign/verify Message'))
        d.setMinimumSize(410, 290)

        layout = QGridLayout(d)

        message_e = QTextEdit()
        layout.addWidget(QLabel(_('Message')), 1, 0)
        layout.addWidget(message_e, 1, 1)
        layout.setRowStretch(2,3)

        address_e = QLineEdit()
        address_e.setText(address)
        layout.addWidget(QLabel(_('Address')), 2, 0)
        layout.addWidget(address_e, 2, 1)

        signature_e = QTextEdit()
        layout.addWidget(QLabel(_('Signature')), 3, 0)
        layout.addWidget(signature_e, 3, 1)
        layout.setRowStretch(3,1)

        hbox = QHBoxLayout()

        b = QPushButton(_("Sign"))
        b.clicked.connect(lambda: self.do_sign(address_e, message_e, signature_e))
        hbox.addWidget(b)

        b = QPushButton(_("Verify"))
        b.clicked.connect(lambda: self.do_verify(address_e, message_e, signature_e))
        hbox.addWidget(b)

        b = QPushButton(_("Close"))
        b.clicked.connect(d.accept)
        hbox.addWidget(b)
        layout.addLayout(hbox, 4, 1)
        d.exec_()


    @protected
    def do_decrypt(self, message_e, pubkey_e, encrypted_e, password):
        try:
            decrypted = self.wallet.decrypt_message(str(pubkey_e.text()), str(encrypted_e.toPlainText()), password)
            message_e.setText(decrypted)
        except BaseException as e:
            traceback.print_exc(file=sys.stdout)
            self.show_warning(str(e))


    def do_encrypt(self, message_e, pubkey_e, encrypted_e):
        message = unicode(message_e.toPlainText())
        message = message.encode('utf-8')
        try:
            encrypted = bitcoin.encrypt_message(message, str(pubkey_e.text()))
            encrypted_e.setText(encrypted)
        except BaseException as e:
            traceback.print_exc(file=sys.stdout)
            self.show_warning(str(e))


    def encrypt_message(self, address = ''):
        d = QDialog(self)
        d.setModal(1)
        d.setWindowTitle(_('Encrypt/decrypt Message'))
        d.setMinimumSize(610, 490)

        layout = QGridLayout(d)

        message_e = QTextEdit()
        layout.addWidget(QLabel(_('Message')), 1, 0)
        layout.addWidget(message_e, 1, 1)
        layout.setRowStretch(2,3)

        pubkey_e = QLineEdit()
        if address:
            pubkey = self.wallet.get_public_keys(address)[0]
            pubkey_e.setText(pubkey)
        layout.addWidget(QLabel(_('Public key')), 2, 0)
        layout.addWidget(pubkey_e, 2, 1)

        encrypted_e = QTextEdit()
        layout.addWidget(QLabel(_('Encrypted')), 3, 0)
        layout.addWidget(encrypted_e, 3, 1)
        layout.setRowStretch(3,1)

        hbox = QHBoxLayout()
        b = QPushButton(_("Encrypt"))
        b.clicked.connect(lambda: self.do_encrypt(message_e, pubkey_e, encrypted_e))
        hbox.addWidget(b)

        b = QPushButton(_("Decrypt"))
        b.clicked.connect(lambda: self.do_decrypt(message_e, pubkey_e, encrypted_e))
        hbox.addWidget(b)

        b = QPushButton(_("Close"))
        b.clicked.connect(d.accept)
        hbox.addWidget(b)

        layout.addLayout(hbox, 4, 1)
        d.exec_()


    def question(self, msg):
        return QMessageBox.question(self, _('Message'), msg, QMessageBox.Yes | QMessageBox.No, QMessageBox.No) == QMessageBox.Yes

    def show_message(self, msg):
        QMessageBox.information(self, _('Message'), msg, _('OK'))

    def show_warning(self, msg):
        QMessageBox.warning(self, _('Warning'), msg, _('OK'))

    def password_dialog(self, msg=None):
        d = QDialog(self)
        d.setModal(1)
        d.setWindowTitle(_("Enter Password"))

        pw = QLineEdit()
        pw.setEchoMode(2)

        vbox = QVBoxLayout()
        if not msg:
            msg = _('Please enter your password')
        vbox.addWidget(QLabel(msg))

        grid = QGridLayout()
        grid.setSpacing(8)
        grid.addWidget(QLabel(_('Password')), 1, 0)
        grid.addWidget(pw, 1, 1)
        vbox.addLayout(grid)

        vbox.addLayout(ok_cancel_buttons(d))
        d.setLayout(vbox)

        run_hook('password_dialog', pw, grid, 1)
        if not d.exec_(): return
        return unicode(pw.text())








    def tx_from_text(self, txt):
        "json or raw hexadecimal"
        try:
            txt.decode('hex')
            is_hex = True
        except:
            is_hex = False

        if is_hex:
            try:
                return Transaction.deserialize(txt)
            except:
                traceback.print_exc(file=sys.stdout)
                QMessageBox.critical(None, _("Unable to parse transaction"), _("Electrum was unable to parse your transaction"))
                return

        try:
            tx_dict = json.loads(str(txt))
            assert "hex" in tx_dict.keys()
            tx = Transaction.deserialize(tx_dict["hex"])
            #if tx_dict.has_key("input_info"):
            #    input_info = json.loads(tx_dict['input_info'])
            #    tx.add_input_info(input_info)
            return tx
        except Exception:
            traceback.print_exc(file=sys.stdout)
            QMessageBox.critical(None, _("Unable to parse transaction"), _("Electrum was unable to parse your transaction"))


    def read_tx_from_qrcode(self):
        from electrum_ltc import qrscanner
        try:
            data = qrscanner.scan_qr(self.config)
        except BaseException, e:
            QMessageBox.warning(self, _('Error'), _(e), _('OK'))
            return
        if not data:
            return
        # if the user scanned a bitcoin URI
        if data.startswith("litecoin:"):
            self.pay_from_URI(data)
            return
        # else if the user scanned an offline signed tx
        # transactions are binary, but qrcode seems to return utf8...
        z = data.decode('utf8')
        data = ''.join(chr(ord(b)) for b in z).encode('hex')
        tx = self.tx_from_text(data)
        if not tx:
            return
        self.show_transaction(tx)


    def read_tx_from_file(self):
        fileName = self.getOpenFileName(_("Select your transaction file"), "*.txn")
        if not fileName:
            return
        try:
            with open(fileName, "r") as f:
                file_content = f.read()
        except (ValueError, IOError, os.error), reason:
            QMessageBox.critical(None, _("Unable to read file or no transaction found"), _("Electrum was unable to open your transaction file") + "\n" + str(reason))

        return self.tx_from_text(file_content)


    @protected
    def sign_raw_transaction(self, tx, password):
        try:
            self.wallet.sign_transaction(tx, password)
        except Exception as e:
            traceback.print_exc(file=sys.stdout)
            QMessageBox.warning(self, _("Error"), str(e))

    def do_process_from_text(self):
        text = text_dialog(self, _('Input raw transaction'), _("Transaction:"), _("Load transaction"))
        if not text:
            return
        tx = self.tx_from_text(text)
        if tx:
            self.show_transaction(tx)

    def do_process_from_file(self):
        tx = self.read_tx_from_file()
        if tx:
            self.show_transaction(tx)

    def do_process_from_txid(self):
        from electrum_ltc import transaction
        txid, ok = QInputDialog.getText(self, _('Lookup transaction'), _('Transaction ID') + ':')
        if ok and txid:
            r = self.network.synchronous_get([ ('blockchain.transaction.get',[str(txid)]) ])[0]
            if r:
                tx = transaction.Transaction.deserialize(r)
                if tx:
                    self.show_transaction(tx)
                else:
                    self.show_message("unknown transaction")

    def do_process_from_csvReader(self, csvReader):
        outputs = []
        errors = []
        errtext = ""
        try:
            for position, row in enumerate(csvReader):
                address = row[0]
                if not bitcoin.is_address(address):
                    errors.append((position, address))
                    continue
                amount = Decimal(row[1])
                amount = int(100000000*amount)
                outputs.append(('address', address, amount))
        except (ValueError, IOError, os.error), reason:
            QMessageBox.critical(None, _("Unable to read file or no transaction found"), _("Electrum was unable to open your transaction file") + "\n" + str(reason))
            return
        if errors != []:
            for x in errors:
                errtext += "CSV Row " + str(x[0]+1) + ": " + x[1] + "\n"
            QMessageBox.critical(None, _("Invalid Addresses"), _("ABORTING! Invalid Addresses found:") + "\n\n" + errtext)
            return

        try:
            tx = self.wallet.make_unsigned_transaction(outputs, None, None)
        except Exception as e:
            self.show_message(str(e))
            return

        self.show_transaction(tx)

    def do_process_from_csv_file(self):
        fileName = self.getOpenFileName(_("Select your transaction CSV"), "*.csv")
        if not fileName:
            return
        try:
            with open(fileName, "r") as f:
                csvReader = csv.reader(f)
                self.do_process_from_csvReader(csvReader)
        except (ValueError, IOError, os.error), reason:
            QMessageBox.critical(None, _("Unable to read file or no transaction found"), _("Electrum was unable to open your transaction file") + "\n" + str(reason))
            return

    def do_process_from_csv_text(self):
        text = text_dialog(self, _('Input CSV'), _("Please enter a list of outputs.") + '\n' \
                               + _("Format: address, amount. One output per line"), _("Load CSV"))
        if not text:
            return
        f = StringIO.StringIO(text)
        csvReader = csv.reader(f)
        self.do_process_from_csvReader(csvReader)



    @protected
    def export_privkeys_dialog(self, password):
        if self.wallet.is_watching_only():
            self.show_message(_("This is a watching-only wallet"))
            return

        try:
            self.wallet.check_password(password)
        except Exception as e:
            QMessageBox.warning(self, _('Error'), str(e), _('OK'))
            return

        d = QDialog(self)
        d.setWindowTitle(_('Private keys'))
        d.setMinimumSize(850, 300)
        vbox = QVBoxLayout(d)

        msg = "%s\n%s\n%s" % (_("WARNING: ALL your private keys are secret."),
                              _("Exposing a single private key can compromise your entire wallet!"),
                              _("In particular, DO NOT use 'redeem private key' services proposed by third parties."))
        vbox.addWidget(QLabel(msg))

        e = QTextEdit()
        e.setReadOnly(True)
        vbox.addWidget(e)

        defaultname = 'electrum-ltc-private-keys.csv'
        select_msg = _('Select file to export your private keys to')
        hbox, filename_e, csv_button = filename_field(self, self.config, defaultname, select_msg)
        vbox.addLayout(hbox)

        h, b = ok_cancel_buttons2(d, _('Export'))
        b.setEnabled(False)
        vbox.addLayout(h)

        private_keys = {}
        addresses = self.wallet.addresses(True)
        done = False
        def privkeys_thread():
            for addr in addresses:
                time.sleep(0.1)
                if done:
                    break
                private_keys[addr] = "\n".join(self.wallet.get_private_key(addr, password))
                d.emit(SIGNAL('computing_privkeys'))
            d.emit(SIGNAL('show_privkeys'))

        def show_privkeys():
            s = "\n".join( map( lambda x: x[0] + "\t"+ x[1], private_keys.items()))
            e.setText(s)
            b.setEnabled(True)

        d.connect(d, QtCore.SIGNAL('computing_privkeys'), lambda: e.setText("Please wait... %d/%d"%(len(private_keys),len(addresses))))
        d.connect(d, QtCore.SIGNAL('show_privkeys'), show_privkeys)
        threading.Thread(target=privkeys_thread).start()

        if not d.exec_():
            done = True
            return

        filename = filename_e.text()
        if not filename:
            return

        try:
            self.do_export_privkeys(filename, private_keys, csv_button.isChecked())
        except (IOError, os.error), reason:
            export_error_label = _("Electrum was unable to produce a private key-export.")
            QMessageBox.critical(None, _("Unable to create csv"), export_error_label + "\n" + str(reason))

        except Exception as e:
            self.show_message(str(e))
            return

        self.show_message(_("Private keys exported."))


    def do_export_privkeys(self, fileName, pklist, is_csv):
        with open(fileName, "w+") as f:
            if is_csv:
                transaction = csv.writer(f)
                transaction.writerow(["address", "private_key"])
                for addr, pk in pklist.items():
                    transaction.writerow(["%34s"%addr,pk])
            else:
                import json
                f.write(json.dumps(pklist, indent = 4))


    def do_import_labels(self):
        labelsFile = self.getOpenFileName(_("Open labels file"), "*.dat")
        if not labelsFile: return
        try:
            f = open(labelsFile, 'r')
            data = f.read()
            f.close()
            for key, value in json.loads(data).items():
                self.wallet.set_label(key, value)
            QMessageBox.information(None, _("Labels imported"), _("Your labels were imported from")+" '%s'" % str(labelsFile))
        except (IOError, os.error), reason:
            QMessageBox.critical(None, _("Unable to import labels"), _("Electrum was unable to import your labels.")+"\n" + str(reason))


    def do_export_labels(self):
        labels = self.wallet.labels
        try:
            fileName = self.getSaveFileName(_("Select file to save your labels"), 'electrum-ltc_labels.dat', "*.dat")
            if fileName:
                with open(fileName, 'w+') as f:
                    json.dump(labels, f)
                QMessageBox.information(None, _("Labels exported"), _("Your labels where exported to")+" '%s'" % str(fileName))
        except (IOError, os.error), reason:
            QMessageBox.critical(None, _("Unable to export labels"), _("Electrum was unable to export your labels.")+"\n" + str(reason))


    def export_history_dialog(self):

        d = QDialog(self)
        d.setWindowTitle(_('Export History'))
        d.setMinimumSize(400, 200)
        vbox = QVBoxLayout(d)

        defaultname = os.path.expanduser('~/electrum-ltc-history.csv')
        select_msg = _('Select file to export your wallet transactions to')

        hbox, filename_e, csv_button = filename_field(self, self.config, defaultname, select_msg)
        vbox.addLayout(hbox)

        vbox.addStretch(1)

        h, b = ok_cancel_buttons2(d, _('Export'))
        vbox.addLayout(h)

        run_hook('export_history_dialog', self,hbox)
        self.update()

        if not d.exec_():
            return

        filename = filename_e.text()
        if not filename:
            return

        try:
            self.do_export_history(self.wallet, filename, csv_button.isChecked())
        except (IOError, os.error), reason:
            export_error_label = _("Electrum was unable to produce a transaction export.")
            QMessageBox.critical(self, _("Unable to export history"), export_error_label + "\n" + str(reason))
            return

        QMessageBox.information(self,_("History exported"), _("Your wallet history has been successfully exported."))


    def do_export_history(self, wallet, fileName, is_csv):
        history = wallet.get_tx_history()
        lines = []
        for item in history:
            tx_hash, confirmations, is_mine, value, fee, balance, timestamp = item
            if confirmations:
                if timestamp is not None:
                    try:
                        time_string = datetime.datetime.fromtimestamp(timestamp).isoformat(' ')[:-3]
                    except [RuntimeError, TypeError, NameError] as reason:
                        time_string = "unknown"
                        pass
                else:
                    time_string = "unknown"
            else:
                time_string = "pending"

            if value is not None:
                value_string = format_satoshis(value, True)
            else:
                value_string = '--'

            if fee is not None:
                fee_string = format_satoshis(fee, True)
            else:
                fee_string = '0'

            if tx_hash:
                label, is_default_label = wallet.get_label(tx_hash)
                label = label.encode('utf-8')
            else:
                label = ""

            balance_string = format_satoshis(balance, False)
            if is_csv:
                lines.append([tx_hash, label, confirmations, value_string, fee_string, balance_string, time_string])
            else:
                lines.append({'txid':tx_hash, 'date':"%16s"%time_string, 'label':label, 'value':value_string})

        with open(fileName, "w+") as f:
            if is_csv:
                transaction = csv.writer(f)
                transaction.writerow(["transaction_hash","label", "confirmations", "value", "fee", "balance", "timestamp"])
                for line in lines:
                    transaction.writerow(line)
            else:
                import json
                f.write(json.dumps(lines, indent = 4))


    def sweep_key_dialog(self):
        d = QDialog(self)
        d.setWindowTitle(_('Sweep private keys'))
        d.setMinimumSize(600, 300)

        vbox = QVBoxLayout(d)
        vbox.addWidget(QLabel(_("Enter private keys")))

        keys_e = QTextEdit()
        keys_e.setTabChangesFocus(True)
        vbox.addWidget(keys_e)

        h, address_e = address_field(self.wallet.addresses(False))
        vbox.addLayout(h)

        vbox.addStretch(1)
        hbox, button = ok_cancel_buttons2(d, _('Sweep'))
        vbox.addLayout(hbox)
        button.setEnabled(False)

        def get_address():
            addr = str(address_e.text())
            if bitcoin.is_address(addr):
                return addr

        def get_pk():
            pk = str(keys_e.toPlainText()).strip()
            if Wallet.is_private_key(pk):
                return pk.split()

        f = lambda: button.setEnabled(get_address() is not None and get_pk() is not None)
        keys_e.textChanged.connect(f)
        address_e.textChanged.connect(f)
        if not d.exec_():
            return

        fee = self.wallet.fee_per_kb
        tx = Transaction.sweep(get_pk(), self.network, get_address(), fee)
        self.show_transaction(tx)


    @protected
    def do_import_privkey(self, password):
        if not self.wallet.has_imported_keys():
            r = QMessageBox.question(None, _('Warning'), '<b>'+_('Warning') +':\n</b><br/>'+ _('Imported keys are not recoverable from seed.') + ' ' \
                                         + _('If you ever need to restore your wallet from its seed, these keys will be lost.') + '<p>' \
                                         + _('Are you sure you understand what you are doing?'), 3, 4)
            if r == 4: return

        text = text_dialog(self, _('Import private keys'), _("Enter private keys")+':', _("Import"))
        if not text: return

        text = str(text).split()
        badkeys = []
        addrlist = []
        for key in text:
            try:
                addr = self.wallet.import_key(key, password)
            except Exception as e:
                badkeys.append(key)
                continue
            if not addr:
                badkeys.append(key)
            else:
                addrlist.append(addr)
        if addrlist:
            QMessageBox.information(self, _('Information'), _("The following addresses were added") + ':\n' + '\n'.join(addrlist))
        if badkeys:
            QMessageBox.critical(self, _('Error'), _("The following inputs could not be imported") + ':\n'+ '\n'.join(badkeys))
        self.update_address_tab()
        self.update_history_tab()


    def settings_dialog(self):
        self.need_restart = False
        d = QDialog(self)
        d.setWindowTitle(_('Electrum Settings'))
        d.setModal(1)
        vbox = QVBoxLayout()
        grid = QGridLayout()
        grid.setColumnStretch(0,1)
        widgets = []

        lang_label = QLabel(_('Language') + ':')
        lang_help = HelpButton(_('Select which language is used in the GUI (after restart).'))
        lang_combo = QComboBox()
        from electrum_ltc.i18n import languages
        lang_combo.addItems(languages.values())
        try:
            index = languages.keys().index(self.config.get("language",''))
        except Exception:
            index = 0
        lang_combo.setCurrentIndex(index)
        if not self.config.is_modifiable('language'):
            for w in [lang_combo, lang_label]: w.setEnabled(False)
        def on_lang(x):
            lang_request = languages.keys()[lang_combo.currentIndex()]
            if lang_request != self.config.get('language'):
                self.config.set_key("language", lang_request, True)
                self.need_restart = True
        lang_combo.currentIndexChanged.connect(on_lang)
        widgets.append((lang_label, lang_combo, lang_help))

        nz_label = QLabel(_('Zeros after decimal point') + ':')
        nz_help = HelpButton(_('Number of zeros displayed after the decimal point. For example, if this is set to 2, "1." will be displayed as "1.00"'))
        nz = QSpinBox()
        nz.setMinimum(0)
        nz.setMaximum(self.decimal_point)
        nz.setValue(self.num_zeros)
        if not self.config.is_modifiable('num_zeros'):
            for w in [nz, nz_label]: w.setEnabled(False)
        def on_nz():
            value = nz.value()
            if self.num_zeros != value:
                self.num_zeros = value
                self.config.set_key('num_zeros', value, True)
                self.update_history_tab()
                self.update_address_tab()
        nz.valueChanged.connect(on_nz)
        widgets.append((nz_label, nz, nz_help))

        fee_label = QLabel(_('Transaction fee per kb') + ':')
        fee_help = HelpButton(_('Fee per kilobyte of transaction.') + '\n' \
                              + _('Recommended value') + ': ' + self.format_amount(bitcoin.RECOMMENDED_FEE) + ' ' + self.base_unit())
        fee_e = BTCAmountEdit(self.get_decimal_point)
        fee_e.setAmount(self.wallet.fee_per_kb)
        if not self.config.is_modifiable('fee_per_kb'):
            for w in [fee_e, fee_label]: w.setEnabled(False)
        def on_fee():
            fee = fee_e.get_amount()
            self.wallet.set_fee(fee)
        fee_e.editingFinished.connect(on_fee)
        widgets.append((fee_label, fee_e, fee_help))

        units = ['LTC', 'mLTC', 'bits']
        unit_label = QLabel(_('Base unit') + ':')
        unit_combo = QComboBox()
        unit_combo.addItems(units)
        unit_combo.setCurrentIndex(units.index(self.base_unit()))
        msg = _('Base unit of your wallet.')\
              + '\n1BTC=1000mLTC.\n' \
              + _(' These settings affects the fields in the Send tab')+' '
        unit_help = HelpButton(msg)
        def on_unit(x):
            unit_result = units[unit_combo.currentIndex()]
            if self.base_unit() == unit_result:
                return
            if unit_result == 'LTC':
                self.decimal_point = 8
            elif unit_result == 'mLTC':
                self.decimal_point = 5
            elif unit_result == 'bits':
                self.decimal_point = 2
            else:
                raise Exception('Unknown base unit')
            self.config.set_key('decimal_point', self.decimal_point, True)
            self.update_history_tab()
            self.update_receive_tab()
            self.update_address_tab()
            self.update_invoices_tab()
            fee_e.setAmount(self.wallet.fee_per_kb)
            self.update_status()
        unit_combo.currentIndexChanged.connect(on_unit)
        widgets.append((unit_label, unit_combo, unit_help))

        block_explorers = ['explorer.litecoin.net', 'block-explorer.com', 'Blockr.io']
        block_ex_label = QLabel(_('Online Block Explorer') + ':')
        block_ex_combo = QComboBox()
        block_ex_combo.addItems(block_explorers)
        block_ex_combo.setCurrentIndex(block_explorers.index(self.config.get('block_explorer', 'explorer.litecoin.net')))
        block_ex_help = HelpButton(_('Choose which online block explorer to use for functions that open a web browser'))
        def on_be(x):
            be_result = block_explorers[block_ex_combo.currentIndex()]
            self.config.set_key('block_explorer', be_result, True)
        block_ex_combo.currentIndexChanged.connect(on_be)
        widgets.append((block_ex_label, block_ex_combo, block_ex_help))

        from electrum_ltc import qrscanner
        system_cameras = qrscanner._find_system_cameras()
        qr_combo = QComboBox()
        qr_combo.addItem("Default","default")
        for camera, device in system_cameras.items():
            qr_combo.addItem(camera, device)
        #combo.addItem("Manually specify a device", config.get("video_device"))
        index = qr_combo.findData(self.config.get("video_device"))
        qr_combo.setCurrentIndex(index)
        qr_label = QLabel(_('Video Device') + ':')
        qr_combo.setEnabled(qrscanner.zbar is not None)
        qr_help = HelpButton(_("Install the zbar package to enable this.\nOn linux, type: 'apt-get install python-zbar'"))
        on_video_device = lambda x: self.config.set_key("video_device", str(qr_combo.itemData(x).toString()), True)
        qr_combo.currentIndexChanged.connect(on_video_device)
        widgets.append((qr_label, qr_combo, qr_help))

        usechange_cb = QCheckBox(_('Use change addresses'))
        usechange_cb.setChecked(self.wallet.use_change)
        usechange_help = HelpButton(_('Using change addresses makes it more difficult for other people to track your transactions.'))
        if not self.config.is_modifiable('use_change'): usechange_cb.setEnabled(False)
        def on_usechange(x):
            usechange_result = x == Qt.Checked
            if self.wallet.use_change != usechange_result:
                self.wallet.use_change = usechange_result
                self.wallet.storage.put('use_change', self.wallet.use_change)
        usechange_cb.stateChanged.connect(on_usechange)
        widgets.append((usechange_cb, None, usechange_help))

        showtx_cb = QCheckBox(_('Show transaction before broadcast'))
        showtx_cb.setChecked(self.config.get('show_before_broadcast', False))
        showtx_cb.stateChanged.connect(lambda x: self.config.set_key('show_before_broadcast', showtx_cb.isChecked()))
        showtx_help = HelpButton(_('Display the details of your transactions before broadcasting it.'))
        widgets.append((showtx_cb, None, showtx_help))

        can_edit_fees_cb = QCheckBox(_('Set transaction fees manually'))
        can_edit_fees_cb.setChecked(self.config.get('can_edit_fees', False))
        def on_editfees(x):
            self.config.set_key('can_edit_fees', x == Qt.Checked)
            self.update_fee_edit()
        can_edit_fees_cb.stateChanged.connect(on_editfees)
        can_edit_fees_help = HelpButton(_('This option lets you edit fees in the send tab.'))
        widgets.append((can_edit_fees_cb, None, can_edit_fees_help))

        for a,b,c in widgets:
            i = grid.rowCount()
            if b:
                grid.addWidget(a, i, 0)
                grid.addWidget(b, i, 1)
            else:
                grid.addWidget(a, i, 0, 1, 2)
            grid.addWidget(c, i, 2)

        vbox.addLayout(grid)
        vbox.addStretch(1)
        vbox.addLayout(close_button(d))
        d.setLayout(vbox)

        # run the dialog
        d.exec_()

        run_hook('close_settings_dialog')
        if self.need_restart:
            QMessageBox.warning(self, _('Success'), _('Please restart Electrum to activate the new GUI settings'), _('OK'))



    def run_network_dialog(self):
        if not self.network:
            QMessageBox.warning(self, _('Offline'), _('You are using Electrum in offline mode.\nRestart Electrum if you want to get connected.'), _('OK'))
            return
        NetworkDialog(self.wallet.network, self.config, self).do_exec()

    def closeEvent(self, event):
        self.config.set_key("is_maximized", self.isMaximized())
        if not self.isMaximized():
            g = self.geometry()
            self.config.set_key("winpos-qt", [g.left(),g.top(),g.width(),g.height()])
        self.save_column_widths()
        self.config.set_key("console-history", self.console.history[-50:], True)
        self.wallet.storage.put('accounts_expanded', self.accounts_expanded)
        event.accept()


    def plugins_dialog(self):
        from electrum_ltc.plugins import plugins

        self.pluginsdialog = d = QDialog(self)
        d.setWindowTitle(_('Electrum Plugins'))
        d.setModal(1)

        vbox = QVBoxLayout(d)

        # plugins
        scroll = QScrollArea()
        scroll.setEnabled(True)
        scroll.setWidgetResizable(True)
        scroll.setMinimumSize(400,250)
        vbox.addWidget(scroll)

        w = QWidget()
        scroll.setWidget(w)
        w.setMinimumHeight(len(plugins)*35)

        grid = QGridLayout()
        grid.setColumnStretch(0,1)
        w.setLayout(grid)

        def do_toggle(cb, p, w):
            if p.is_enabled():
                if p.disable():
                    p.close()
            else:
                if p.enable():
                    p.load_wallet(self.wallet)
                    p.init_qt(self.gui_object)
            r = p.is_enabled()
            cb.setChecked(r)
            if w: w.setEnabled(r)

        def mk_toggle(cb, p, w):
            return lambda: do_toggle(cb,p,w)

        for i, p in enumerate(plugins):
            try:
                cb = QCheckBox(p.fullname())
                cb.setDisabled(not p.is_available())
                cb.setChecked(p.is_enabled())
                grid.addWidget(cb, i, 0)
                if p.requires_settings():
                    w = p.settings_widget(self)
                    w.setEnabled( p.is_enabled() )
                    grid.addWidget(w, i, 1)
                else:
                    w = None
                cb.clicked.connect(mk_toggle(cb,p,w))
                grid.addWidget(HelpButton(p.description()), i, 2)
            except Exception:
                print_msg("Error: cannot display plugin", p)
                traceback.print_exc(file=sys.stdout)
        grid.setRowStretch(i+1,1)
        vbox.addLayout(close_button(d))
        d.exec_()

    def show_account_details(self, k):
        account = self.wallet.accounts[k]

        d = QDialog(self)
        d.setWindowTitle(_('Account Details'))
        d.setModal(1)

        vbox = QVBoxLayout(d)
        name = self.wallet.get_account_name(k)
        label = QLabel('Name: ' + name)
        vbox.addWidget(label)

        vbox.addWidget(QLabel(_('Address type') + ': ' + account.get_type()))

        vbox.addWidget(QLabel(_('Derivation') + ': ' + k))

        vbox.addWidget(QLabel(_('Master Public Key:')))

        text = QTextEdit()
        text.setReadOnly(True)
        text.setMaximumHeight(170)
        vbox.addWidget(text)

        mpk_text = '\n'.join( account.get_master_pubkeys() )
        text.setText(mpk_text)

        vbox.addLayout(close_button(d))
        d.exec_()<|MERGE_RESOLUTION|>--- conflicted
+++ resolved
@@ -371,11 +371,7 @@
         help_menu.addAction(_("&About"), self.show_about)
         help_menu.addAction(_("&Official website"), lambda: webbrowser.open("http://electrum-ltc.org"))
         help_menu.addSeparator()
-<<<<<<< HEAD
-        help_menu.addAction(_("&Documentation"), lambda: webbrowser.open("http://electrum-ltc.org/documentation.html")).setShortcut(QKeySequence.HelpContents)
-=======
         help_menu.addAction(_("&Documentation"), lambda: webbrowser.open("http://electrum.orain.org/")).setShortcut(QKeySequence.HelpContents)
->>>>>>> 6a7d50d5
         help_menu.addAction(_("&Report Bug"), self.show_report_bug)
 
         self.setMenuBar(menubar)
