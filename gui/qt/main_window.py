#!/usr/bin/env python
#
# Electrum - lightweight Bitcoin client
# Copyright (C) 2012 thomasv@gitorious
#
# Permission is hereby granted, free of charge, to any person
# obtaining a copy of this software and associated documentation files
# (the "Software"), to deal in the Software without restriction,
# including without limitation the rights to use, copy, modify, merge,
# publish, distribute, sublicense, and/or sell copies of the Software,
# and to permit persons to whom the Software is furnished to do so,
# subject to the following conditions:
#
# The above copyright notice and this permission notice shall be
# included in all copies or substantial portions of the Software.
#
# THE SOFTWARE IS PROVIDED "AS IS", WITHOUT WARRANTY OF ANY KIND,
# EXPRESS OR IMPLIED, INCLUDING BUT NOT LIMITED TO THE WARRANTIES OF
# MERCHANTABILITY, FITNESS FOR A PARTICULAR PURPOSE AND
# NONINFRINGEMENT. IN NO EVENT SHALL THE AUTHORS OR COPYRIGHT HOLDERS
# BE LIABLE FOR ANY CLAIM, DAMAGES OR OTHER LIABILITY, WHETHER IN AN
# ACTION OF CONTRACT, TORT OR OTHERWISE, ARISING FROM, OUT OF OR IN
# CONNECTION WITH THE SOFTWARE OR THE USE OR OTHER DEALINGS IN THE
# SOFTWARE.

import sys, time, threading
import os, json, traceback
import shutil
import socket
import weakref
import webbrowser
import csv
from decimal import Decimal
import base64
from functools import partial

import PyQt4
from PyQt4.QtGui import *
from PyQt4.QtCore import *
import PyQt4.QtCore as QtCore

import icons_rc

from electrum_ltc.bitcoin import COIN, is_valid, TYPE_ADDRESS
from electrum_ltc.plugins import run_hook
from electrum_ltc.i18n import _
from electrum_ltc.util import (block_explorer, block_explorer_info, format_time,
                               block_explorer_URL, format_satoshis, PrintError,
                               format_satoshis_plain, NotEnoughFunds, StoreDict,
                               UserCancelled)
from electrum_ltc import Transaction, mnemonic
from electrum_ltc import util, bitcoin, commands, coinchooser
from electrum_ltc import SimpleConfig, paymentrequest
from electrum_ltc.wallet import Wallet, BIP32_RD_Wallet, Multisig_Wallet

from amountedit import BTCAmountEdit, MyLineEdit, BTCkBEdit
from network_dialog import NetworkDialog
from qrcodewidget import QRCodeWidget, QRDialog
from qrtextedit import ShowQRTextEdit
from transaction_dialog import show_transaction



from electrum_ltc import ELECTRUM_VERSION
import re

from util import *


class StatusBarButton(QPushButton):
    def __init__(self, icon, tooltip, func):
        QPushButton.__init__(self, icon, '')
        self.setToolTip(tooltip)
        self.setFlat(True)
        self.setMaximumWidth(25)
        self.clicked.connect(self.onPress)
        self.func = func
        self.setIconSize(QSize(25,25))

    def onPress(self, checked=False):
        '''Drops the unwanted PyQt4 "checked" argument'''
        self.func()

    def keyPressEvent(self, e):
        if e.key() == QtCore.Qt.Key_Return:
            self.func()


from electrum_ltc.paymentrequest import PR_UNPAID, PR_PAID, PR_UNKNOWN, PR_EXPIRED

pr_icons = {
    PR_UNPAID:":icons/unpaid.png",
    PR_PAID:":icons/confirmed.png",
    PR_EXPIRED:":icons/expired.png"
}

pr_tooltips = {
    PR_UNPAID:_('Pending'),
    PR_PAID:_('Paid'),
    PR_EXPIRED:_('Expired')
}

expiration_values = [
    (_('1 hour'), 60*60),
    (_('1 day'), 24*60*60),
    (_('1 week'), 7*24*60*60),
    (_('Never'), None)
]



class ElectrumWindow(QMainWindow, MessageBoxMixin, PrintError):

    def __init__(self, gui_object, wallet):
        QMainWindow.__init__(self)

        self.gui_object = gui_object
        self.config = config = gui_object.config
        self.network = gui_object.daemon.network
        self.invoices = gui_object.invoices
        self.contacts = gui_object.contacts
        self.tray = gui_object.tray
        self.app = gui_object.app
        self.cleaned_up = False

        self.create_status_bar()
        self.need_update = threading.Event()

        self.decimal_point = config.get('decimal_point', 8)
        self.num_zeros     = int(config.get('num_zeros',0))

        self.completions = QStringListModel()

        self.tabs = tabs = QTabWidget(self)
        tabs.addTab(self.create_history_tab(), _('History') )
        tabs.addTab(self.create_send_tab(), _('Send') )
        tabs.addTab(self.create_receive_tab(), _('Receive') )
        tabs.addTab(self.create_addresses_tab(), _('Addresses') )
        tabs.addTab(self.create_contacts_tab(), _('Contacts') )
        tabs.addTab(self.create_console_tab(), _('Console') )
        tabs.setSizePolicy(QSizePolicy.Expanding, QSizePolicy.Expanding)
        self.setCentralWidget(tabs)

        if self.config.get("is_maximized"):
            self.showMaximized()

        self.setWindowIcon(QIcon(":icons/electrum-ltc.png"))
        self.init_menubar()

        wrtabs = weakref.proxy(tabs)
        QShortcut(QKeySequence("Ctrl+W"), self, self.close)
        QShortcut(QKeySequence("Ctrl+Q"), self, self.close)
        QShortcut(QKeySequence("Ctrl+R"), self, self.update_wallet)
        QShortcut(QKeySequence("Ctrl+PgUp"), self, lambda: wrtabs.setCurrentIndex((wrtabs.currentIndex() - 1)%wrtabs.count()))
        QShortcut(QKeySequence("Ctrl+PgDown"), self, lambda: wrtabs.setCurrentIndex((wrtabs.currentIndex() + 1)%wrtabs.count()))

        for i in range(wrtabs.count()):
            QShortcut(QKeySequence("Alt+" + str(i + 1)), self, lambda i=i: wrtabs.setCurrentIndex(i))

        self.connect(self, QtCore.SIGNAL('payment_request_ok'), self.payment_request_ok)
        self.connect(self, QtCore.SIGNAL('payment_request_error'), self.payment_request_error)
        self.history_list.setFocus(True)

        # network callbacks
        if self.network:
            self.connect(self, QtCore.SIGNAL('network'), self.on_network_qt)
            interests = ['updated', 'new_transaction', 'status',
                         'banner', 'verified']
            # To avoid leaking references to "self" that prevent the
            # window from being GC-ed when closed, callbacks should be
            # methods of this class only, and specifically not be
            # partials, lambdas or methods of subobjects.  Hence...
            self.network.register_callback(self.on_network, interests)
            # set initial message
            self.console.showMessage(self.network.banner)

        self.payment_request = None
        self.checking_accounts = False
        self.qr_window = None
        self.not_enough_funds = False
        self.pluginsdialog = None
        self.fetch_alias()
        self.require_fee_update = False
        self.tx_notifications = []
        self.tl_windows = []
        self.load_wallet(wallet)
        self.connect_slots(gui_object.timer)

    def push_top_level_window(self, window):
        '''Used for e.g. tx dialog box to ensure new dialogs are appropriately
        parented.  This used to be done by explicitly providing the parent
        window, but that isn't something hardware wallet prompts know.'''
        self.tl_windows.append(window)

    def pop_top_level_window(self, window):
        self.tl_windows.remove(window)

    def top_level_window(self):
        '''Do the right thing in the presence of tx dialog windows'''
        override = self.tl_windows[-1] if self.tl_windows else None
        return self.top_level_window_recurse(override)

    def diagnostic_name(self):
        return "%s/%s" % (PrintError.diagnostic_name(self),
                          self.wallet.basename() if self.wallet else "None")

    def is_hidden(self):
        return self.isMinimized() or self.isHidden()

    def show_or_hide(self):
        if self.is_hidden():
            self.bring_to_top()
        else:
            self.hide()

    def bring_to_top(self):
        self.show()
        self.raise_()

    def on_error(self, exc_info):
        if not isinstance(exc_info[1], UserCancelled):
            traceback.print_exception(*exc_info)
            self.show_error(str(exc_info[1]))

    def on_network(self, event, *args):
        if event == 'updated':
            self.need_update.set()
        elif event == 'new_transaction':
            self.tx_notifications.append(args[0])
        elif event in ['status', 'banner', 'verified']:
            # Handle in GUI thread
            self.emit(QtCore.SIGNAL('network'), event, *args)
        else:
            self.print_error("unexpected network message:", event, args)

    def on_network_qt(self, event, *args):
        # Handle a network message in the GUI thread
        if event == 'status':
            self.update_status()
        elif event == 'banner':
            self.console.showMessage(args[0])
        elif event == 'verified':
            self.history_list.update_item(*args)
        else:
            self.print_error("unexpected network_qt signal:", event, args)

    def fetch_alias(self):
        self.alias_info = None
        alias = self.config.get('alias')
        if alias:
            alias = str(alias)
            def f():
                self.alias_info = self.contacts.resolve_openalias(alias)
                self.emit(SIGNAL('alias_received'))
            t = threading.Thread(target=f)
            t.setDaemon(True)
            t.start()

    def update_account_selector(self):
        # account selector
        accounts = self.wallet.get_account_names()
        self.account_selector.clear()
        if len(accounts) > 1:
            self.account_selector.addItems([_("All accounts")] + accounts.values())
            self.account_selector.setCurrentIndex(0)
            self.account_selector.show()
        else:
            self.account_selector.hide()

    def close_wallet(self):
        if self.wallet:
            self.print_error('close_wallet', self.wallet.storage.path)
            self.wallet.storage.put('accounts_expanded', self.accounts_expanded)
        run_hook('close_wallet', self.wallet)

    def load_wallet(self, wallet):
        wallet.thread = TaskThread(self, self.on_error)
        self.wallet = wallet
        self.update_recently_visited(wallet.storage.path)
        self.import_old_contacts()
        # address used to create a dummy transaction and estimate transaction fee
        self.accounts_expanded = self.wallet.storage.get('accounts_expanded',{})
        self.current_account = self.wallet.storage.get("current_account", None)
        self.history_list.update()
        self.need_update.set()
        # Once GUI has been initialized check if we want to announce something since the callback has been called before the GUI was initialized
        self.notify_transactions()
        # update menus
        self.update_new_account_menu()
        self.seed_menu.setEnabled(self.wallet.has_seed())
        self.mpk_menu.setEnabled(self.wallet.is_deterministic())
        self.update_lock_icon()
        self.update_buttons_on_seed()
        self.update_console()
        self.clear_receive_tab()
        self.receive_list.update()
        self.tabs.show()

        try:
            self.setGeometry(*self.wallet.storage.get("winpos-qt"))
        except:
            self.setGeometry(100, 100, 840, 400)

        if self.config.get('hide_gui') and self.gui_object.tray.isVisible():
            self.hide()
        else:
            self.show()
        self.watching_only_changed()
        run_hook('load_wallet', wallet, self)

    def watching_only_changed(self):
        title = 'Electrum-LTC %s  -  %s' % (self.wallet.electrum_version,
                                            self.wallet.basename())
        if self.wallet.is_watching_only():
            self.warn_if_watching_only()
            title += ' [%s]' % (_('watching only'))
        self.setWindowTitle(title)
        self.password_menu.setEnabled(self.wallet.can_change_password())
        self.import_menu.setVisible(self.wallet.can_import())
        self.export_menu.setEnabled(self.wallet.can_export())

    def warn_if_watching_only(self):
        if self.wallet.is_watching_only():
            msg = ' '.join([
                _("This wallet is watching-only."),
                _("This means you will not be able to spend litecoins with it."),
                _("Make sure you own the seed phrase or the private keys, before you request litecoins to be sent to this wallet.")
            ])
            self.show_warning(msg, title=_('Information'))

    def import_old_contacts(self):
        # backward compatibility: import contacts
        old_contacts = self.wallet.storage.get('contacts', [])
        if old_contacts:
            for k in set(old_contacts):
                l = self.wallet.labels.get(k)
                if bitcoin.is_address(k) and l:
                    self.contacts[l] = ('address', k)
            self.wallet.storage.put('contacts', None)

    def open_wallet(self):
        wallet_folder = self.get_wallet_folder()
        filename = unicode(QFileDialog.getOpenFileName(self, "Select your wallet file", wallet_folder))
        if not filename:
            return
        self.gui_object.new_window(filename)


    def backup_wallet(self):
        path = self.wallet.storage.path
        wallet_folder = os.path.dirname(path)
        filename = unicode( QFileDialog.getSaveFileName(self, _('Enter a filename for the copy of your wallet'), wallet_folder) )
        if not filename:
            return

        new_path = os.path.join(wallet_folder, filename)
        if new_path != path:
            try:
                shutil.copy2(path, new_path)
                self.show_message(_("A copy of your wallet file was created in")+" '%s'" % str(new_path), title=_("Wallet backup created"))
            except (IOError, os.error), reason:
                self.show_critical(_("Electrum was unable to copy your wallet file to the specified location.") + "\n" + str(reason), title=_("Unable to create backup"))

    def update_recently_visited(self, filename):
        recent = self.config.get('recently_open', [])
        if filename in recent:
            recent.remove(filename)
        recent.insert(0, filename)
        recent = recent[:5]
        self.config.set_key('recently_open', recent)
        self.recently_visited_menu.clear()
        for i, k in enumerate(sorted(recent)):
            b = os.path.basename(k)
            def loader(k):
                return lambda: self.gui_object.new_window(k)
            self.recently_visited_menu.addAction(b, loader(k)).setShortcut(QKeySequence("Ctrl+%d"%(i+1)))
        self.recently_visited_menu.setEnabled(len(recent))

    def get_wallet_folder(self):
        return os.path.dirname(os.path.abspath(self.config.get_wallet_path()))

    def new_wallet(self):
        wallet_folder = self.get_wallet_folder()
        i = 1
        while True:
            filename = "wallet_%d" % i
            if filename in os.listdir(wallet_folder):
                i += 1
            else:
                break
        filename = line_dialog(self, _('New Wallet'), _('Enter file name')
                               + ':', _('OK'), filename)
        if not filename:
            return
        full_path = os.path.join(wallet_folder, filename)
        if os.path.exists(full_path):
            self.show_critical(_("File exists"))
            return
        self.gui_object.start_new_window(full_path, None)

    def init_menubar(self):
        menubar = QMenuBar()

        file_menu = menubar.addMenu(_("&File"))
        self.recently_visited_menu = file_menu.addMenu(_("&Recently open"))
        file_menu.addAction(_("&Open"), self.open_wallet).setShortcut(QKeySequence.Open)
        file_menu.addAction(_("&New/Restore"), self.new_wallet).setShortcut(QKeySequence.New)
        file_menu.addAction(_("&Save Copy"), self.backup_wallet).setShortcut(QKeySequence.SaveAs)
        file_menu.addSeparator()
        file_menu.addAction(_("&Quit"), self.close)

        wallet_menu = menubar.addMenu(_("&Wallet"))
        wallet_menu.addAction(_("&New contact"), self.new_contact_dialog)
        self.new_account_menu = wallet_menu.addAction(_("&New account"), self.new_account_dialog)

        wallet_menu.addSeparator()

        self.password_menu = wallet_menu.addAction(_("&Password"), self.change_password_dialog)
        self.seed_menu = wallet_menu.addAction(_("&Seed"), self.show_seed_dialog)
        self.mpk_menu = wallet_menu.addAction(_("&Master Public Keys"), self.show_master_public_keys)

        wallet_menu.addSeparator()
        labels_menu = wallet_menu.addMenu(_("&Labels"))
        labels_menu.addAction(_("&Import"), self.do_import_labels)
        labels_menu.addAction(_("&Export"), self.do_export_labels)

        self.private_keys_menu = wallet_menu.addMenu(_("&Private keys"))
        self.private_keys_menu.addAction(_("&Sweep"), self.sweep_key_dialog)
        self.import_menu = self.private_keys_menu.addAction(_("&Import"), self.do_import_privkey)
        self.export_menu = self.private_keys_menu.addAction(_("&Export"), self.export_privkeys_dialog)
        wallet_menu.addAction(_("&Export History"), self.export_history_dialog)
        wallet_menu.addAction(_("Search"), self.toggle_search).setShortcut(QKeySequence("Ctrl+S"))

        tools_menu = menubar.addMenu(_("&Tools"))

        # Settings / Preferences are all reserved keywords in OSX using this as work around
        tools_menu.addAction(_("Electrum preferences") if sys.platform == 'darwin' else _("Preferences"), self.settings_dialog)
        tools_menu.addAction(_("&Network"), self.run_network_dialog)
        tools_menu.addAction(_("&Plugins"), self.plugins_dialog)
        tools_menu.addSeparator()
        tools_menu.addAction(_("&Sign/verify message"), self.sign_verify_message)
        tools_menu.addAction(_("&Encrypt/decrypt message"), self.encrypt_message)
        tools_menu.addSeparator()

        paytomany_menu = tools_menu.addAction(_("&Pay to many"), self.paytomany)

        raw_transaction_menu = tools_menu.addMenu(_("&Load transaction"))
        raw_transaction_menu.addAction(_("&From file"), self.do_process_from_file)
        raw_transaction_menu.addAction(_("&From text"), self.do_process_from_text)
        raw_transaction_menu.addAction(_("&From the blockchain"), self.do_process_from_txid)
        raw_transaction_menu.addAction(_("&From QR code"), self.read_tx_from_qrcode)
        self.raw_transaction_menu = raw_transaction_menu

        help_menu = menubar.addMenu(_("&Help"))
        help_menu.addAction(_("&About"), self.show_about)
        help_menu.addAction(_("&Official website"), lambda: webbrowser.open("http://electrum-ltc.org"))
        help_menu.addSeparator()
        help_menu.addAction(_("&Documentation"), lambda: webbrowser.open("http://docs.electrum.org/")).setShortcut(QKeySequence.HelpContents)
        help_menu.addAction(_("&Report Bug"), self.show_report_bug)
        help_menu.addSeparator()
        help_menu.addAction(_("&Donate to server"), self.donate_to_server)

        self.setMenuBar(menubar)

    def donate_to_server(self):
        if self.network.is_connected():
            d = self.network.get_donation_address()
            host = self.network.get_parameters()[0]
            self.pay_to_URI('litecoin:%s?message=donation for %s'%(d, host))

    def show_about(self):
        QMessageBox.about(self, "Electrum-LTC",
            _("Version")+" %s" % (self.wallet.electrum_version) + "\n\n" + _("Electrum's focus is speed, with low resource usage and simplifying Litecoin. You do not need to perform regular backups, because your wallet can be recovered from a secret phrase that you can memorize or write on paper. Startup times are instant because it operates in conjunction with high-performance servers that handle the most complicated parts of the Litecoin system."))

    def show_report_bug(self):
        msg = ' '.join([
            _("Please report any bugs as issues on github:<br/>"),
            "<a href=\"https://github.com/pooler/electrum-ltc/issues\">https://github.com/pooler/electrum-ltc/issues</a><br/><br/>",
            _("Before reporting a bug, upgrade to the most recent version of Electrum (latest release or git HEAD), and include the version number in your report."),
            _("Try to explain not only what the bug is, but how it occurs.")
         ])
        self.show_message(msg, title="Electrum-LTC - " + _("Reporting Bugs"))

    def notify_transactions(self):
        if not self.network or not self.network.is_connected():
            return
        self.print_error("Notifying GUI")
        if len(self.tx_notifications) > 0:
            # Combine the transactions if there are more then three
            tx_amount = len(self.tx_notifications)
            if(tx_amount >= 3):
                total_amount = 0
                for tx in self.tx_notifications:
                    is_relevant, is_mine, v, fee = self.wallet.get_wallet_delta(tx)
                    if(v > 0):
                        total_amount += v
                self.notify(_("%(txs)s new transactions received. Total amount received in the new transactions %(amount)s") \
                            % { 'txs' : tx_amount, 'amount' : self.format_amount_and_units(total_amount)})
                self.tx_notifications = []
            else:
              for tx in self.tx_notifications:
                  if tx:
                      self.tx_notifications.remove(tx)
                      is_relevant, is_mine, v, fee = self.wallet.get_wallet_delta(tx)
                      if(v > 0):
                          self.notify(_("New transaction received. %(amount)s") % { 'amount' : self.format_amount_and_units(v)})

    def notify(self, message):
        if self.tray:
            self.tray.showMessage("Electrum-LTC", message, QSystemTrayIcon.Information, 20000)



    # custom wrappers for getOpenFileName and getSaveFileName, that remember the path selected by the user
    def getOpenFileName(self, title, filter = ""):
        directory = self.config.get('io_dir', unicode(os.path.expanduser('~')))
        fileName = unicode( QFileDialog.getOpenFileName(self, title, directory, filter) )
        if fileName and directory != os.path.dirname(fileName):
            self.config.set_key('io_dir', os.path.dirname(fileName), True)
        return fileName

    def getSaveFileName(self, title, filename, filter = ""):
        directory = self.config.get('io_dir', unicode(os.path.expanduser('~')))
        path = os.path.join( directory, filename )
        fileName = unicode( QFileDialog.getSaveFileName(self, title, path, filter) )
        if fileName and directory != os.path.dirname(fileName):
            self.config.set_key('io_dir', os.path.dirname(fileName), True)
        return fileName

    def connect_slots(self, sender):
        self.connect(sender, QtCore.SIGNAL('timersignal'), self.timer_actions)

    def timer_actions(self):
        # Note this runs in the GUI thread
        if self.need_update.is_set():
            self.need_update.clear()
            self.update_wallet()
        # resolve aliases
        self.payto_e.resolve()
        # update fee
        if self.require_fee_update:
            self.do_update_fee()
            self.require_fee_update = False

    def format_amount(self, x, is_diff=False, whitespaces=False):
        return format_satoshis(x, is_diff, self.num_zeros, self.decimal_point, whitespaces)

    def format_amount_and_units(self, amount):
        text = self.format_amount(amount) + ' '+ self.base_unit()
        x = run_hook('format_amount_and_units', amount)
        if text and x:
            text += ' (%s)'%x
        return text

    def get_decimal_point(self):
        return self.decimal_point

    def base_unit(self):
        assert self.decimal_point in [2, 5, 8]
        if self.decimal_point == 2:
            return 'bits'
        if self.decimal_point == 5:
            return 'mLTC'
        if self.decimal_point == 8:
            return 'LTC'
        raise Exception('Unknown base unit')

    def update_status(self):
        if not self.wallet:
            return

        if self.network is None or not self.network.is_running():
            text = _("Offline")
            icon = QIcon(":icons/status_disconnected.png")

        elif self.network.is_connected():
            server_height = self.network.get_server_height()
            server_lag = self.network.get_local_height() - server_height
            # Server height can be 0 after switching to a new server
            # until we get a headers subscription request response.
            # Display the synchronizing message in that case.
            if not self.wallet.up_to_date or server_height == 0:
                text = _("Synchronizing...")
                icon = QIcon(":icons/status_waiting.png")
            elif server_lag > 1:
                text = _("Server is lagging (%d blocks)"%server_lag)
                icon = QIcon(":icons/status_lagging.png")
            else:
                c, u, x = self.wallet.get_account_balance(self.current_account)
                text =  _("Balance" ) + ": %s "%(self.format_amount_and_units(c))
                if u:
                    text +=  " [%s unconfirmed]"%(self.format_amount(u, True).strip())
                if x:
                    text +=  " [%s unmatured]"%(self.format_amount(x, True).strip())
                # append fiat balance and price from exchange rate plugin
                rate = run_hook('get_fiat_status_text', c + u + x)
                if rate:
                    text += rate
                icon = QIcon(":icons/status_connected.png")
        else:
            text = _("Not connected")
            icon = QIcon(":icons/status_disconnected.png")

        self.tray.setToolTip("%s (%s)" % (text, self.wallet.basename()))
        self.balance_label.setText(text)
        self.status_button.setIcon( icon )


    def update_wallet(self):
        self.update_status()
        if self.wallet.up_to_date or not self.network or not self.network.is_connected():
            self.update_tabs()
        if self.wallet.up_to_date:
            self.check_next_account()

    def update_tabs(self):
        self.history_list.update()
        self.receive_list.update()
        self.address_list.update()
        self.contacts_list.update()
        self.invoices_list.update()
        self.update_completions()

    def create_history_tab(self):
        from history_widget import HistoryWidget
        self.history_list = l = HistoryWidget(self)
        return l

    def show_address(self, addr):
        import address_dialog
        d = address_dialog.AddressDialog(self, addr)
        d.exec_()

    def show_transaction(self, tx, tx_desc = None):
        '''tx_desc is set only for txs created in the Send tab'''
        show_transaction(tx, self, tx_desc)

    def create_receive_tab(self):
        # A 4-column grid layout.  All the stretch is in the last column.
        # The exchange rate plugin adds a fiat widget in column 2
        self.receive_grid = grid = QGridLayout()
        grid.setSpacing(8)
        grid.setColumnStretch(3, 1)

        self.receive_address_e = ButtonsLineEdit()
        self.receive_address_e.addCopyButton(self.app)
        self.receive_address_e.setReadOnly(True)
        msg = _('Litecoin address where the payment should be received. Note that each payment request uses a different Litecoin address.')
        self.receive_address_label = HelpLabel(_('Receiving address'), msg)
        self.receive_address_e.textChanged.connect(self.update_receive_qr)
        self.receive_address_e.setFocusPolicy(Qt.NoFocus)
        grid.addWidget(self.receive_address_label, 0, 0)
        grid.addWidget(self.receive_address_e, 0, 1, 1, -1)

        self.receive_message_e = QLineEdit()
        grid.addWidget(QLabel(_('Description')), 1, 0)
        grid.addWidget(self.receive_message_e, 1, 1, 1, -1)
        self.receive_message_e.textChanged.connect(self.update_receive_qr)

        self.receive_amount_e = BTCAmountEdit(self.get_decimal_point)
        grid.addWidget(QLabel(_('Requested amount')), 2, 0)
        grid.addWidget(self.receive_amount_e, 2, 1)
        self.receive_amount_e.textChanged.connect(self.update_receive_qr)

        self.expires_combo = QComboBox()
        self.expires_combo.addItems(map(lambda x:x[0], expiration_values))
        self.expires_combo.setCurrentIndex(1)
        self.expires_combo.setFixedWidth(self.receive_amount_e.width())
        msg = ' '.join([
            _('Expiration date of your request.'),
            _('This information is seen by the recipient if you send them a signed payment request.'),
            _('Expired requests have to be deleted manually from your list, in order to free the corresponding Litecoin addresses.'),
            _('The Litecoin address never expires and will always be part of this Electrum wallet.'),
        ])
        grid.addWidget(HelpLabel(_('Request expires'), msg), 3, 0)
        grid.addWidget(self.expires_combo, 3, 1)
        self.expires_label = QLineEdit('')
        self.expires_label.setReadOnly(1)
        self.expires_label.setFocusPolicy(Qt.NoFocus)
        self.expires_label.hide()
        grid.addWidget(self.expires_label, 3, 1)

        self.save_request_button = QPushButton(_('Save'))
        self.save_request_button.clicked.connect(self.save_payment_request)

        self.new_request_button = QPushButton(_('New'))
        self.new_request_button.clicked.connect(self.new_payment_request)

        self.receive_qr = QRCodeWidget(fixedSize=200)
        self.receive_qr.mouseReleaseEvent = lambda x: self.toggle_qr_window()
        self.receive_qr.enterEvent = lambda x: self.app.setOverrideCursor(QCursor(Qt.PointingHandCursor))
        self.receive_qr.leaveEvent = lambda x: self.app.setOverrideCursor(QCursor(Qt.ArrowCursor))

        self.receive_buttons = buttons = QHBoxLayout()
        buttons.addStretch(1)
        buttons.addWidget(self.save_request_button)
        buttons.addWidget(self.new_request_button)
        grid.addLayout(buttons, 4, 1, 1, 2)

        self.receive_requests_label = QLabel(_('Requests'))
        self.receive_list = MyTreeWidget(self, self.receive_list_menu, [_('Date'), _('Account'), _('Address'), '', _('Description'), _('Amount'), _('Status')], 4)
        self.receive_list.currentItemChanged.connect(self.receive_item_changed)
        self.receive_list.itemClicked.connect(self.receive_item_changed)
        self.receive_list.setSortingEnabled(True)
        self.receive_list.setColumnWidth(0, 180)
        self.receive_list.hideColumn(1)
        self.receive_list.hideColumn(2)
        self.receive_list.on_update = self.update_receive_tab

        # layout
        vbox_g = QVBoxLayout()
        vbox_g.addLayout(grid)
        vbox_g.addStretch()

        hbox = QHBoxLayout()
        hbox.addLayout(vbox_g)
        hbox.addWidget(self.receive_qr)

        w = QWidget()
        vbox = QVBoxLayout(w)
        vbox.addLayout(hbox)
        vbox.addStretch(1)
        vbox.addWidget(self.receive_requests_label)
        vbox.addWidget(self.receive_list)
        vbox.setStretchFactor(self.receive_list, 1000)

        return w

    def receive_item_changed(self, item):
        if item is None:
            return
        if not self.receive_list.isItemSelected(item):
            return
        addr = str(item.text(2))
        req = self.wallet.receive_requests[addr]
        expires = util.age(req['time'] + req['exp']) if req.get('exp') else _('Never')
        amount = req['amount']
        message = self.wallet.labels.get(addr, '')
        self.receive_address_e.setText(addr)
        self.receive_message_e.setText(message)
        self.receive_amount_e.setAmount(amount)
        self.expires_combo.hide()
        self.expires_label.show()
        self.expires_label.setText(expires)
        self.new_request_button.setEnabled(True)

    def delete_payment_request(self, item):
        addr = str(item.text(2))
        self.wallet.remove_payment_request(addr, self.config)
        self.receive_list.update()
        self.clear_receive_tab()

    def get_request_URI(self, addr):
        req = self.wallet.receive_requests[addr]
        message = self.wallet.labels.get(addr, '')
        amount = req['amount']
        URI = util.create_URI(addr, amount, message)
        if req.get('time'):
            URI += "&time=%d"%req.get('time')
        if req.get('exp'):
            URI += "&exp=%d"%req.get('exp')
        if req.get('name') and req.get('sig'):
            sig = req.get('sig').decode('hex')
            sig = bitcoin.base_encode(sig, base=58)
            URI += "&name=" + req['name'] + "&sig="+sig
        return str(URI)

    def receive_list_menu(self, position):
        item = self.receive_list.itemAt(position)
        addr = str(item.text(2))
        req = self.wallet.receive_requests[addr]
        menu = QMenu(self)
        menu.addAction(_("Copy Address"), lambda: self.view_and_paste(_('Address'), '', addr))
        menu.addAction(_("Copy URI"), lambda: self.view_and_paste('URI', '', self.get_request_URI(addr)))
        menu.addAction(_("Save as BIP70 file"), lambda: self.export_payment_request(addr))
        menu.addAction(_("Delete"), lambda: self.delete_payment_request(item))
        run_hook('receive_list_menu', menu, addr)
        menu.exec_(self.receive_list.viewport().mapToGlobal(position))

    def sign_payment_request(self, addr):
        alias = self.config.get('alias')
        alias_privkey = None
        if alias and self.alias_info:
            alias_addr, alias_name, validated = self.alias_info
            if alias_addr:
                if self.wallet.is_mine(alias_addr):
                    msg = _('This payment request will be signed.') + '\n' + _('Please enter your password')
                    password = self.password_dialog(msg)
                    if password:
                        try:
                            self.wallet.sign_payment_request(addr, alias, alias_addr, password)
                        except Exception as e:
                            self.show_error(str(e))
                            return
                    else:
                        return
                else:
                    return


    def save_payment_request(self):
        addr = str(self.receive_address_e.text())
        amount = self.receive_amount_e.get_amount()
        message = unicode(self.receive_message_e.text())
        if not message and not amount:
            self.show_error(_('No message or amount'))
            return False
        i = self.expires_combo.currentIndex()
        expiration = map(lambda x: x[1], expiration_values)[i]
        req = self.wallet.make_payment_request(addr, amount, message, expiration)
        self.wallet.add_payment_request(req, self.config)
        self.sign_payment_request(addr)
        self.receive_list.update()
        self.address_list.update()
        self.save_request_button.setEnabled(False)

    def view_and_paste(self, title, msg, data):
        dialog = WindowModalDialog(self, title)
        vbox = QVBoxLayout()
        label = QLabel(msg)
        label.setWordWrap(True)
        vbox.addWidget(label)
        pr_e = ShowQRTextEdit(text=data)
        vbox.addWidget(pr_e)
        vbox.addLayout(Buttons(CopyCloseButton(pr_e.text, self.app, dialog)))
        dialog.setLayout(vbox)
        dialog.exec_()

    def export_payment_request(self, addr):
        r = self.wallet.receive_requests.get(addr)
        pr = paymentrequest.serialize_request(r).SerializeToString()
        name = r['id'] + '.bip70'
        fileName = self.getSaveFileName(_("Select where to save your payment request"), name, "*.bip70")
        if fileName:
            with open(fileName, "wb+") as f:
                f.write(str(pr))
            self.show_message(_("Request saved successfully"))
            self.saved = True

    def new_payment_request(self):
        addr = self.wallet.get_unused_address(self.current_account)
        if addr is None:
            if isinstance(self.wallet, Imported_Wallet):
                self.show_message(_('No more addresses in your wallet.'))
                return
            if not self.question(_("Warning: The next address will not be recovered automatically if you restore your wallet from seed; you may need to add it manually.\n\nThis occurs because you have too many unused addresses in your wallet. To avoid this situation, use the existing addresses first.\n\nCreate anyway?")):
                return
            addr = self.wallet.create_new_address(self.current_account, False)
        self.set_receive_address(addr)
        self.expires_label.hide()
        self.expires_combo.show()
        self.new_request_button.setEnabled(False)
        self.receive_message_e.setFocus(1)

    def set_receive_address(self, addr):
        self.receive_address_e.setText(addr)
        self.receive_message_e.setText('')
        self.receive_amount_e.setAmount(None)

    def clear_receive_tab(self):
        addr = self.wallet.get_unused_address(self.current_account)
        self.receive_address_e.setText(addr if addr else '')
        self.receive_message_e.setText('')
        self.receive_amount_e.setAmount(None)
        self.expires_label.hide()
        self.expires_combo.show()

    def toggle_qr_window(self):
        import qrwindow
        if not self.qr_window:
            self.qr_window = qrwindow.QR_Window(self)
            self.qr_window.setVisible(True)
            self.qr_window_geometry = self.qr_window.geometry()
        else:
            if not self.qr_window.isVisible():
                self.qr_window.setVisible(True)
                self.qr_window.setGeometry(self.qr_window_geometry)
            else:
                self.qr_window_geometry = self.qr_window.geometry()
                self.qr_window.setVisible(False)
        self.update_receive_qr()


    def receive_at(self, addr):
        if not bitcoin.is_address(addr):
            return
        self.tabs.setCurrentIndex(2)
        self.receive_address_e.setText(addr)
        self.new_request_button.setEnabled(True)

    def update_receive_tab(self):

        # hide receive tab if no receive requests available
        b = len(self.wallet.receive_requests) > 0
        self.receive_list.setVisible(b)
        self.receive_requests_label.setVisible(b)
        if not b:
            self.expires_label.hide()
            self.expires_combo.show()

        # check if it is necessary to show the account
        self.receive_list.setColumnHidden(1, len(self.wallet.get_accounts()) == 1)

        # update the receive address if necessary
        current_address = self.receive_address_e.text()
        domain = self.wallet.get_account_addresses(self.current_account, include_change=False)
        addr = self.wallet.get_unused_address(self.current_account)
        if not current_address in domain and addr:
            self.set_receive_address(addr)
        self.new_request_button.setEnabled(addr != current_address)

        # clear the list and fill it again
        self.receive_list.clear()
        for req in self.wallet.get_sorted_requests(self.config):
            address = req['address']
            if address not in domain:
                continue
            timestamp = req.get('time', 0)
            amount = req.get('amount')
            expiration = req.get('exp', None)
            message = req.get('memo', '')
            date = format_time(timestamp)
            status = req.get('status')
            signature = req.get('sig')
            requestor = req.get('name', '')
            amount_str = self.format_amount(amount) if amount else ""
            account = ''
            item = QTreeWidgetItem([date, account, address, '', message, amount_str, pr_tooltips.get(status,'')])
            if signature is not None:
                item.setIcon(3, QIcon(":icons/seal.png"))
                item.setToolTip(3, 'signed by '+ requestor)
            if status is not PR_UNKNOWN:
                item.setIcon(6, QIcon(pr_icons.get(status)))
            self.receive_list.addTopLevelItem(item)


    def update_receive_qr(self):
        addr = str(self.receive_address_e.text())
        amount = self.receive_amount_e.get_amount()
        message = unicode(self.receive_message_e.text()).encode('utf8')
        self.save_request_button.setEnabled((amount is not None) or (message != ""))
        uri = util.create_URI(addr, amount, message)
        self.receive_qr.setData(uri)
        if self.qr_window and self.qr_window.isVisible():
            self.qr_window.set_content(addr, amount, message, uri)

    def show_before_broadcast(self):
        return self.config.get('show_before_broadcast', False)

    def set_show_before_broadcast(self, show):
        self.config.set_key('show_before_broadcast', bool(show))
        self.set_send_button_text()

    def set_send_button_text(self):
        if self.show_before_broadcast():
            text = _("Send...")
        elif self.wallet and self.wallet.is_watching_only():
            text = _("Send...")
        else:
            text = _("Send")
        self.send_button.setText(text)

    def create_send_tab(self):
        # A 4-column grid layout.  All the stretch is in the last column.
        # The exchange rate plugin adds a fiat widget in column 2
        self.send_grid = grid = QGridLayout()
        grid.setSpacing(8)
        grid.setColumnStretch(3, 1)

        from paytoedit import PayToEdit
        self.amount_e = BTCAmountEdit(self.get_decimal_point)
        self.payto_e = PayToEdit(self)
        msg = _('Recipient of the funds.') + '\n\n'\
              + _('You may enter a Litecoin address, a label from your list of contacts (a list of completions will be proposed), or an alias (email-like address that forwards to a Litecoin address)')
        payto_label = HelpLabel(_('Pay to'), msg)
        grid.addWidget(payto_label, 1, 0)
        grid.addWidget(self.payto_e, 1, 1, 1, -1)

        completer = QCompleter()
        completer.setCaseSensitivity(False)
        self.payto_e.setCompleter(completer)
        completer.setModel(self.completions)

        msg = _('Description of the transaction (not mandatory).') + '\n\n'\
              + _('The description is not sent to the recipient of the funds. It is stored in your wallet file, and displayed in the \'History\' tab.')
        description_label = HelpLabel(_('Description'), msg)
        grid.addWidget(description_label, 2, 0)
        self.message_e = MyLineEdit()
        grid.addWidget(self.message_e, 2, 1, 1, -1)

        self.from_label = QLabel(_('From'))
        grid.addWidget(self.from_label, 3, 0)
        self.from_list = MyTreeWidget(self, self.from_list_menu, ['',''])
        self.from_list.setHeaderHidden(True)
        self.from_list.setMaximumHeight(80)
        grid.addWidget(self.from_list, 3, 1, 1, -1)
        self.set_pay_from([])

        msg = _('Amount to be sent.') + '\n\n' \
              + _('The amount will be displayed in red if you do not have enough funds in your wallet.') + ' ' \
              + _('Note that if you have frozen some of your addresses, the available funds will be lower than your total balance.') + '\n\n' \
              + _('Keyboard shortcut: type "!" to send all your coins.')
        amount_label = HelpLabel(_('Amount'), msg)
        grid.addWidget(amount_label, 4, 0)
        grid.addWidget(self.amount_e, 4, 1)

        msg = _('Litecoin transactions are in general not free. A transaction fee is paid by the sender of the funds.') + '\n\n'\
              + _('The amount of fee can be decided freely by the sender. However, transactions with low fees take more time to be processed.') + '\n\n'\
              + _('A suggested fee is automatically added to this field. You may override it. The suggested fee increases with the size of the transaction.')
        self.fee_e_label = HelpLabel(_('Fee'), msg)
        self.fee_e = BTCAmountEdit(self.get_decimal_point)
        grid.addWidget(self.fee_e_label, 5, 0)
        grid.addWidget(self.fee_e, 5, 1)

        self.send_button = EnterButton(_("Send"), self.do_send)
        self.clear_button = EnterButton(_("Clear"), self.do_clear)
        buttons = QHBoxLayout()
        buttons.addStretch(1)
        buttons.addWidget(self.send_button)
        buttons.addWidget(self.clear_button)
        grid.addLayout(buttons, 6, 1, 1, 2)

        def on_shortcut():
            inputs = self.get_coins()
            sendable = sum(map(lambda x:x['value'], inputs))
            fee = self.fee_e.get_amount() if self.fee_e.isModified() else None
            addr = self.get_payto_or_dummy()
            amount, fee = self.wallet.get_max_amount(self.config, inputs, addr, fee)
            if not self.fee_e.isModified():
                self.fee_e.setAmount(fee)
            self.amount_e.setAmount(amount)
            self.not_enough_funds = (fee + amount > sendable)
            # emit signal for fiat_amount update
            self.amount_e.textEdited.emit("")

        self.amount_e.shortcut.connect(on_shortcut)
        self.payto_e.textChanged.connect(self.update_fee)
        self.amount_e.textEdited.connect(self.update_fee)
        self.fee_e.textEdited.connect(self.update_fee)
        # This is so that when the user blanks the fee and moves on,
        # we go back to auto-calculate mode and put a fee back.
        self.fee_e.editingFinished.connect(self.update_fee)

        def entry_changed():
            text = ""
            if self.not_enough_funds:
                amt_color, fee_color = RED_FG, RED_FG
                text = _( "Not enough funds" )
                c, u, x = self.wallet.get_frozen_balance()
                if c+u+x:
                    text += ' (' + self.format_amount(c+u+x).strip() + ' ' + self.base_unit() + ' ' +_("are frozen") + ')'

            elif self.fee_e.isModified():
                amt_color, fee_color = BLACK_FG, BLACK_FG
            elif self.amount_e.isModified():
                amt_color, fee_color = BLACK_FG, BLUE_FG
            else:
                amt_color, fee_color = BLUE_FG, BLUE_FG

            self.statusBar().showMessage(text)
            self.amount_e.setStyleSheet(amt_color)
            self.fee_e.setStyleSheet(fee_color)

        self.amount_e.textChanged.connect(entry_changed)
        self.fee_e.textChanged.connect(entry_changed)

        self.invoices_label = QLabel(_('Invoices'))
        self.invoices_list = MyTreeWidget(self, self.invoices_list_menu,
                                          [_('Expires'), _('Requestor'), _('Description'), _('Amount'), _('Status')], 2)
        self.invoices_list.setSortingEnabled(True)
        self.invoices_list.header().setResizeMode(1, QHeaderView.Interactive)
        self.invoices_list.setColumnWidth(1, 200)
        self.invoices_list.on_update = self.update_invoices_list

        vbox0 = QVBoxLayout()
        vbox0.addLayout(grid)
        hbox = QHBoxLayout()
        hbox.addLayout(vbox0)
        w = QWidget()
        vbox = QVBoxLayout(w)
        vbox.addLayout(hbox)
        vbox.addStretch(1)
        vbox.addWidget(self.invoices_label)
        vbox.addWidget(self.invoices_list)
        vbox.setStretchFactor(self.invoices_list, 1000)

        # Defer this until grid is parented to avoid ugly flash during startup
        self.update_fee_edit()

        run_hook('create_send_tab', grid)
        return w

    def update_fee(self):
        self.require_fee_update = True

    def get_payto_or_dummy(self):
        return self.payto_e.payto_address if self.payto_e.payto_address else self.wallet.dummy_address()

    def do_update_fee(self):
        '''Recalculate the fee.  If the fee was manually input, retain it, but
        still build the TX to see if there are enough funds.
        '''
        freeze_fee = (self.fee_e.isModified()
                      and (self.fee_e.text() or self.fee_e.hasFocus()))
        amount = self.amount_e.get_amount()
        if amount is None:
            if not freeze_fee:
                self.fee_e.setAmount(None)
            self.not_enough_funds = False
        else:
            fee = self.fee_e.get_amount() if freeze_fee else None
            outputs = self.payto_e.get_outputs()
            if not outputs:
                addr = self.get_payto_or_dummy()
                outputs = [(TYPE_ADDRESS, addr, amount)]
            try:
                tx = self.wallet.make_unsigned_transaction(self.get_coins(), outputs, self.config, fee)
                self.not_enough_funds = False
            except NotEnoughFunds:
                self.not_enough_funds = True
            if not freeze_fee:
                fee = None if self.not_enough_funds else self.wallet.get_tx_fee(tx)
                self.fee_e.setAmount(fee)

    def update_fee_edit(self):
        b = self.config.get('can_edit_fees', False)
        self.fee_e.setVisible(b)
        self.fee_e_label.setVisible(b)

    def from_list_delete(self, item):
        i = self.from_list.indexOfTopLevelItem(item)
        self.pay_from.pop(i)
        self.redraw_from_list()
        self.update_fee()

    def from_list_menu(self, position):
        item = self.from_list.itemAt(position)
        menu = QMenu()
        menu.addAction(_("Remove"), lambda: self.from_list_delete(item))
        menu.exec_(self.from_list.viewport().mapToGlobal(position))

    def set_pay_from(self, domain = None):
        self.pay_from = [] if domain == [] else self.wallet.get_spendable_coins(domain)
        self.redraw_from_list()

    def redraw_from_list(self):
        self.from_list.clear()
        self.from_label.setHidden(len(self.pay_from) == 0)
        self.from_list.setHidden(len(self.pay_from) == 0)

        def format(x):
            h = x.get('prevout_hash')
            return h[0:8] + '...' + h[-8:] + ":%d"%x.get('prevout_n') + u'\t' + "%s"%x.get('address')

        for item in self.pay_from:
            self.from_list.addTopLevelItem(QTreeWidgetItem( [format(item), self.format_amount(item['value']) ]))

    def get_contact_payto(self, key):
        _type, value = self.contacts.get(key)
        return key + '  <' + value + '>' if _type == 'address' else key

    def update_completions(self):
        l = [self.get_contact_payto(key) for key in self.contacts.keys()]
        self.completions.setStringList(l)

    def protected(func):
        '''Password request wrapper.  The password is passed to the function
        as the 'password' named argument.  "None" indicates either an
        unencrypted wallet, or the user cancelled the password request.
        An empty input is passed as the empty string.'''
        def request_password(self, *args, **kwargs):
            parent = self.top_level_window()
            password = None
            while self.wallet.use_encryption:
                password = self.password_dialog(parent=parent)
                try:
                    if password:
                        self.wallet.check_password(password)
                    break
                except Exception as e:
                    self.show_error(str(e), parent=parent)
                    continue

            kwargs['password'] = password
            return func(self, *args, **kwargs)
        return request_password

    def read_send_tab(self):
        if self.payment_request and self.payment_request.has_expired():
            self.show_error(_('Payment request has expired'))
            return
        label = unicode( self.message_e.text() )

        if self.payment_request:
            outputs = self.payment_request.get_outputs()
        else:
            errors = self.payto_e.get_errors()
            if errors:
                self.show_warning(_("Invalid Lines found:") + "\n\n" + '\n'.join([ _("Line #") + str(x[0]+1) + ": " + x[1] for x in errors]))
                return
            outputs = self.payto_e.get_outputs()

            if self.payto_e.is_alias and self.payto_e.validated is False:
                alias = self.payto_e.toPlainText()
                msg = _('WARNING: the alias "%s" could not be validated via an additional security check, DNSSEC, and thus may not be correct.'%alias) + '\n'
                msg += _('Do you wish to continue?')
                if not self.question(msg):
                    return

        if not outputs:
            self.show_error(_('No outputs'))
            return

        for _type, addr, amount in outputs:
            if addr is None:
                self.show_error(_('Litecoin Address is None'))
                return
            if _type == TYPE_ADDRESS and not bitcoin.is_address(addr):
                self.show_error(_('Invalid Litecoin Address'))
                return
            if amount is None:
                self.show_error(_('Invalid Amount'))
                return

        fee = self.fee_e.get_amount()
        if fee is None:
            self.show_error(_('Invalid Fee'))
            return

        coins = self.get_coins()
        return outputs, fee, label, coins


    def do_send(self):
        if run_hook('abort_send', self):
            return
        r = self.read_send_tab()
        if not r:
            return
        outputs, fee, tx_desc, coins = r
        amount = sum(map(lambda x:x[2], outputs))
        try:
            tx = self.wallet.make_unsigned_transaction(coins, outputs, self.config, fee)
        except NotEnoughFunds:
            self.show_message(_("Insufficient funds"))
            return
        except BaseException as e:
            traceback.print_exc(file=sys.stdout)
            self.show_message(str(e))
            return

        if tx.get_fee() < tx.required_fee(self.wallet):
            self.show_error(_("This transaction requires a higher fee, or it will not be propagated by the network"))
            return

        if self.show_before_broadcast():
            self.show_transaction(tx, tx_desc)
            return
        # confirmation dialog
        confirm_amount = self.config.get('confirm_amount', 10*COIN)
        msg = [
            _("Amount to be sent") + ": " + self.format_amount_and_units(amount),
            _("Mining fee") + ": " + self.format_amount_and_units(fee),
        ]

        extra_fee = run_hook('get_additional_fee', self.wallet, tx)
        if extra_fee:
            msg.append( _("Additional fees") + ": " + self.format_amount_and_units(extra_fee) )

        if tx.get_fee() >= self.config.get('confirm_fee', 1000000):
            msg.append(_('Warning')+ ': ' + _("The fee for this transaction seems unusually high."))

        if self.wallet.use_encryption:
            msg.append("")
            msg.append(_("Enter your password to proceed"))
            password = self.password_dialog('\n'.join(msg))
            if not password:
                return
        else:
            msg.append(_('Proceed?'))
            password = None
            if not self.question('\n'.join(msg)):
                return

        def sign_done(success):
            if success:
                if not tx.is_complete():
                    self.show_transaction(tx)
                    self.do_clear()
                else:
                    self.broadcast_transaction(tx, tx_desc)
        self.sign_tx_with_password(tx, sign_done, password)

    @protected
    def sign_tx(self, tx, callback, password):
        self.sign_tx_with_password(tx, callback, password)

    def sign_tx_with_password(self, tx, callback, password):
        '''Sign the transaction in a separate thread.  When done, calls
        the callback with a success code of True or False.
        '''
        if self.wallet.use_encryption and not password:
            callback(False) # User cancelled password input
            return

        # call hook to see if plugin needs gui interaction
        run_hook('sign_tx', self, tx)

        def on_signed(result):
            callback(True)
        def on_failed(exc_info):
            self.on_error(exc_info)
            callback(False)

        task = partial(self.wallet.sign_transaction, tx, password)
        WaitingDialog(self, _('Signing transaction...'), task,
                      on_signed, on_failed)

    def broadcast_transaction(self, tx, tx_desc):

        def broadcast_thread():
            # non-GUI thread
            pr = self.payment_request
            if pr and pr.has_expired():
                self.payment_request = None
                return False, _("Payment request has expired")
            status, msg =  self.network.broadcast(tx)
            if pr and status is True:
                pr.set_paid(tx.hash())
                self.invoices.save()
                self.payment_request = None
                refund_address = self.wallet.addresses()[0]
                ack_status, ack_msg = pr.send_ack(str(tx), refund_address)
                if ack_status:
                    msg = ack_msg
            return status, msg

        # Capture current TL window; override might be removed on return
        parent = self.top_level_window()

        def broadcast_done(result):
            # GUI thread
            if result:
                status, msg = result
                if status:
                    if tx_desc is not None and tx.is_complete():
                        self.wallet.set_label(tx.hash(), tx_desc)
                        parent.show_message(_('Payment sent.') + '\n' + msg)
                        self.invoices_list.update()
                        self.do_clear()
                else:
                    parent.show_error(msg)

        WaitingDialog(self, _('Broadcasting transaction...'),
                      broadcast_thread, broadcast_done, self.on_error)

    def query_choice(self, msg, choices):
        # Needed by QtHandler for hardware wallets
        dialog = WindowModalDialog(self.top_level_window())
        clayout = ChoicesLayout(msg, choices)
        vbox = QVBoxLayout(dialog)
        vbox.addLayout(clayout.layout())
        vbox.addLayout(Buttons(OkButton(dialog)))
        dialog.exec_()
        return clayout.selected_index()

    def prepare_for_payment_request(self):
        self.tabs.setCurrentIndex(1)
        self.payto_e.is_pr = True
        for e in [self.payto_e, self.amount_e, self.message_e]:
            e.setFrozen(True)
        self.payto_e.setText(_("please wait..."))
        return True

    def payment_request_ok(self):
        pr = self.payment_request
        key = self.invoices.add(pr)
        status = self.invoices.get_status(key)
        self.invoices_list.update()
        if status == PR_PAID:
            self.show_message("invoice already paid")
            self.do_clear()
            self.payment_request = None
            return

        self.payto_e.is_pr = True
        if not pr.has_expired():
            self.payto_e.setGreen()
        else:
            self.payto_e.setExpired()

        self.payto_e.setText(pr.get_requestor())
        self.amount_e.setText(format_satoshis_plain(pr.get_amount(), self.decimal_point))
        self.message_e.setText(pr.get_memo())
        # signal to set fee
        self.amount_e.textEdited.emit("")

    def payment_request_error(self):
        self.show_message(self.payment_request.error)
        self.payment_request = None
        self.do_clear()

    def on_pr(self, request):
        self.payment_request = request
        if self.payment_request.verify(self.contacts):
            self.emit(SIGNAL('payment_request_ok'))
        else:
            self.emit(SIGNAL('payment_request_error'))

    def pay_to_URI(self, URI):
        if not URI:
            return
        try:
            out = util.parse_URI(unicode(URI), self.on_pr)
        except BaseException as e:
            self.show_error(_('Invalid litecoin URI:') + '\n' + str(e))
            return
        self.tabs.setCurrentIndex(1)
        r = out.get('r')
        sig = out.get('sig')
        name = out.get('name')
        if r or (name and sig):
            self.prepare_for_payment_request()
            return
        address = out.get('address')
        amount = out.get('amount')
        label = out.get('label')
        message = out.get('message')
        # use label as description (not BIP21 compliant)
        if label and not message:
            message = label
        if address:
            self.payto_e.setText(address)
        if message:
            self.message_e.setText(message)
        if amount:
            self.amount_e.setAmount(amount)
            self.amount_e.textEdited.emit("")


    def do_clear(self):
        self.not_enough_funds = False
        self.payment_request = None
        self.payto_e.is_pr = False
        for e in [self.payto_e, self.message_e, self.amount_e, self.fee_e]:
            e.setText('')
            e.setFrozen(False)
        self.set_pay_from([])
        self.update_status()
        run_hook('do_clear', self)

    def set_frozen_state(self, addrs, freeze):
        self.wallet.set_frozen_state(addrs, freeze)
        self.address_list.update()
        self.update_fee()

    def create_list_tab(self, l):
        w = QWidget()
        vbox = QVBoxLayout()
        w.setLayout(vbox)
        vbox.setMargin(0)
        vbox.setSpacing(0)
        vbox.addWidget(l)
        buttons = QWidget()
        vbox.addWidget(buttons)
        return w

    def create_addresses_tab(self):
        l = MyTreeWidget(self, self.create_receive_menu, [ _('Address'), _('Label'), _('Balance'), _('Tx')], 1)
        l.setSelectionMode(QAbstractItemView.ExtendedSelection)
        l.on_update = self.update_address_tab
        self.address_list = l
        return self.create_list_tab(l)

    def create_contacts_tab(self):
        l = MyTreeWidget(self, self.create_contact_menu, [_('Name'), _('Value'), _('Type')], 1, [0, 1])
        l.setSelectionMode(QAbstractItemView.ExtendedSelection)
        l.setSortingEnabled(True)
        l.on_edited = self.on_contact_edited
        l.on_permit_edit = self.on_permit_contact_edit
        l.on_update = self.update_contacts_tab
        self.contacts_list = l
        return self.create_list_tab(l)

    def update_invoices_list(self):
        inv_list = self.invoices.sorted_list()
        l = self.invoices_list
        l.clear()
        for pr in inv_list:
            key = pr.get_id()
            status = self.invoices.get_status(key)
            requestor = pr.get_requestor()
            exp = pr.get_expiration_date()
            date_str = util.format_time(exp) if exp else _('Never')
            item = QTreeWidgetItem([date_str, requestor, pr.memo, self.format_amount(pr.get_amount(), whitespaces=True), pr_tooltips.get(status,'')])
            item.setIcon(4, QIcon(pr_icons.get(status)))
            item.setData(0, Qt.UserRole, key)
            item.setFont(1, QFont(MONOSPACE_FONT))
            item.setFont(3, QFont(MONOSPACE_FONT))
            l.addTopLevelItem(item)
        l.setCurrentItem(l.topLevelItem(0))
        self.invoices_list.setVisible(len(inv_list))
        self.invoices_label.setVisible(len(inv_list))

    def delete_imported_key(self, addr):
        if self.question(_("Do you want to remove")+" %s "%addr +_("from your wallet?")):
            self.wallet.delete_imported_key(addr)
            self.address_list.update()
            self.history_list.update()

    def edit_account_label(self, k):
        text, ok = QInputDialog.getText(self, _('Rename account'), _('Name') + ':', text = self.wallet.labels.get(k,''))
        if ok:
            label = unicode(text)
            self.wallet.set_label(k,label)
            self.address_list.update()

    def account_set_expanded(self, item, k, b):
        item.setExpanded(b)
        self.accounts_expanded[k] = b

    def create_account_menu(self, position, k, item):
        menu = QMenu()
        exp = item.isExpanded()
        menu.addAction(_("Minimize") if exp else _("Maximize"), lambda: self.account_set_expanded(item, k, not exp))
        menu.addAction(_("Rename"), lambda: self.edit_account_label(k))
        if self.wallet.seed_version > 4:
            menu.addAction(_("View details"), lambda: self.show_account_details(k))
        menu.exec_(self.address_list.viewport().mapToGlobal(position))

    def create_receive_menu(self, position):
        selected = self.address_list.selectedItems()
        multi_select = len(selected) > 1
        addrs = [unicode(item.text(0)) for item in selected]
        if not multi_select:
            item = self.address_list.itemAt(position)
            if not item:
                return
            addr = addrs[0]
            if not is_valid(addr):
                k = str(item.data(0,32).toString())
                if k:
                    self.create_account_menu(position, k, item)
                else:
                    item.setExpanded(not item.isExpanded())
                return

        menu = QMenu()
        if not multi_select:
            menu.addAction(_("Copy to clipboard"), lambda: self.app.clipboard().setText(addr))
            menu.addAction(_("Request payment"), lambda: self.receive_at(addr))
            menu.addAction(_("Edit label"), lambda: self.address_list.editItem(item, self.address_list.editable_columns[0]))
            menu.addAction(_('History'), lambda: self.show_address(addr))
            menu.addAction(_('Public Keys'), lambda: self.show_public_keys(addr))
            if self.wallet.can_export():
                menu.addAction(_("Private key"), lambda: self.show_private_key(addr))
            if not self.wallet.is_watching_only():
                menu.addAction(_("Sign/verify message"), lambda: self.sign_verify_message(addr))
                menu.addAction(_("Encrypt/decrypt message"), lambda: self.encrypt_message(addr))
            if self.wallet.is_imported(addr):
                menu.addAction(_("Remove from wallet"), lambda: self.delete_imported_key(addr))
            addr_URL = block_explorer_URL(self.config, 'addr', addr)
            if addr_URL:
                menu.addAction(_("View on block explorer"), lambda: webbrowser.open(addr_URL))

        if any(not self.wallet.is_frozen(addr) for addr in addrs):
            menu.addAction(_("Freeze"), lambda: self.set_frozen_state(addrs, True))
        if any(self.wallet.is_frozen(addr) for addr in addrs):
            menu.addAction(_("Unfreeze"), lambda: self.set_frozen_state(addrs, False))

        def can_send(addr):
            return not self.wallet.is_frozen(addr) and sum(self.wallet.get_addr_balance(addr)[:2])
        if any(can_send(addr) for addr in addrs):
            menu.addAction(_("Send From"), lambda: self.send_from_addresses(addrs))

        run_hook('receive_menu', menu, addrs, self.wallet)
        menu.exec_(self.address_list.viewport().mapToGlobal(position))


    def get_coins(self):
        if self.pay_from:
            return self.pay_from
        else:
            domain = self.wallet.get_account_addresses(self.current_account)
            return self.wallet.get_spendable_coins(domain)


    def send_from_addresses(self, addrs):
        self.set_pay_from(addrs)
        self.tabs.setCurrentIndex(1)
        self.update_fee()

    def paytomany(self):
        self.tabs.setCurrentIndex(1)
        self.payto_e.paytomany()
        msg = '\n'.join([
            _('Enter a list of outputs in the \'Pay to\' field.'),
            _('One output per line.'),
            _('Format: address, amount'),
            _('You may load a CSV file using the file icon.')
        ])
        self.show_message(msg, title=_('Pay to many'))

    def payto_contacts(self, labels):
        paytos = [self.get_contact_payto(label) for label in labels]
        self.tabs.setCurrentIndex(1)
        if len(paytos) == 1:
            self.payto_e.setText(paytos[0])
            self.amount_e.setFocus()
        else:
            text = "\n".join([payto + ", 0" for payto in paytos])
            self.payto_e.setText(text)
            self.payto_e.setFocus()

    def on_permit_contact_edit(self, item, column):
        # openalias items shouldn't be editable
        return item.text(2) != "openalias"

    def on_contact_edited(self, item, column, prior):
        if column == 0:  # Remove old contact if renamed
            self.contacts.pop(prior)
        self.set_contact(unicode(item.text(0)), unicode(item.text(1)))

    def set_contact(self, label, address):
        if not is_valid(address):
            self.show_error(_('Invalid Address'))
            self.contacts_list.update()  # Displays original unchanged value
            return False
        self.contacts[label] = ('address', address)
        self.contacts_list.update()
        self.history_list.update()
        self.update_completions()
        return True

    def delete_contacts(self, labels):
        if not self.question(_("Remove %s from your list of contacts?")
                             % " + ".join(labels)):
            return
        for label in labels:
            self.contacts.pop(label)
        self.history_list.update()
        self.contacts_list.update()
        self.update_completions()

    def create_contact_menu(self, position):
        menu = QMenu()
        selected = self.contacts_list.selectedItems()
        if not selected:
            menu.addAction(_("New contact"), lambda: self.new_contact_dialog())
        else:
            labels = [unicode(item.text(0)) for item in selected]
            addrs = [unicode(item.text(1)) for item in selected]
            types = [unicode(item.text(2)) for item in selected]
            menu.addAction(_("Copy to Clipboard"), lambda:
                           self.app.clipboard().setText('\n'.join(labels)))
            menu.addAction(_("Pay to"), lambda: self.payto_contacts(labels))
            menu.addAction(_("Delete"), lambda: self.delete_contacts(labels))
            URLs = []
            for (addr, _type) in zip(addrs, types):
                if _type == 'address':
                    URLs.append(block_explorer_URL(self.config, 'addr', addr))
            if URLs:
                menu.addAction(_("View on block explorer"),
                               lambda: map(webbrowser.open, URLs))

        run_hook('create_contact_menu', menu, selected)
        menu.exec_(self.contacts_list.viewport().mapToGlobal(position))


    def show_invoice(self, key):
        pr = self.invoices.get(key)
        pr.verify(self.contacts)
        self.show_pr_details(pr)

    def show_pr_details(self, pr):
        d = WindowModalDialog(self, _("Invoice"))
        vbox = QVBoxLayout(d)
        grid = QGridLayout()
        grid.addWidget(QLabel(_("Requestor") + ':'), 0, 0)
        grid.addWidget(QLabel(pr.get_requestor()), 0, 1)
        grid.addWidget(QLabel(_("Expires") + ':'), 1, 0)
        grid.addWidget(QLabel(format_time(pr.get_expiration_date())), 1, 1)
        grid.addWidget(QLabel(_("Memo") + ':'), 2, 0)
        grid.addWidget(QLabel(pr.get_memo()), 2, 1)
        grid.addWidget(QLabel(_("Signature") + ':'), 3, 0)
        grid.addWidget(QLabel(pr.get_verify_status()), 3, 1)
        grid.addWidget(QLabel(_("Payment URL") + ':'), 4, 0)
        grid.addWidget(QLabel(pr.payment_url), 4, 1)
        grid.addWidget(QLabel(_("Outputs") + ':'), 5, 0)
        outputs_str = '\n'.join(map(lambda x: x[1] + ' ' + self.format_amount(x[2])+ self.base_unit(), pr.get_outputs()))
        grid.addWidget(QLabel(outputs_str), 5, 1)
        if pr.tx:
            grid.addWidget(QLabel(_("Transaction ID") + ':'), 6, 0)
            l = QLineEdit(pr.tx)
            l.setReadOnly(True)
            grid.addWidget(l, 6, 1)
        vbox.addLayout(grid)
        vbox.addLayout(Buttons(CloseButton(d)))
        d.exec_()
        return


    def do_pay_invoice(self, key):
        pr = self.invoices.get(key)
        self.payment_request = pr
        self.prepare_for_payment_request()
        if pr.verify(self.contacts):
            self.payment_request_ok()
        else:
            self.payment_request_error()


    def invoices_list_menu(self, position):
        item = self.invoices_list.itemAt(position)
        if not item:
            return
        key = str(item.data(0, 32).toString())
        pr = self.invoices.get(key)
        status = self.invoices.get_status(key)
        menu = QMenu()
        menu.addAction(_("Details"), lambda: self.show_invoice(key))
        if status == PR_UNPAID:
            menu.addAction(_("Pay Now"), lambda: self.do_pay_invoice(key))
        def delete_invoice(key):
            self.invoices.remove(key)
            self.invoices_list.update()
        menu.addAction(_("Delete"), lambda: delete_invoice(key))
        menu.exec_(self.invoices_list.viewport().mapToGlobal(position))


    def update_address_tab(self):
        l = self.address_list
        item = l.currentItem()
        current_address = item.data(0, Qt.UserRole).toString() if item else None
        l.clear()
        accounts = self.wallet.get_accounts()
        if self.current_account is None:
            account_items = sorted(accounts.items())
        else:
            account_items = [(self.current_account, accounts.get(self.current_account))]
        for k, account in account_items:
            if len(accounts) > 1:
                name = self.wallet.get_account_name(k)
                c, u, x = self.wallet.get_account_balance(k)
                account_item = QTreeWidgetItem([ name, '', self.format_amount(c + u + x), ''])
                account_item.setExpanded(self.accounts_expanded.get(k, True))
                account_item.setData(0, Qt.UserRole, k)
                l.addTopLevelItem(account_item)
            else:
                account_item = l
            sequences = [0,1] if account.has_change() else [0]
            for is_change in sequences:
                if len(sequences) > 1:
                    name = _("Receiving") if not is_change else _("Change")
                    seq_item = QTreeWidgetItem( [ name, '', '', '', ''] )
                    account_item.addChild(seq_item)
                    if not is_change:
                        seq_item.setExpanded(True)
                else:
                    seq_item = account_item
                used_item = QTreeWidgetItem( [ _("Used"), '', '', '', ''] )
                used_flag = False
                addr_list = account.get_addresses(is_change)
                for address in addr_list:
                    num = len(self.wallet.history.get(address,[]))
                    is_used = self.wallet.is_used(address)
                    label = self.wallet.labels.get(address,'')
                    c, u, x = self.wallet.get_addr_balance(address)
                    balance = self.format_amount(c + u + x)
                    item = QTreeWidgetItem([address, label, balance, "%d"%num])
                    item.setFont(0, QFont(MONOSPACE_FONT))
                    item.setData(0, Qt.UserRole, address)
                    item.setData(0, Qt.UserRole+1, True) # label can be edited
                    if self.wallet.is_frozen(address):
                        item.setBackgroundColor(0, QColor('lightblue'))
                    if self.wallet.is_beyond_limit(address, account, is_change):
                        item.setBackgroundColor(0, QColor('red'))
                    if is_used:
                        if not used_flag:
                            seq_item.insertChild(0, used_item)
                            used_flag = True
                        used_item.addChild(item)
                    else:
                        seq_item.addChild(item)
                    if address == current_address:
                        l.setCurrentItem(item)


    def update_contacts_tab(self):
        l = self.contacts_list
        item = l.currentItem()
        current_key = item.data(0, Qt.UserRole).toString() if item else None
        l.clear()
        for key in sorted(self.contacts.keys()):
            _type, value = self.contacts[key]
            item = QTreeWidgetItem([key, value, _type])
            item.setData(0, Qt.UserRole, key)
            l.addTopLevelItem(item)
            if key == current_key:
                l.setCurrentItem(item)
        run_hook('update_contacts_tab', l)


    def create_console_tab(self):
        from console import Console
        self.console = console = Console()
        return console


    def update_console(self):
        console = self.console
        console.history = self.config.get("console-history",[])
        console.history_index = len(console.history)

        console.updateNamespace({'wallet' : self.wallet,
                                 'network' : self.network,
                                 'plugins' : self.gui_object.plugins,
                                 'window': self})
        console.updateNamespace({'util' : util, 'bitcoin':bitcoin})

        c = commands.Commands(self.config, self.wallet, self.network, lambda: self.console.set_json(True))
        methods = {}
        def mkfunc(f, method):
            return lambda *args: apply( f, (method, args, self.password_dialog ))
        for m in dir(c):
            if m[0]=='_' or m in ['network','wallet']: continue
            methods[m] = mkfunc(c._run, m)

        console.updateNamespace(methods)


    def change_account(self,s):
        if s == _("All accounts"):
            self.current_account = None
        else:
            accounts = self.wallet.get_account_names()
            for k, v in accounts.items():
                if v == s:
                    self.current_account = k
        self.history_list.update()
        self.update_status()
        self.address_list.update()
        self.receive_list.update()

    def create_status_bar(self):

        sb = QStatusBar()
        sb.setFixedHeight(35)
        qtVersion = qVersion()

        self.balance_label = QLabel("")
        sb.addWidget(self.balance_label)

        self.account_selector = QComboBox()
        self.account_selector.setSizeAdjustPolicy(QComboBox.AdjustToContents)
        self.connect(self.account_selector, SIGNAL("activated(QString)"), self.change_account)
        sb.addPermanentWidget(self.account_selector)

        self.search_box = QLineEdit()
        self.search_box.textChanged.connect(self.do_search)
        self.search_box.hide()
        sb.addPermanentWidget(self.search_box)

        self.lock_icon = QIcon()
        self.password_button = StatusBarButton(self.lock_icon, _("Password"), self.change_password_dialog )
        sb.addPermanentWidget(self.password_button)

        sb.addPermanentWidget(StatusBarButton(QIcon(":icons/preferences.png"), _("Preferences"), self.settings_dialog ) )
        self.seed_button = StatusBarButton(QIcon(":icons/seed.png"), _("Seed"), self.show_seed_dialog )
        sb.addPermanentWidget(self.seed_button)
        self.status_button = StatusBarButton(QIcon(":icons/status_disconnected.png"), _("Network"), self.run_network_dialog )
        sb.addPermanentWidget(self.status_button)
        run_hook('create_status_bar', sb)
        self.setStatusBar(sb)

    def update_lock_icon(self):
        icon = QIcon(":icons/lock.png") if self.wallet.use_encryption else QIcon(":icons/unlock.png")
        self.password_button.setIcon(icon)

    def update_buttons_on_seed(self):
        self.seed_button.setVisible(self.wallet.has_seed())
        self.password_button.setVisible(self.wallet.can_change_password())
        self.set_send_button_text()

    def change_password_dialog(self):
        from password_dialog import PasswordDialog, PW_CHANGE

        msg = (_('Your wallet is encrypted. Use this dialog to change your '
                 'password. To disable wallet encryption, enter an empty new '
                 'password.') if self.wallet.use_encryption
               else _('Your wallet keys are not encrypted'))
        d = PasswordDialog(self, self.wallet, msg, PW_CHANGE)
        ok, password, new_password = d.run()
        if not ok:
            return

        try:
            self.wallet.check_password(password)
        except BaseException as e:
            self.show_error(str(e))
            return

        try:
            self.wallet.update_password(password, new_password)
        except:
            traceback.print_exc(file=sys.stdout)
            self.show_error(_('Failed to update password'))
            return

        if new_password:
            msg = _('Password was updated successfully')
        else:
            msg = _('This wallet is not encrypted')
        self.show_message(msg, title=_("Success"))

        self.update_lock_icon()

    def toggle_search(self):
        self.search_box.setHidden(not self.search_box.isHidden())
        if not self.search_box.isHidden():
            self.search_box.setFocus(1)
        else:
            self.do_search('')

    def do_search(self, t):
        i = self.tabs.currentIndex()
        if i == 0:
            self.history_list.filter(t, [2, 3, 4])  # Date, Description, Amount
        elif i == 1:
            self.invoices_list.filter(t, [0, 1, 2, 3]) # Date, Requestor, Description, Amount
        elif i == 2:
            self.receive_list.filter(t, [0, 1, 2, 3, 4]) # Date, Account, Address, Description, Amount
        elif i == 3:
            self.address_list.filter(t, [0,1, 2])  # Address, Label, Balance
        elif i == 4:
            self.contacts_list.filter(t, [0, 1])  # Key, Value


    def new_contact_dialog(self):
        d = WindowModalDialog(self, _("New Contact"))
        vbox = QVBoxLayout(d)
        vbox.addWidget(QLabel(_('New Contact') + ':'))
        grid = QGridLayout()
        line1 = QLineEdit()
        line1.setFixedWidth(280)
        line2 = QLineEdit()
        line2.setFixedWidth(280)
        grid.addWidget(QLabel(_("Address")), 1, 0)
        grid.addWidget(line1, 1, 1)
        grid.addWidget(QLabel(_("Name")), 2, 0)
        grid.addWidget(line2, 2, 1)

        vbox.addLayout(grid)
        vbox.addLayout(Buttons(CancelButton(d), OkButton(d)))

        if not d.exec_():
            return

        if self.set_contact(unicode(line2.text()), str(line1.text())):
            self.tabs.setCurrentIndex(4)

    def update_new_account_menu(self):
        self.new_account_menu.setVisible(self.wallet.can_create_accounts())
        self.new_account_menu.setEnabled(self.wallet.permit_account_naming())
        self.update_account_selector()

    def new_account_dialog(self):
        dialog = WindowModalDialog(self, _("New Account Name"))
        vbox = QVBoxLayout()
        msg = _("Enter a name to give the account.  You will not be "
                "permitted to create further accounts until the new account "
                "receives at least one transaction.") + "\n"
        label = QLabel(msg)
        label.setWordWrap(True)
        vbox.addWidget(label)
        e = QLineEdit()
        vbox.addWidget(e)
        vbox.addLayout(Buttons(CancelButton(dialog), OkButton(dialog)))
        dialog.setLayout(vbox)
        if dialog.exec_():
            self.wallet.set_label(self.wallet.last_account_id(), str(e.text()))
            self.address_list.update()
            self.tabs.setCurrentIndex(3)
            self.update_new_account_menu()

    def check_next_account(self):
        if self.wallet.needs_next_account() and not self.checking_accounts:
            self.checking_accounts = True
            msg = _("All the accounts in your wallet have received "
                    "transactions.  Electrum must check whether more "
                    "accounts exist; one will only be shown if "
                    "it has been used or you give it a name.")
            self.show_message(msg, title=_("Check Accounts"))
            self.create_next_account()

    @protected
    def create_next_account(self, password):
        def on_done():
            self.checking_accounts = False
            self.update_new_account_menu()
        task = partial(self.wallet.create_next_account, password)
        self.wallet.thread.add(task, on_done=on_done)

    def show_master_public_keys(self):
        dialog = WindowModalDialog(self, "Master Public Keys")
        mpk_dict = self.wallet.get_master_public_keys()
        vbox = QVBoxLayout()
        mpk_text = ShowQRTextEdit()
        mpk_text.setMaximumHeight(100)
        mpk_text.addCopyButton(self.app)
        sorted_keys = sorted(mpk_dict.keys())
        def show_mpk(index):
            mpk_text.setText(mpk_dict[sorted_keys[index]])

        # only show the combobox in case multiple accounts are available
        if len(mpk_dict) > 1:
            def label(key):
                if isinstance(self.wallet, Multisig_Wallet):
                    is_mine = self.wallet.master_private_keys.has_key(key)
                    mine_text = [_("cosigner"), _("self")]
                    return "%s (%s)" % (key, mine_text[is_mine])
                return key
            labels = list(map(label, sorted_keys))
            on_click = lambda clayout: show_mpk(clayout.selected_index())
            labels_clayout = ChoicesLayout(_("Master Public Keys"), labels,
                                           on_click)
            vbox.addLayout(labels_clayout.layout())

        show_mpk(0)
        vbox.addWidget(mpk_text)
        vbox.addLayout(Buttons(CloseButton(dialog)))
        dialog.setLayout(vbox)
        dialog.exec_()

    @protected
    def show_seed_dialog(self, password):
        if self.wallet.use_encryption and password is None:
            return    # User cancelled password input
        if not self.wallet.has_seed():
            self.show_message(_('This wallet has no seed'))
            return

        try:
            mnemonic = self.wallet.get_mnemonic(password)
        except BaseException as e:
            self.show_error(str(e))
            return
        from seed_dialog import SeedDialog
        d = SeedDialog(self, mnemonic, self.wallet.has_imported_keys())
        d.exec_()



    def show_qrcode(self, data, title = _("QR code"), parent=None):
        if not data:
            return
        d = QRDialog(data, parent or self, title)
        d.exec_()

    def show_public_keys(self, address):
        if not address: return
        try:
            pubkey_list = self.wallet.get_public_keys(address)
        except Exception as e:
            traceback.print_exc(file=sys.stdout)
            self.show_message(str(e))
            return

        d = WindowModalDialog(self, _("Public key"))
        d.setMinimumSize(600, 200)
        vbox = QVBoxLayout()
        vbox.addWidget( QLabel(_("Address") + ': ' + address))
        if isinstance(self.wallet, BIP32_RD_Wallet):
            derivation = self.wallet.address_id(address)
            vbox.addWidget(QLabel(_("Derivation") + ': ' + derivation))
        vbox.addWidget(QLabel(_("Public key") + ':'))
        keys_e = ShowQRTextEdit(text='\n'.join(pubkey_list))
        keys_e.addCopyButton(self.app)
        vbox.addWidget(keys_e)
        vbox.addLayout(Buttons(CloseButton(d)))
        d.setLayout(vbox)
        d.exec_()

    @protected
    def show_private_key(self, address, password):
        if not address: return
        try:
            pk_list = self.wallet.get_private_key(address, password)
        except Exception as e:
            traceback.print_exc(file=sys.stdout)
            self.show_message(str(e))
            return

        d = WindowModalDialog(self, _("Private key"))
        d.setMinimumSize(600, 200)
        vbox = QVBoxLayout()
        vbox.addWidget( QLabel(_("Address") + ': ' + address))
        vbox.addWidget( QLabel(_("Private key") + ':'))
        keys_e = ShowQRTextEdit(text='\n'.join(pk_list))
        keys_e.addCopyButton(self.app)
        vbox.addWidget(keys_e)
        vbox.addLayout(Buttons(CloseButton(d)))
        d.setLayout(vbox)
        d.exec_()

    @protected
    def do_sign(self, address, message, signature, password):
        message = unicode(message.toPlainText()).encode('utf-8')
        task = partial(self.wallet.sign_message, str(address.text()),
                       message, password)
        def show_signed_message(sig):
            signature.setText(base64.b64encode(sig))
        self.wallet.thread.add(task, on_success=show_signed_message)

    def do_verify(self, address, message, signature):
        message = unicode(message.toPlainText())
        message = message.encode('utf-8')
        try:
            # This can throw on invalid base64
            sig = base64.b64decode(str(signature.toPlainText()))
            verified = bitcoin.verify_message(address.text(), sig, message)
        except:
            verified = False
        if verified:
            self.show_message(_("Signature verified"))
        else:
            self.show_error(_("Wrong signature"))


    def sign_verify_message(self, address=''):
        d = WindowModalDialog(self, _('Sign/verify Message'))
        d.setMinimumSize(410, 290)

        layout = QGridLayout(d)

        message_e = QTextEdit()
        layout.addWidget(QLabel(_('Message')), 1, 0)
        layout.addWidget(message_e, 1, 1)
        layout.setRowStretch(2,3)

        address_e = QLineEdit()
        address_e.setText(address)
        layout.addWidget(QLabel(_('Address')), 2, 0)
        layout.addWidget(address_e, 2, 1)

        signature_e = QTextEdit()
        layout.addWidget(QLabel(_('Signature')), 3, 0)
        layout.addWidget(signature_e, 3, 1)
        layout.setRowStretch(3,1)

        hbox = QHBoxLayout()

        b = QPushButton(_("Sign"))
        b.clicked.connect(lambda: self.do_sign(address_e, message_e, signature_e))
        hbox.addWidget(b)

        b = QPushButton(_("Verify"))
        b.clicked.connect(lambda: self.do_verify(address_e, message_e, signature_e))
        hbox.addWidget(b)

        b = QPushButton(_("Close"))
        b.clicked.connect(d.accept)
        hbox.addWidget(b)
        layout.addLayout(hbox, 4, 1)
        d.exec_()


    @protected
    def do_decrypt(self, message_e, pubkey_e, encrypted_e, password):
        cyphertext = str(encrypted_e.toPlainText())
        task = partial(self.wallet.decrypt_message, str(pubkey_e.text()),
                       cyphertext, password)
        self.wallet.thread.add(task, on_success=message_e.setText)

    def do_encrypt(self, message_e, pubkey_e, encrypted_e):
        message = unicode(message_e.toPlainText())
        message = message.encode('utf-8')
        try:
            encrypted = bitcoin.encrypt_message(message, str(pubkey_e.text()))
            encrypted_e.setText(encrypted)
        except BaseException as e:
            traceback.print_exc(file=sys.stdout)
            self.show_warning(str(e))


    def encrypt_message(self, address = ''):
        d = WindowModalDialog(self, _('Encrypt/decrypt Message'))
        d.setMinimumSize(610, 490)

        layout = QGridLayout(d)

        message_e = QTextEdit()
        layout.addWidget(QLabel(_('Message')), 1, 0)
        layout.addWidget(message_e, 1, 1)
        layout.setRowStretch(2,3)

        pubkey_e = QLineEdit()
        if address:
            pubkey = self.wallet.get_public_keys(address)[0]
            pubkey_e.setText(pubkey)
        layout.addWidget(QLabel(_('Public key')), 2, 0)
        layout.addWidget(pubkey_e, 2, 1)

        encrypted_e = QTextEdit()
        layout.addWidget(QLabel(_('Encrypted')), 3, 0)
        layout.addWidget(encrypted_e, 3, 1)
        layout.setRowStretch(3,1)

        hbox = QHBoxLayout()
        b = QPushButton(_("Encrypt"))
        b.clicked.connect(lambda: self.do_encrypt(message_e, pubkey_e, encrypted_e))
        hbox.addWidget(b)

        b = QPushButton(_("Decrypt"))
        b.clicked.connect(lambda: self.do_decrypt(message_e, pubkey_e, encrypted_e))
        hbox.addWidget(b)

        b = QPushButton(_("Close"))
        b.clicked.connect(d.accept)
        hbox.addWidget(b)

        layout.addLayout(hbox, 4, 1)
        d.exec_()

    def password_dialog(self, msg=None, parent=None):
        parent = parent or self
        d = WindowModalDialog(parent, _("Enter Password"))
        pw = QLineEdit()
        pw.setEchoMode(2)
        vbox = QVBoxLayout()
        if not msg:
            msg = _('Please enter your password')
        vbox.addWidget(QLabel(msg))
        grid = QGridLayout()
        grid.setSpacing(8)
        grid.addWidget(QLabel(_('Password')), 1, 0)
        grid.addWidget(pw, 1, 1)
        vbox.addLayout(grid)
        vbox.addLayout(Buttons(CancelButton(d), OkButton(d)))
        d.setLayout(vbox)
        run_hook('password_dialog', pw, grid, 1)
        if not d.exec_(): return
        return unicode(pw.text())


    def tx_from_text(self, txt):
        from electrum_ltc.transaction import tx_from_str, Transaction
        try:
            tx = tx_from_str(txt)
            return Transaction(tx)
        except:
            traceback.print_exc(file=sys.stdout)
            self.show_critical(_("Electrum was unable to parse your transaction"))
            return

    def read_tx_from_qrcode(self):
        from electrum_ltc import qrscanner
        try:
            data = qrscanner.scan_qr(self.config)
        except BaseException as e:
            self.show_error(str(e))
            return
        if not data:
            return
        # if the user scanned a bitcoin URI
        if data.startswith("litecoin:"):
            self.pay_to_URI(data)
            return
        # else if the user scanned an offline signed tx
        # transactions are binary, but qrcode seems to return utf8...
        data = data.decode('utf8')
        z = bitcoin.base_decode(data, length=None, base=43)
        data = ''.join(chr(ord(b)) for b in z).encode('hex')
        tx = self.tx_from_text(data)
        if not tx:
            return
        self.show_transaction(tx)


    def read_tx_from_file(self):
        fileName = self.getOpenFileName(_("Select your transaction file"), "*.txn")
        if not fileName:
            return
        try:
            with open(fileName, "r") as f:
                file_content = f.read()
        except (ValueError, IOError, os.error) as reason:
            self.show_critical(_("Electrum was unable to open your transaction file") + "\n" + str(reason), title=_("Unable to read file or no transaction found"))
        return self.tx_from_text(file_content)

    def do_process_from_text(self):
        text = text_dialog(self, _('Input raw transaction'), _("Transaction:"), _("Load transaction"))
        if not text:
            return
        tx = self.tx_from_text(text)
        if tx:
            self.show_transaction(tx)

    def do_process_from_file(self):
        tx = self.read_tx_from_file()
        if tx:
            self.show_transaction(tx)

    def do_process_from_txid(self):
        from electrum_ltc import transaction
        txid, ok = QInputDialog.getText(self, _('Lookup transaction'), _('Transaction ID') + ':')
        if ok and txid:
            txid = str(txid).strip()
            try:
                r = self.network.synchronous_get(('blockchain.transaction.get',[txid]))
            except BaseException as e:
                self.show_message(str(e))
                return
            tx = transaction.Transaction(r)
            self.show_transaction(tx)


    @protected
    def export_privkeys_dialog(self, password):
        if self.wallet.is_watching_only():
            self.show_message(_("This is a watching-only wallet"))
            return

        try:
            self.wallet.check_password(password)
        except Exception as e:
            self.show_error(str(e))
            return

        d = WindowModalDialog(self, _('Private keys'))
        d.setMinimumSize(850, 300)
        vbox = QVBoxLayout(d)

        msg = "%s\n%s\n%s" % (_("WARNING: ALL your private keys are secret."),
                              _("Exposing a single private key can compromise your entire wallet!"),
                              _("In particular, DO NOT use 'redeem private key' services proposed by third parties."))
        vbox.addWidget(QLabel(msg))

        e = QTextEdit()
        e.setReadOnly(True)
        vbox.addWidget(e)

        defaultname = 'electrum-ltc-private-keys.csv'
        select_msg = _('Select file to export your private keys to')
        hbox, filename_e, csv_button = filename_field(self, self.config, defaultname, select_msg)
        vbox.addLayout(hbox)

        b = OkButton(d, _('Export'))
        b.setEnabled(False)
        vbox.addLayout(Buttons(CancelButton(d), b))

        private_keys = {}
        addresses = self.wallet.addresses(True)
        done = False
        def privkeys_thread():
            for addr in addresses:
                time.sleep(0.1)
                if done:
                    break
                private_keys[addr] = "\n".join(self.wallet.get_private_key(addr, password))
                d.emit(SIGNAL('computing_privkeys'))
            d.emit(SIGNAL('show_privkeys'))

        def show_privkeys():
            s = "\n".join( map( lambda x: x[0] + "\t"+ x[1], private_keys.items()))
            e.setText(s)
            b.setEnabled(True)

        d.connect(d, QtCore.SIGNAL('computing_privkeys'), lambda: e.setText("Please wait... %d/%d"%(len(private_keys),len(addresses))))
        d.connect(d, QtCore.SIGNAL('show_privkeys'), show_privkeys)
        threading.Thread(target=privkeys_thread).start()

        if not d.exec_():
            done = True
            return

        filename = filename_e.text()
        if not filename:
            return

        try:
            self.do_export_privkeys(filename, private_keys, csv_button.isChecked())
        except (IOError, os.error) as reason:
            txt = "\n".join([
                _("Electrum was unable to produce a private key-export."),
                str(reason)
            ])
            self.show_critical(txt, title=_("Unable to create csv"))

        except Exception as e:
            self.show_message(str(e))
            return

        self.show_message(_("Private keys exported."))


    def do_export_privkeys(self, fileName, pklist, is_csv):
        with open(fileName, "w+") as f:
            if is_csv:
                transaction = csv.writer(f)
                transaction.writerow(["address", "private_key"])
                for addr, pk in pklist.items():
                    transaction.writerow(["%34s"%addr,pk])
            else:
                import json
                f.write(json.dumps(pklist, indent = 4))


    def do_import_labels(self):
        labelsFile = self.getOpenFileName(_("Open labels file"), "*.json")
        if not labelsFile: return
        try:
            f = open(labelsFile, 'r')
            data = f.read()
            f.close()
            for key, value in json.loads(data).items():
                self.wallet.set_label(key, value)
            self.show_message(_("Your labels were imported from") + " '%s'" % str(labelsFile))
        except (IOError, os.error) as reason:
            self.show_critical(_("Electrum was unable to import your labels.") + "\n" + str(reason))


    def do_export_labels(self):
        labels = self.wallet.labels
        try:
<<<<<<< HEAD
            fileName = self.getSaveFileName(_("Select file to save your labels"), 'electrum-ltc_labels.dat', "*.dat")
=======
            fileName = self.getSaveFileName(_("Select file to save your labels"), 'electrum_labels.json', "*.json")
>>>>>>> e461ef41
            if fileName:
                with open(fileName, 'w+') as f:
                    json.dump(labels, f, indent=4, sort_keys=True)
                self.show_message(_("Your labels where exported to") + " '%s'" % str(fileName))
        except (IOError, os.error), reason:
            self.show_critical(_("Electrum was unable to export your labels.") + "\n" + str(reason))


    def export_history_dialog(self):
        d = WindowModalDialog(self, _('Export History'))
        d.setMinimumSize(400, 200)
        vbox = QVBoxLayout(d)
        defaultname = os.path.expanduser('~/electrum-ltc-history.csv')
        select_msg = _('Select file to export your wallet transactions to')
        hbox, filename_e, csv_button = filename_field(self, self.config, defaultname, select_msg)
        vbox.addLayout(hbox)
        vbox.addStretch(1)
        hbox = Buttons(CancelButton(d), OkButton(d, _('Export')))
        vbox.addLayout(hbox)
        run_hook('export_history_dialog', self, hbox)
        self.update()
        if not d.exec_():
            return
        filename = filename_e.text()
        if not filename:
            return
        try:
            self.do_export_history(self.wallet, filename, csv_button.isChecked())
        except (IOError, os.error), reason:
            export_error_label = _("Electrum was unable to produce a transaction export.")
            self.show_critical(export_error_label + "\n" + str(reason), title=_("Unable to export history"))
            return
        self.show_message(_("Your wallet history has been successfully exported."))


    def do_export_history(self, wallet, fileName, is_csv):
        history = wallet.get_history()
        lines = []
        for item in history:
            tx_hash, confirmations, value, timestamp, balance = item
            if confirmations:
                if timestamp is not None:
                    time_string = format_time(timestamp)
                else:
                    time_string = "unknown"
            else:
                time_string = "unconfirmed"

            if value is not None:
                value_string = format_satoshis(value, True)
            else:
                value_string = '--'

            if tx_hash:
                label = wallet.get_label(tx_hash)
                label = label.encode('utf-8')
            else:
                label = ""

            if is_csv:
                lines.append([tx_hash, label, confirmations, value_string, time_string])
            else:
                lines.append({'txid':tx_hash, 'date':"%16s"%time_string, 'label':label, 'value':value_string})

        with open(fileName, "w+") as f:
            if is_csv:
                transaction = csv.writer(f, lineterminator='\n')
                transaction.writerow(["transaction_hash","label", "confirmations", "value", "timestamp"])
                for line in lines:
                    transaction.writerow(line)
            else:
                import json
                f.write(json.dumps(lines, indent = 4))


    def sweep_key_dialog(self):
        d = WindowModalDialog(self, title=_('Sweep private keys'))
        d.setMinimumSize(600, 300)

        vbox = QVBoxLayout(d)
        vbox.addWidget(QLabel(_("Enter private keys:")))

        keys_e = QTextEdit()
        keys_e.setTabChangesFocus(True)
        vbox.addWidget(keys_e)

        addresses = self.wallet.get_unused_addresses(self.current_account)
        h, address_e = address_field(addresses)
        vbox.addLayout(h)

        vbox.addStretch(1)
        button = OkButton(d, _('Sweep'))
        vbox.addLayout(Buttons(CancelButton(d), button))
        button.setEnabled(False)

        def get_address():
            addr = str(address_e.text())
            if bitcoin.is_address(addr):
                return addr

        def get_pk():
            pk = str(keys_e.toPlainText()).strip()
            if Wallet.is_private_key(pk):
                return pk.split()

        f = lambda: button.setEnabled(get_address() is not None and get_pk() is not None)
        keys_e.textChanged.connect(f)
        address_e.textChanged.connect(f)
        if not d.exec_():
            return

        fee = self.wallet.fee_per_kb(self.config)
        tx = Transaction.sweep(get_pk(), self.network, get_address(), fee)
        if not tx:
            self.show_message(_('No inputs found. (Note that inputs need to be confirmed)'))
            return
        self.warn_if_watching_only()
        self.show_transaction(tx)


    @protected
    def do_import_privkey(self, password):
        if not self.wallet.has_imported_keys():
            if not self.question('<b>'+_('Warning') +':\n</b><br/>'+ _('Imported keys are not recoverable from seed.') + ' ' \
                                 + _('If you ever need to restore your wallet from its seed, these keys will be lost.') + '<p>' \
                                 + _('Are you sure you understand what you are doing?'), title=_('Warning')):
                return

        text = text_dialog(self, _('Import private keys'), _("Enter private keys")+':', _("Import"))
        if not text: return

        text = str(text).split()
        badkeys = []
        addrlist = []
        for key in text:
            try:
                addr = self.wallet.import_key(key, password)
            except Exception as e:
                badkeys.append(key)
                continue
            if not addr:
                badkeys.append(key)
            else:
                addrlist.append(addr)
        if addrlist:
            self.show_message(_("The following addresses were added") + ':\n' + '\n'.join(addrlist))
        if badkeys:
            self.show_critical(_("The following inputs could not be imported") + ':\n'+ '\n'.join(badkeys))
        self.address_list.update()
        self.history_list.update()


    def settings_dialog(self):
        self.need_restart = False
        d = WindowModalDialog(self, _('Preferences'))
        vbox = QVBoxLayout()
        tabs = QTabWidget()
        gui_widgets = []
        tx_widgets = []
        id_widgets = []

        # language
        lang_help = _('Select which language is used in the GUI (after restart).')
        lang_label = HelpLabel(_('Language') + ':', lang_help)
        lang_combo = QComboBox()
        from electrum_ltc.i18n import languages
        lang_combo.addItems(languages.values())
        try:
            index = languages.keys().index(self.config.get("language",''))
        except Exception:
            index = 0
        lang_combo.setCurrentIndex(index)
        if not self.config.is_modifiable('language'):
            for w in [lang_combo, lang_label]: w.setEnabled(False)
        def on_lang(x):
            lang_request = languages.keys()[lang_combo.currentIndex()]
            if lang_request != self.config.get('language'):
                self.config.set_key("language", lang_request, True)
                self.need_restart = True
        lang_combo.currentIndexChanged.connect(on_lang)
        gui_widgets.append((lang_label, lang_combo))

        nz_help = _('Number of zeros displayed after the decimal point. For example, if this is set to 2, "1." will be displayed as "1.00"')
        nz_label = HelpLabel(_('Zeros after decimal point') + ':', nz_help)
        nz = QSpinBox()
        nz.setMinimum(0)
        nz.setMaximum(self.decimal_point)
        nz.setValue(self.num_zeros)
        if not self.config.is_modifiable('num_zeros'):
            for w in [nz, nz_label]: w.setEnabled(False)
        def on_nz():
            value = nz.value()
            if self.num_zeros != value:
                self.num_zeros = value
                self.config.set_key('num_zeros', value, True)
                self.history_list.update()
                self.address_list.update()
        nz.valueChanged.connect(on_nz)
        gui_widgets.append((nz_label, nz))

        msg = '\n'.join([
            _('Fee per kilobyte of transaction.')
        ])
        fee_label = HelpLabel(_('Transaction fee per kb') + ':', msg)
        fee_e = BTCkBEdit(self.get_decimal_point)
        def on_fee(is_done):
            if self.config.get('dynamic_fees'):
                return
            v = fee_e.get_amount() or 0
            self.config.set_key('fee_per_kb', v, is_done)
            self.update_fee()
        fee_e.editingFinished.connect(lambda: on_fee(True))
        fee_e.textEdited.connect(lambda: on_fee(False))
        tx_widgets.append((fee_label, fee_e))

        dynfee_cb = QCheckBox(_('Dynamic fees'))
        dynfee_cb.setChecked(self.config.get('dynamic_fees', False))
        dynfee_cb.setToolTip(_("Use a fee per kB value recommended by the server."))
        dynfee_sl = QSlider(Qt.Horizontal, self)
        # The pref is from 0 to 100; add 50 to get the factor from 50% to 150%
        dynfee_sl.setRange(0, 100)
        dynfee_sl.setTickInterval(10)
        dynfee_sl.setTickPosition(QSlider.TicksBelow)
        dynfee_sl.setValue(self.config.get('fee_factor', 50))
        dynfee_sl.setToolTip("Min = 50%, Max = 150%")
        multiplier_label = HelpLabel("", _("Multiply the recommended fee/kb value by a constant factor. Min = 50%, Max = 150%"))
        tx_widgets.append((dynfee_cb, dynfee_sl))
        tx_widgets.append((None, multiplier_label))

        def update_feeperkb():
            fee_e.setAmount(self.wallet.fee_per_kb(self.config))
            b = self.config.get('dynamic_fees', False)
            dynfee_sl.setEnabled(b)
            multiplier_label.setEnabled(b)
            fee_e.setEnabled(not b)
        def slider_moved():
            multiplier_label.setText(_('Fee multiplier: %3d%%')
                                     % (dynfee_sl.sliderPosition() + 50))
        def slider_released():
            self.config.set_key('fee_factor', dynfee_sl.sliderPosition(), False)
            update_feeperkb()
        def on_dynfee(x):
            dynfee = x == Qt.Checked
            self.config.set_key('dynamic_fees', dynfee)
            update_feeperkb()
        dynfee_cb.stateChanged.connect(on_dynfee)
        dynfee_sl.valueChanged.connect(slider_moved)
        dynfee_sl.sliderReleased.connect(slider_released)
        update_feeperkb()
        slider_moved()

        msg = _('OpenAlias record, used to receive coins and to sign payment requests.') + '\n\n'\
              + _('The following alias providers are available:') + '\n'\
              + '\n'.join(['https://cryptoname.co/', 'http://xmr.link']) + '\n\n'\
              + 'For more information, see http://openalias.org'
        alias_label = HelpLabel(_('OpenAlias') + ':', msg)
        alias = self.config.get('alias','')
        alias_e = QLineEdit(alias)
        def set_alias_color():
            if not self.config.get('alias'):
                alias_e.setStyleSheet("")
                return
            if self.alias_info:
                alias_addr, alias_name, validated = self.alias_info
                alias_e.setStyleSheet(GREEN_BG if validated else RED_BG)
            else:
                alias_e.setStyleSheet(RED_BG)
        def on_alias_edit():
            alias_e.setStyleSheet("")
            alias = str(alias_e.text())
            self.config.set_key('alias', alias, True)
            if alias:
                self.fetch_alias()
        set_alias_color()
        self.connect(self, SIGNAL('alias_received'), set_alias_color)
        alias_e.editingFinished.connect(on_alias_edit)
        id_widgets.append((alias_label, alias_e))

        # SSL certificate
        msg = ' '.join([
            _('SSL certificate used to sign payment requests.'),
            _('Use setconfig to set ssl_chain and ssl_privkey.'),
        ])
        if self.config.get('ssl_privkey') or self.config.get('ssl_chain'):
            try:
                SSL_identity = paymentrequest.check_ssl_config(self.config)
                SSL_error = None
            except BaseException as e:
                SSL_identity = "error"
                SSL_error = str(e)
        else:
            SSL_identity = ""
            SSL_error = None
        SSL_id_label = HelpLabel(_('SSL certificate') + ':', msg)
        SSL_id_e = QLineEdit(SSL_identity)
        SSL_id_e.setStyleSheet(RED_BG if SSL_error else GREEN_BG if SSL_identity else '')
        if SSL_error:
            SSL_id_e.setToolTip(SSL_error)
        SSL_id_e.setReadOnly(True)
        id_widgets.append((SSL_id_label, SSL_id_e))

        units = ['LTC', 'mLTC', 'bits']
        msg = _('Base unit of your wallet.')\
              + '\n1LTC=1000mLTC.\n' \
              + _(' These settings affects the fields in the Send tab')+' '
        unit_label = HelpLabel(_('Base unit') + ':', msg)
        unit_combo = QComboBox()
        unit_combo.addItems(units)
        unit_combo.setCurrentIndex(units.index(self.base_unit()))
        def on_unit(x):
            unit_result = units[unit_combo.currentIndex()]
            if self.base_unit() == unit_result:
                return
            edits = self.amount_e, self.fee_e, self.receive_amount_e, fee_e
            amounts = [edit.get_amount() for edit in edits]
            if unit_result == 'LTC':
                self.decimal_point = 8
            elif unit_result == 'mLTC':
                self.decimal_point = 5
            elif unit_result == 'bits':
                self.decimal_point = 2
            else:
                raise Exception('Unknown base unit')
            self.config.set_key('decimal_point', self.decimal_point, True)
            self.history_list.update()
            self.receive_list.update()
            self.address_list.update()
            for edit, amount in zip(edits, amounts):
                edit.setAmount(amount)
            self.update_status()
        unit_combo.currentIndexChanged.connect(on_unit)
        gui_widgets.append((unit_label, unit_combo))

        block_explorers = sorted(block_explorer_info.keys())
        msg = _('Choose which online block explorer to use for functions that open a web browser')
        block_ex_label = HelpLabel(_('Online Block Explorer') + ':', msg)
        block_ex_combo = QComboBox()
        block_ex_combo.addItems(block_explorers)
        block_ex_combo.setCurrentIndex(block_explorers.index(block_explorer(self.config)))
        def on_be(x):
            be_result = block_explorers[block_ex_combo.currentIndex()]
            self.config.set_key('block_explorer', be_result, True)
        block_ex_combo.currentIndexChanged.connect(on_be)
        gui_widgets.append((block_ex_label, block_ex_combo))

        from electrum_ltc import qrscanner
        system_cameras = qrscanner._find_system_cameras()
        qr_combo = QComboBox()
        qr_combo.addItem("Default","default")
        for camera, device in system_cameras.items():
            qr_combo.addItem(camera, device)
        #combo.addItem("Manually specify a device", config.get("video_device"))
        index = qr_combo.findData(self.config.get("video_device"))
        qr_combo.setCurrentIndex(index)
        msg = _("Install the zbar package to enable this.\nOn linux, type: 'apt-get install python-zbar'")
        qr_label = HelpLabel(_('Video Device') + ':', msg)
        qr_combo.setEnabled(qrscanner.zbar is not None)
        on_video_device = lambda x: self.config.set_key("video_device", str(qr_combo.itemData(x).toString()), True)
        qr_combo.currentIndexChanged.connect(on_video_device)
        gui_widgets.append((qr_label, qr_combo))

        usechange_cb = QCheckBox(_('Use change addresses'))
        usechange_cb.setChecked(self.wallet.use_change)
        if not self.config.is_modifiable('use_change'): usechange_cb.setEnabled(False)
        def on_usechange(x):
            usechange_result = x == Qt.Checked
            if self.wallet.use_change != usechange_result:
                self.wallet.use_change = usechange_result
                self.wallet.storage.put('use_change', self.wallet.use_change)
                multiple_cb.setEnabled(self.wallet.use_change)
        usechange_cb.stateChanged.connect(on_usechange)
        usechange_cb.setToolTip(_('Using change addresses makes it more difficult for other people to track your transactions.'))

        def on_multiple(x):
            multiple = x == Qt.Checked
            if self.wallet.multiple_change != multiple:
                self.wallet.multiple_change = multiple
                self.wallet.storage.put('multiple_change', multiple)
        multiple_change = self.wallet.multiple_change
        multiple_cb = QCheckBox(_('Use multiple change addresses'))
        multiple_cb.setEnabled(self.wallet.use_change)
        multiple_cb.setToolTip('\n'.join([
            _('In some cases, use up to 3 change addresses in order to break '
              'up large coin amounts and obfuscate the recipient address.'),
            _('This may result in higher transactions fees.')
        ]))
        multiple_cb.setChecked(multiple_change)
        multiple_cb.stateChanged.connect(on_multiple)
        tx_widgets.append((usechange_cb, None))
        tx_widgets.append((multiple_cb, None))

        showtx_cb = QCheckBox(_('View transaction before signing'))
        showtx_cb.setChecked(self.show_before_broadcast())
        showtx_cb.stateChanged.connect(lambda x: self.set_show_before_broadcast(showtx_cb.isChecked()))
        showtx_cb.setToolTip(_('Display the details of your transactions before signing it.'))
        tx_widgets.append((showtx_cb, None))

        can_edit_fees_cb = QCheckBox(_('Set transaction fees manually'))
        can_edit_fees_cb.setChecked(self.config.get('can_edit_fees', False))
        def on_editfees(x):
            self.config.set_key('can_edit_fees', x == Qt.Checked)
            self.update_fee_edit()
        can_edit_fees_cb.stateChanged.connect(on_editfees)
        can_edit_fees_cb.setToolTip(_('This option lets you edit fees in the send tab.'))
        tx_widgets.append((can_edit_fees_cb, None))

        def fmt_docs(key, klass):
            lines = [ln.lstrip(" ") for ln in klass.__doc__.split("\n")]
            return '\n'.join([key, "", " ".join(lines)])

        choosers = sorted(coinchooser.COIN_CHOOSERS.keys())
        chooser_name = coinchooser.get_name(self.config)
        msg = _('Choose coin (UTXO) selection method.  The following are available:\n\n')
        msg += '\n\n'.join(fmt_docs(*item) for item in coinchooser.COIN_CHOOSERS.items())
        chooser_label = HelpLabel(_('Coin selection') + ':', msg)
        chooser_combo = QComboBox()
        chooser_combo.addItems(choosers)
        i = choosers.index(chooser_name) if chooser_name in choosers else 0
        chooser_combo.setCurrentIndex(i)
        def on_chooser(x):
            chooser_name = choosers[chooser_combo.currentIndex()]
            self.config.set_key('coin_chooser', chooser_name)
        chooser_combo.currentIndexChanged.connect(on_chooser)
        tx_widgets.append((chooser_label, chooser_combo))

        tabs_info = [
            (tx_widgets, _('Transactions')),
            (gui_widgets, _('Appearance')),
            (id_widgets, _('Identity')),
        ]
        for widgets, name in tabs_info:
            tab = QWidget()
            grid = QGridLayout(tab)
            grid.setColumnStretch(0,1)
            for a,b in widgets:
                i = grid.rowCount()
                if b:
                    if a:
                        grid.addWidget(a, i, 0)
                    grid.addWidget(b, i, 1)
                else:
                    grid.addWidget(a, i, 0, 1, 2)
            tabs.addTab(tab, name)

        vbox.addWidget(tabs)
        vbox.addStretch(1)
        vbox.addLayout(Buttons(CloseButton(d)))
        d.setLayout(vbox)

        # run the dialog
        d.exec_()
        self.disconnect(self, SIGNAL('alias_received'), set_alias_color)

        run_hook('close_settings_dialog')
        if self.need_restart:
            self.show_warning(_('Please restart Electrum to activate the new GUI settings'), title=_('Success'))

    def run_network_dialog(self):
        if not self.network:
            self.show_warning(_('You are using Electrum in offline mode; restart Electrum if you want to get connected'), title=_('Offline'))
            return
        NetworkDialog(self.wallet.network, self.config, self).do_exec()

    def closeEvent(self, event):
        # It seems in some rare cases this closeEvent() is called twice
        if not self.cleaned_up:
            self.cleaned_up = True
            self.clean_up()
        event.accept()

    def clean_up(self):
        self.wallet.thread.stop()
        if self.network:
            self.network.unregister_callback(self.on_network)
        self.config.set_key("is_maximized", self.isMaximized())
        if not self.isMaximized():
            g = self.geometry()
            self.wallet.storage.put("winpos-qt", [g.left(),g.top(),
                                                  g.width(),g.height()])
        self.config.set_key("console-history", self.console.history[-50:],
                            True)
        if self.qr_window:
            self.qr_window.close()
        self.close_wallet()
        self.gui_object.close_window(self)

    def plugins_dialog(self):
        self.pluginsdialog = d = WindowModalDialog(self, _('Electrum Plugins'))

        plugins = self.gui_object.plugins

        vbox = QVBoxLayout(d)

        # plugins
        scroll = QScrollArea()
        scroll.setEnabled(True)
        scroll.setWidgetResizable(True)
        scroll.setMinimumSize(400,250)
        vbox.addWidget(scroll)

        w = QWidget()
        scroll.setWidget(w)
        w.setMinimumHeight(plugins.count() * 35)

        grid = QGridLayout()
        grid.setColumnStretch(0,1)
        w.setLayout(grid)

        settings_widgets = {}

        def enable_settings_widget(p, name, i):
            widget = settings_widgets.get(name)
            if not widget and p and p.requires_settings():
                widget = settings_widgets[name] = p.settings_widget(d)
                grid.addWidget(widget, i, 1)
            if widget:
                widget.setEnabled(bool(p and p.is_enabled()))

        def do_toggle(cb, name, i):
            p = plugins.toggle(name)
            cb.setChecked(bool(p))
            enable_settings_widget(p, name, i)
            run_hook('init_qt', self.gui_object)

        for i, descr in enumerate(plugins.descriptions.values()):
            name = descr['__name__']
            p = plugins.get(name)
            if descr.get('registers_wallet_type'):
                continue
            try:
                cb = QCheckBox(descr['fullname'])
                cb.setEnabled(plugins.is_available(name, self.wallet))
                cb.setChecked(p is not None and p.is_enabled())
                grid.addWidget(cb, i, 0)
                enable_settings_widget(p, name, i)
                cb.clicked.connect(partial(do_toggle, cb, name, i))
                msg = descr['description']
                if descr.get('requires'):
                    msg += '\n\n' + _('Requires') + ':\n' + '\n'.join(map(lambda x: x[1], descr.get('requires')))
                grid.addWidget(HelpButton(msg), i, 2)
            except Exception:
                self.print_msg("error: cannot display plugin", name)
                traceback.print_exc(file=sys.stdout)
        grid.setRowStretch(i+1,1)
        vbox.addLayout(Buttons(CloseButton(d)))
        d.exec_()

    def show_account_details(self, k):
        account = self.wallet.accounts[k]

        d = WindowModalDialog(self, _('Account Details'))

        vbox = QVBoxLayout(d)
        name = self.wallet.get_account_name(k)
        label = QLabel('Name: ' + name)
        vbox.addWidget(label)

        vbox.addWidget(QLabel(_('Address type') + ': ' + account.get_type()))

        vbox.addWidget(QLabel(_('Derivation') + ': ' + k))

        vbox.addWidget(QLabel(_('Master Public Key:')))

        text = QTextEdit()
        text.setReadOnly(True)
        text.setMaximumHeight(170)
        vbox.addWidget(text)
        mpk_text = '\n'.join( account.get_master_pubkeys() )
        text.setText(mpk_text)
        vbox.addLayout(Buttons(CloseButton(d)))
        d.exec_()<|MERGE_RESOLUTION|>--- conflicted
+++ resolved
@@ -2423,11 +2423,7 @@
     def do_export_labels(self):
         labels = self.wallet.labels
         try:
-<<<<<<< HEAD
-            fileName = self.getSaveFileName(_("Select file to save your labels"), 'electrum-ltc_labels.dat', "*.dat")
-=======
-            fileName = self.getSaveFileName(_("Select file to save your labels"), 'electrum_labels.json', "*.json")
->>>>>>> e461ef41
+            fileName = self.getSaveFileName(_("Select file to save your labels"), 'electrum-ltc_labels.json', "*.json")
             if fileName:
                 with open(fileName, 'w+') as f:
                     json.dump(labels, f, indent=4, sort_keys=True)
