--- conflicted
+++ resolved
@@ -904,17 +904,11 @@
         self.fee_slider.setRange(0, 4)
         self.fee_slider.setToolTip('')
         def slider_moved():
-<<<<<<< HEAD
             from electrum_ltc.util import fee_levels
-            i = self.fee_slider.sliderPosition()
-            tooltip = fee_levels[i]
-=======
-            from electrum.util import fee_levels
             pos = self.fee_slider.sliderPosition()
             self.config.set_key('fee_level', pos, False)
             self.spend_max() if self.is_max else self.update_fee()
             tooltip = fee_levels[pos]
->>>>>>> 3403db9b
             if self.network:
                 dynfee = self.network.dynfee(pos)
                 if dynfee:
