--- conflicted
+++ resolved
@@ -1880,31 +1880,10 @@
         e.setReadOnly(True)
         vbox.addWidget(e)
 
-<<<<<<< HEAD
-        hbox = QHBoxLayout()
-        vbox.addLayout(hbox)
-
         defaultname = 'electrum-ltc-private-keys.csv'
-        directory = self.config.get('io_dir', unicode(os.path.expanduser('~')))
-        path = os.path.join( directory, defaultname )
-        filename_e = QLineEdit()
-        filename_e.setText(path)
-        def func():
-            select_export = _('Select file to export your private keys to')
-            p = self.getSaveFileName(select_export, defaultname, "*.csv")
-            if p:
-                filename_e.setText(p)
-
-        button = QPushButton(_('File'))
-        button.clicked.connect(func)
-        hbox.addWidget(button)
-        hbox.addWidget(filename_e)
-=======
-        defaultname = 'electrum-private-keys.csv'
         select_msg = _('Select file to export your private keys to')
         hbox, filename_e, csv_button = filename_field(self, self.config, defaultname, select_msg)
         vbox.addLayout(hbox)
->>>>>>> 7f67b36a
 
         h, b = ok_cancel_buttons2(d, _('Export'))
         b.setEnabled(False)
@@ -1990,23 +1969,14 @@
             QMessageBox.critical(None, _("Unable to export labels"), _("Electrum was unable to export your labels.")+"\n" + str(reason))
 
 
-<<<<<<< HEAD
-    def do_export_history(self):
-        wallet = self.wallet
-        select_export = _('Select file to export your wallet transactions to')
-        fileName = QFileDialog.getSaveFileName(QWidget(), select_export, os.path.expanduser('~/electrum-ltc-history.csv'), "*.csv")
-        if not fileName:
-            return
-=======
     def export_history_dialog(self):
->>>>>>> 7f67b36a
 
         d = QDialog(self)
         d.setWindowTitle(_('Export History'))
         d.setMinimumSize(400, 200)
         vbox = QVBoxLayout(d)
 
-        defaultname = os.path.expanduser('~/electrum-history.csv')
+        defaultname = os.path.expanduser('~/electrum-ltc-history.csv')
         select_msg = _('Select file to export your wallet transactions to')
 
         hbox, filename_e, csv_button = filename_field(self, self.config, defaultname, select_msg)
