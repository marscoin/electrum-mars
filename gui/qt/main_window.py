--- conflicted
+++ resolved
@@ -920,22 +920,8 @@
         amount = self.receive_amount_e.get_amount()
         message = unicode(self.receive_message_e.text()).encode('utf8')
         self.save_request_button.setEnabled((amount is not None) or (message != ""))
-<<<<<<< HEAD
-        if addr:
-            query = []
-            if amount:
-                query.append('amount=%s'%format_satoshis(amount))
-            if message:
-                query.append('message=%s'%urllib.quote(message))
-            p = urlparse.ParseResult(scheme='litecoin', netloc='', path=addr, params='', query='&'.join(query), fragment='')
-            url = urlparse.urlunparse(p)
-        else:
-            url = ""
-        self.receive_qr.setData(url)
-=======
         uri = util.create_URI(addr, amount, message)
         self.receive_qr.setData(uri)
->>>>>>> 52b43c57
         if self.qr_window:
             self.qr_window.set_content(addr, amount, message, uri)
 
