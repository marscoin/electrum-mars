#!/usr/bin/env python
#
# Electrum - lightweight Bitcoin client
# Copyright (C) 2012 thomasv@gitorious
#
# This program is free software: you can redistribute it and/or modify
# it under the terms of the GNU General Public License as published by
# the Free Software Foundation, either version 3 of the License, or
# (at your option) any later version.
#
# This program is distributed in the hope that it will be useful,
# but WITHOUT ANY WARRANTY; without even the implied warranty of
# MERCHANTABILITY or FITNESS FOR A PARTICULAR PURPOSE. See the
# GNU General Public License for more details.
#
# You should have received a copy of the GNU General Public License
# along with this program. If not, see <http://www.gnu.org/licenses/>.

import sys, time, threading
import os.path, json, traceback
import shutil
import socket
import webbrowser
import csv
from decimal import Decimal
import base64

import PyQt4
from PyQt4.QtGui import *
from PyQt4.QtCore import *
import PyQt4.QtCore as QtCore

import icons_rc

from electrum_ltc.bitcoin import MIN_RELAY_TX_FEE, COIN, is_valid
from electrum_ltc.plugins import run_hook
from electrum_ltc.i18n import _
from electrum_ltc.util import block_explorer, block_explorer_info, block_explorer_URL
from electrum_ltc.util import print_error, print_msg
from electrum_ltc.util import format_satoshis, format_satoshis_plain, format_time, NotEnoughFunds, StoreDict
from electrum_ltc import Transaction
from electrum_ltc import mnemonic
from electrum_ltc import util, bitcoin, commands, Wallet
from electrum_ltc import SimpleConfig, Wallet, WalletStorage
from electrum_ltc import Imported_Wallet
from electrum_ltc import paymentrequest
from electrum_ltc.contacts import Contacts

from amountedit import AmountEdit, BTCAmountEdit, MyLineEdit, BTCkBEdit
from network_dialog import NetworkDialog
from qrcodewidget import QRCodeWidget, QRDialog
from qrtextedit import ScanQRTextEdit, ShowQRTextEdit
from transaction_dialog import show_transaction





from electrum_ltc import ELECTRUM_VERSION
import re

from util import *


class StatusBarButton(QPushButton):
    def __init__(self, icon, tooltip, func):
        QPushButton.__init__(self, icon, '')
        self.setToolTip(tooltip)
        self.setFlat(True)
        self.setMaximumWidth(25)
        self.clicked.connect(self.onPress)
        self.func = func
        self.setIconSize(QSize(25,25))

    def onPress(self, checked=False):
        '''Drops the unwanted PyQt4 "checked" argument'''
        self.func()

    def keyPressEvent(self, e):
        if e.key() == QtCore.Qt.Key_Return:
            self.func()


from electrum_ltc.paymentrequest import PR_UNPAID, PR_PAID, PR_UNKNOWN, PR_EXPIRED
from electrum_ltc.paymentrequest import PaymentRequest, InvoiceStore, get_payment_request

pr_icons = {
    PR_UNPAID:":icons/unpaid.png",
    PR_PAID:":icons/confirmed.png",
    PR_EXPIRED:":icons/expired.png"
}

pr_tooltips = {
    PR_UNPAID:_('Pending'),
    PR_PAID:_('Paid'),
    PR_EXPIRED:_('Expired')
}

expiration_values = [
    (_('1 hour'), 60*60),
    (_('1 day'), 24*64*64),
    (_('1 week'), 7*24*60*60),
    (_('Never'), None)
]



class ElectrumWindow(QMainWindow):
    labelsChanged = pyqtSignal()

    def __init__(self, config, network, gui_object):
        QMainWindow.__init__(self)

        self.config = config
        self.network = network
        self.wallet = None

        self.gui_object = gui_object
        self.tray = gui_object.tray
        self.go_lite = gui_object.go_lite
        self.lite = None
        self.app = gui_object.app

        self.invoices = InvoiceStore(self.config)
        self.contacts = Contacts(self.config)

        self.create_status_bar()
        self.need_update = threading.Event()

        self.decimal_point = config.get('decimal_point', 8)
        self.num_zeros     = int(config.get('num_zeros',0))

        self.completions = QStringListModel()

        self.tabs = tabs = QTabWidget(self)
        tabs.addTab(self.create_history_tab(), _('History') )
        tabs.addTab(self.create_send_tab(), _('Send') )
        tabs.addTab(self.create_receive_tab(), _('Receive') )
        tabs.addTab(self.create_addresses_tab(), _('Addresses') )
        tabs.addTab(self.create_contacts_tab(), _('Contacts') )
        tabs.addTab(self.create_console_tab(), _('Console') )
        tabs.setMinimumSize(600, 400)
        tabs.setSizePolicy(QSizePolicy.Expanding, QSizePolicy.Expanding)
        self.setCentralWidget(tabs)

        try:
            self.setGeometry(*self.config.get("winpos-qt"))
        except:
            self.setGeometry(100, 100, 840, 400)

        if self.config.get("is_maximized"):
            self.showMaximized()

        self.setWindowIcon(QIcon(":icons/electrum-ltc.png"))
        self.init_menubar()

        QShortcut(QKeySequence("Ctrl+W"), self, self.close)
        QShortcut(QKeySequence("Ctrl+Q"), self, self.close)
        QShortcut(QKeySequence("Ctrl+R"), self, self.update_wallet)
        QShortcut(QKeySequence("Ctrl+PgUp"), self, lambda: tabs.setCurrentIndex( (tabs.currentIndex() - 1 )%tabs.count() ))
        QShortcut(QKeySequence("Ctrl+PgDown"), self, lambda: tabs.setCurrentIndex( (tabs.currentIndex() + 1 )%tabs.count() ))

        for i in range(tabs.count()):
            QShortcut(QKeySequence("Alt+" + str(i + 1)), self, lambda i=i: tabs.setCurrentIndex(i))

        self.connect(self, QtCore.SIGNAL('stop'), self.close)
        self.connect(self, QtCore.SIGNAL('update_status'), self.update_status)
        self.connect(self, QtCore.SIGNAL('banner_signal'), lambda: self.console.showMessage(self.network.banner) )
        self.connect(self, QtCore.SIGNAL('transaction_signal'), lambda: self.notify_transactions() )
        self.connect(self, QtCore.SIGNAL('payment_request_ok'), self.payment_request_ok)
        self.connect(self, QtCore.SIGNAL('payment_request_error'), self.payment_request_error)
        self.labelsChanged.connect(self.update_tabs)

        self.history_list.setFocus(True)

        # network callbacks
        if self.network:
            self.network.register_callback('updated', lambda: self.need_update.set())
            self.network.register_callback('banner', lambda: self.emit(QtCore.SIGNAL('banner_signal')))
            self.network.register_callback('status', lambda: self.emit(QtCore.SIGNAL('update_status')))
            self.network.register_callback('new_transaction', lambda: self.emit(QtCore.SIGNAL('transaction_signal')))
            self.network.register_callback('stop', lambda: self.emit(QtCore.SIGNAL('stop')))

            # set initial message
            self.console.showMessage(self.network.banner)

        self.payment_request = None
        self.qr_window = None
        self.not_enough_funds = False
        self.pluginsdialog = None
        self.fetch_alias()

    def fetch_alias(self):
        self.alias_info = None
        alias = self.config.get('alias')
        if alias:
            alias = str(alias)
            def f():
                self.alias_info = self.contacts.resolve_openalias(alias)
                self.emit(SIGNAL('alias_received'))
            t = threading.Thread(target=f)
            t.setDaemon(True)
            t.start()

    def update_account_selector(self):
        # account selector
        accounts = self.wallet.get_account_names()
        self.account_selector.clear()
        if len(accounts) > 1:
            self.account_selector.addItems([_("All accounts")] + accounts.values())
            self.account_selector.setCurrentIndex(0)
            self.account_selector.show()
        else:
            self.account_selector.hide()

    def close_wallet(self):
        self.wallet.stop_threads()
        run_hook('close_wallet')

    def load_wallet(self, wallet):
        import electrum_ltc as electrum
        self.wallet = wallet
        # backward compatibility
        self.update_wallet_format()
        self.import_old_contacts()
        # address used to create a dummy transaction and estimate transaction fee
        a = self.wallet.addresses(False)
        self.dummy_address = a[0] if a else None
        self.accounts_expanded = self.wallet.storage.get('accounts_expanded',{})
        self.current_account = self.wallet.storage.get("current_account", None)
        title = 'Electrum-LTC %s  -  %s' % (self.wallet.electrum_version, self.wallet.basename())
        if self.wallet.is_watching_only():
            title += ' [%s]' % (_('watching only'))
        self.setWindowTitle( title )
        self.update_history_tab()
        self.need_update.set()
        # Once GUI has been initialized check if we want to announce something since the callback has been called before the GUI was initialized
        self.notify_transactions()
        self.update_account_selector()
        # update menus
        self.new_account_menu.setVisible(self.wallet.can_create_accounts())
        self.private_keys_menu.setEnabled(not self.wallet.is_watching_only())
        self.password_menu.setEnabled(self.wallet.can_change_password())
        self.seed_menu.setEnabled(self.wallet.has_seed())
        self.mpk_menu.setEnabled(self.wallet.is_deterministic())
        self.import_menu.setVisible(self.wallet.can_import())
        self.export_menu.setEnabled(self.wallet.can_export())
        self.update_lock_icon()
        self.update_buttons_on_seed()
        self.update_console()
        self.clear_receive_tab()
        self.update_receive_tab()
        self.show()
        run_hook('load_wallet', wallet, self)

    def import_old_contacts(self):
        # backward compatibility: import contacts
        addressbook = set(self.wallet.storage.get('contacts', []))
        for k in addressbook:
            l = self.wallet.labels.get(k)
            if bitcoin.is_address(k) and l:
                self.contacts[l] = ('address', k)
        self.wallet.storage.put('contacts', None)

    def update_wallet_format(self):
        # convert old-format imported keys
        if self.wallet.imported_keys:
            password = self.password_dialog(_("Please enter your password in order to update imported keys")) if self.wallet.use_encryption else None
            try:
                self.wallet.convert_imported_keys(password)
            except Exception as e:
                traceback.print_exc(file=sys.stdout)
                self.show_message(str(e))
        # call synchronize to regenerate addresses in case we are offline
        if self.wallet.get_master_public_keys() and self.wallet.addresses() == []:
            self.wallet.synchronize()

    def open_wallet(self):
        wallet_folder = self.wallet.storage.path
        filename = unicode(QFileDialog.getOpenFileName(self, "Select your wallet file", wallet_folder))
        if not filename:
            return
        self.load_wallet_file(filename)

    def load_wallet_file(self, filename):
        try:
            storage = WalletStorage(filename)
        except Exception as e:
            self.show_message(str(e))
            return
        if not storage.file_exists:
            self.show_message(_("File not found") + ' ' + filename)
            recent = self.config.get('recently_open', [])
            if filename in recent:
                recent.remove(filename)
                self.config.set_key('recently_open', recent)
            return
        # read wizard action
        try:
            wallet = Wallet(storage)
        except BaseException as e:
            traceback.print_exc(file=sys.stdout)
            QMessageBox.warning(None, _('Warning'), str(e), _('OK'))
            return
        action = wallet.get_action()
        self.hide()
        # run wizard
        if action is not None:
            wallet = self.gui_object.run_wizard(storage, action)
        else:
            wallet.start_threads(self.network)
        # keep current wallet
        if not wallet:
            self.show()
            return
        # close current wallet
        self.close_wallet()
        # load new wallet in gui
        self.load_wallet(wallet)
        # save path
        if self.config.get('wallet_path') is None:
            self.config.set_key('gui_last_wallet', filename)
        # add to recently visited
        self.update_recently_visited(filename)

    def backup_wallet(self):
        path = self.wallet.storage.path
        wallet_folder = os.path.dirname(path)
        filename = unicode( QFileDialog.getSaveFileName(self, _('Enter a filename for the copy of your wallet'), wallet_folder) )
        if not filename:
            return

        new_path = os.path.join(wallet_folder, filename)
        if new_path != path:
            try:
                shutil.copy2(path, new_path)
                QMessageBox.information(None,"Wallet backup created", _("A copy of your wallet file was created in")+" '%s'" % str(new_path))
            except (IOError, os.error), reason:
                QMessageBox.critical(None,"Unable to create backup", _("Electrum was unable to copy your wallet file to the specified location.")+"\n" + str(reason))


    def new_wallet(self):
        import installwizard
        wallet_folder = os.path.dirname(os.path.abspath(self.wallet.storage.path))
        i = 1
        while True:
            filename = "wallet_%d"%i
            if filename in os.listdir(wallet_folder):
                i += 1
            else:
                break
        filename = line_dialog(self, _('New Wallet'), _('Enter file name') + ':', _('OK'), filename)
        if not filename:
            return
        full_path = os.path.join(wallet_folder, filename)
        storage = WalletStorage(full_path)
        if storage.file_exists:
            QMessageBox.critical(None, "Error", _("File exists"))
            return
        self.hide()
        wizard = installwizard.InstallWizard(self.config, self.network, storage, self.app)
        action, wallet_type = wizard.restore_or_create()
        if not action:
            self.show()
            return
        # close current wallet, but keep a reference to it
        self.close_wallet()
        wallet = wizard.run(action, wallet_type)
        if wallet:
            self.load_wallet(wallet)
        else:
            self.wallet.start_threads(self.network)
            self.load_wallet(self.wallet)
        self.show()

    def update_recently_visited(self, filename=None):
        recent = self.config.get('recently_open', [])
        if filename:
            if filename in recent:
                recent.remove(filename)
            recent.insert(0, filename)
            recent = recent[:5]
            self.config.set_key('recently_open', recent)
        self.recently_visited_menu.clear()
        for i, k in enumerate(sorted(recent)):
            b = os.path.basename(k)
            def loader(k):
                return lambda: self.load_wallet_file(k)
            self.recently_visited_menu.addAction(b, loader(k)).setShortcut(QKeySequence("Ctrl+%d"%(i+1)))
        self.recently_visited_menu.setEnabled(len(recent))

    def init_menubar(self):
        menubar = QMenuBar()

        file_menu = menubar.addMenu(_("&File"))
        self.recently_visited_menu = file_menu.addMenu(_("&Recently open"))
        file_menu.addAction(_("&Open"), self.open_wallet).setShortcut(QKeySequence.Open)
        file_menu.addAction(_("&New/Restore"), self.new_wallet).setShortcut(QKeySequence.New)
        file_menu.addSeparator()
        file_menu.addAction(_("&Quit"), self.close)
        self.update_recently_visited()

        wallet_menu = menubar.addMenu(_("&Wallet"))
        wallet_menu.addAction(_("&New contact"), self.new_contact_dialog)
        self.new_account_menu = wallet_menu.addAction(_("&New account"), self.new_account_dialog)

        wallet_menu.addSeparator()

        self.password_menu = wallet_menu.addAction(_("&Password"), self.change_password_dialog)
        self.seed_menu = wallet_menu.addAction(_("&Seed"), self.show_seed_dialog)
        self.mpk_menu = wallet_menu.addAction(_("&Master Public Keys"), self.show_master_public_keys)

        wallet_menu.addSeparator()
        labels_menu = wallet_menu.addMenu(_("&Labels"))
        labels_menu.addAction(_("&Import"), self.do_import_labels)
        labels_menu.addAction(_("&Export"), self.do_export_labels)

        self.private_keys_menu = wallet_menu.addMenu(_("&Private keys"))
        self.private_keys_menu.addAction(_("&Sweep"), self.sweep_key_dialog)
        self.import_menu = self.private_keys_menu.addAction(_("&Import"), self.do_import_privkey)
        self.export_menu = self.private_keys_menu.addAction(_("&Export"), self.export_privkeys_dialog)
        wallet_menu.addAction(_("&Export History"), self.export_history_dialog)
        wallet_menu.addAction(_("Search"), self.toggle_search).setShortcut(QKeySequence("Ctrl+S"))

        tools_menu = menubar.addMenu(_("&Tools"))

        # Settings / Preferences are all reserved keywords in OSX using this as work around
        tools_menu.addAction(_("Electrum preferences") if sys.platform == 'darwin' else _("Preferences"), self.settings_dialog)
        tools_menu.addAction(_("&Network"), self.run_network_dialog)
        tools_menu.addAction(_("&Plugins"), self.plugins_dialog)
        tools_menu.addSeparator()
        tools_menu.addAction(_("&Sign/verify message"), self.sign_verify_message)
        tools_menu.addAction(_("&Encrypt/decrypt message"), self.encrypt_message)
        tools_menu.addSeparator()

        paytomany_menu = tools_menu.addAction(_("&Pay to many"), self.paytomany)

        raw_transaction_menu = tools_menu.addMenu(_("&Load transaction"))
        raw_transaction_menu.addAction(_("&From file"), self.do_process_from_file)
        raw_transaction_menu.addAction(_("&From text"), self.do_process_from_text)
        raw_transaction_menu.addAction(_("&From the blockchain"), self.do_process_from_txid)
        raw_transaction_menu.addAction(_("&From QR code"), self.read_tx_from_qrcode)
        self.raw_transaction_menu = raw_transaction_menu

        help_menu = menubar.addMenu(_("&Help"))
        help_menu.addAction(_("&About"), self.show_about)
        help_menu.addAction(_("&Official website"), lambda: webbrowser.open("http://electrum-ltc.org"))
        help_menu.addSeparator()
        help_menu.addAction(_("&Documentation"), lambda: webbrowser.open("http://electrum.orain.org/")).setShortcut(QKeySequence.HelpContents)
        help_menu.addAction(_("&Report Bug"), self.show_report_bug)

        self.setMenuBar(menubar)

    def show_about(self):
        QMessageBox.about(self, "Electrum-LTC",
            _("Version")+" %s" % (self.wallet.electrum_version) + "\n\n" + _("Electrum's focus is speed, with low resource usage and simplifying Litecoin. You do not need to perform regular backups, because your wallet can be recovered from a secret phrase that you can memorize or write on paper. Startup times are instant because it operates in conjunction with high-performance servers that handle the most complicated parts of the Litecoin system."))

    def show_report_bug(self):
        QMessageBox.information(self, "Electrum-LTC - " + _("Reporting Bugs"),
            _("Please report any bugs as issues on github:")+" <a href=\"https://github.com/pooler/electrum-ltc/issues\">https://github.com/pooler/electrum-ltc/issues</a>")


    def notify_transactions(self):
        if not self.network or not self.network.is_connected():
            return

        print_error("Notifying GUI")
        if len(self.network.pending_transactions_for_notifications) > 0:
            # Combine the transactions if there are more then three
            tx_amount = len(self.network.pending_transactions_for_notifications)
            if(tx_amount >= 3):
                total_amount = 0
                for tx in self.network.pending_transactions_for_notifications:
                    is_relevant, is_mine, v, fee = self.wallet.get_tx_value(tx)
                    if(v > 0):
                        total_amount += v

                self.notify(_("%(txs)s new transactions received. Total amount received in the new transactions %(amount)s %(unit)s") \
                                % { 'txs' : tx_amount, 'amount' : self.format_amount(total_amount), 'unit' : self.base_unit()})

                self.network.pending_transactions_for_notifications = []
            else:
              for tx in self.network.pending_transactions_for_notifications:
                  if tx:
                      self.network.pending_transactions_for_notifications.remove(tx)
                      is_relevant, is_mine, v, fee = self.wallet.get_tx_value(tx)
                      if(v > 0):
                          self.notify(_("New transaction received. %(amount)s %(unit)s") % { 'amount' : self.format_amount(v), 'unit' : self.base_unit()})

    def notify(self, message):
        if self.tray:
            self.tray.showMessage("Electrum-LTC", message, QSystemTrayIcon.Information, 20000)



    # custom wrappers for getOpenFileName and getSaveFileName, that remember the path selected by the user
    def getOpenFileName(self, title, filter = ""):
        directory = self.config.get('io_dir', unicode(os.path.expanduser('~')))
        fileName = unicode( QFileDialog.getOpenFileName(self, title, directory, filter) )
        if fileName and directory != os.path.dirname(fileName):
            self.config.set_key('io_dir', os.path.dirname(fileName), True)
        return fileName

    def getSaveFileName(self, title, filename, filter = ""):
        directory = self.config.get('io_dir', unicode(os.path.expanduser('~')))
        path = os.path.join( directory, filename )
        fileName = unicode( QFileDialog.getSaveFileName(self, title, path, filter) )
        if fileName and directory != os.path.dirname(fileName):
            self.config.set_key('io_dir', os.path.dirname(fileName), True)
        return fileName

    def close(self):
        if self.qr_window:
            self.qr_window.close()
        QMainWindow.close(self)
        run_hook('close_main_window')

    def connect_slots(self, sender):
        self.connect(sender, QtCore.SIGNAL('timersignal'), self.timer_actions)

    def timer_actions(self):
        if self.need_update.is_set():
            self.update_wallet()
            self.need_update.clear()
        # resolve aliases
        self.payto_e.resolve()
        run_hook('timer_actions')

    def format_amount(self, x, is_diff=False, whitespaces=False):
        return format_satoshis(x, is_diff, self.num_zeros, self.decimal_point, whitespaces)

    def get_decimal_point(self):
        return self.decimal_point

    def base_unit(self):
        assert self.decimal_point in [2, 5, 8]
        if self.decimal_point == 2:
            return 'bits'
        if self.decimal_point == 5:
            return 'mLTC'
        if self.decimal_point == 8:
            return 'LTC'
        raise Exception('Unknown base unit')

    def update_status(self):
        if not self.wallet:
            return

        if self.network is None or not self.network.is_running():
            text = _("Offline")
            icon = QIcon(":icons/status_disconnected.png")

        elif self.network.is_connected():
            server_height = self.network.get_server_height()
            server_lag = self.network.get_local_height() - server_height
            # Server height can be 0 after switching to a new server
            # until we get a headers subscription request response.
            # Display the synchronizing message in that case.
            if not self.wallet.up_to_date or server_height == 0:
                text = _("Synchronizing...")
                icon = QIcon(":icons/status_waiting.png")
            elif server_lag > 1:
                text = _("Server is lagging (%d blocks)"%server_lag)
                icon = QIcon(":icons/status_lagging.png")
            else:
                c, u, x = self.wallet.get_account_balance(self.current_account)
                text =  _("Balance" ) + ": %s "%(self.format_amount(c)) + self.base_unit()
                if u:
                    text +=  " [%s unconfirmed]"%(self.format_amount(u, True).strip())
                if x:
                    text +=  " [%s unmatured]"%(self.format_amount(x, True).strip())
                # append fiat balance and price from exchange rate plugin
                r = {}
                run_hook('get_fiat_status_text', c+u, r)
                quote = r.get(0)
                if quote:
                    text += "%s"%quote

                if self.tray:
                    self.tray.setToolTip("%s (%s)" % (text, self.wallet.basename()))
                icon = QIcon(":icons/status_connected.png")
        else:
            text = _("Not connected")
            icon = QIcon(":icons/status_disconnected.png")

        self.balance_label.setText(text)
        self.status_button.setIcon( icon )


    def update_wallet(self):
        self.update_status()
        if self.wallet.up_to_date or not self.network or not self.network.is_connected():
            self.update_tabs()

    def update_tabs(self):
        self.update_history_tab()
        self.update_receive_tab()
        self.update_address_tab()
        self.update_contacts_tab()
        self.update_completions()
        self.update_invoices_list()

    def create_history_tab(self):
        from history_widget import HistoryWidget
        self.history_list = l = HistoryWidget(self)
        return l

    def show_address(self, addr):
        import address_dialog
        d = address_dialog.AddressDialog(addr, self)
        d.exec_()

    def show_transaction(self, tx, tx_desc = None):
        '''tx_desc is set only for txs created in the Send tab'''
        show_transaction(tx, self, tx_desc)

    def update_history_tab(self):
        domain = self.wallet.get_account_addresses(self.current_account)
        h = self.wallet.get_history(domain)
        self.history_list.update(h)

    def create_receive_tab(self):

        self.receive_grid = grid = QGridLayout()
        grid.setColumnMinimumWidth(3, 300)

        self.receive_address_e = ButtonsLineEdit()
        self.receive_address_e.addCopyButton(self.app)
        self.receive_address_e.setReadOnly(True)
        msg = _('Litecoin address where the payment should be received. Note that each payment request uses a different Litecoin address.')
        self.receive_address_label = HelpLabel(_('Receiving address'), msg)
        self.receive_address_e.textChanged.connect(self.update_receive_qr)
        self.receive_address_e.setFocusPolicy(Qt.NoFocus)
        grid.addWidget(self.receive_address_label, 0, 0)
        grid.addWidget(self.receive_address_e, 0, 1, 1, 4)

        self.receive_message_e = QLineEdit()
        grid.addWidget(QLabel(_('Description')), 1, 0)
        grid.addWidget(self.receive_message_e, 1, 1, 1, 4)
        self.receive_message_e.textChanged.connect(self.update_receive_qr)

        self.receive_amount_e = BTCAmountEdit(self.get_decimal_point)
        grid.addWidget(QLabel(_('Requested amount')), 2, 0)
        grid.addWidget(self.receive_amount_e, 2, 1, 1, 2)
        self.receive_amount_e.textChanged.connect(self.update_receive_qr)

        self.expires_combo = QComboBox()
        self.expires_combo.addItems(map(lambda x:x[0], expiration_values))
        self.expires_combo.setCurrentIndex(1)
        msg = ' '.join([
            _('Expiration date of your request.'),
            _('This information is seen by the recipient if you send them a signed payment request.'),
            _('Expired requests have to be deleted manually from your list, in order to free the corresponding Litecoin addresses'),
        ])
        grid.addWidget(HelpLabel(_('Expires in'), msg), 3, 0)
        grid.addWidget(self.expires_combo, 3, 1)
        self.expires_label = QLineEdit('')
        self.expires_label.setReadOnly(1)
        self.expires_label.setFocusPolicy(Qt.NoFocus)
        self.expires_label.hide()
        grid.addWidget(self.expires_label, 3, 1, 1, 2)

        self.save_request_button = QPushButton(_('Save'))
        self.save_request_button.clicked.connect(self.save_payment_request)

        self.new_request_button = QPushButton(_('New'))
        self.new_request_button.clicked.connect(self.new_payment_request)

        self.receive_qr = QRCodeWidget(fixedSize=200)
        self.receive_qr.mouseReleaseEvent = lambda x: self.toggle_qr_window()
        self.receive_qr.enterEvent = lambda x: self.app.setOverrideCursor(QCursor(Qt.PointingHandCursor))
        self.receive_qr.leaveEvent = lambda x: self.app.setOverrideCursor(QCursor(Qt.ArrowCursor))

        self.receive_buttons = buttons = QHBoxLayout()
        buttons.addStretch(1)
        buttons.addWidget(self.save_request_button)
        buttons.addWidget(self.new_request_button)

        self.receive_requests_label = QLabel(_('My Requests'))
        self.receive_list = MyTreeWidget(self, self.receive_list_menu, [_('Date'), _('Account'), _('Address'), '', _('Description'), _('Amount'), _('Status')], 4)
        self.receive_list.currentItemChanged.connect(self.receive_item_changed)
        self.receive_list.itemClicked.connect(self.receive_item_changed)
        self.receive_list.setSortingEnabled(True)
        self.receive_list.setColumnWidth(0, 180)
        self.receive_list.hideColumn(1)
        self.receive_list.hideColumn(2)

        # layout
        vbox_g = QVBoxLayout()
        vbox_g.addLayout(grid)
        vbox_g.addLayout(buttons)

        hbox = QHBoxLayout()
        hbox.addLayout(vbox_g)
        hbox.addStretch()
        hbox.addWidget(self.receive_qr)

        w = QWidget()
        vbox = QVBoxLayout(w)
        vbox.addLayout(hbox)
        vbox.addStretch(1)
        vbox.addWidget(self.receive_requests_label)
        vbox.addWidget(self.receive_list)

        return w

    def receive_item_changed(self, item):
        if item is None:
            return
        if not self.receive_list.isItemSelected(item):
            return
        addr = str(item.text(2))
        req = self.wallet.receive_requests[addr]
        expires = util.age(req['time'] + req['exp']) if req.get('exp') else _('Never')
        amount = req['amount']
        message = self.wallet.labels.get(addr, '')
        self.receive_address_e.setText(addr)
        self.receive_message_e.setText(message)
        self.receive_amount_e.setAmount(amount)
        self.expires_combo.hide()
        self.expires_label.show()
        self.expires_label.setText(expires)
        self.new_request_button.setEnabled(True)

    def delete_payment_request(self, item):
        addr = str(item.text(2))
        self.wallet.remove_payment_request(addr, self.config)
        self.update_receive_tab()
        self.clear_receive_tab()

    def get_request_URI(self, addr):
        req = self.wallet.receive_requests[addr]
        message = self.wallet.labels.get(addr, '')
        amount = req['amount']
        URI = util.create_URI(addr, amount, message)
        if req.get('time'):
            URI += "&time=%d"%req.get('time')
        if req.get('exp'):
            URI += "&exp=%d"%req.get('exp')
        if req.get('name') and req.get('sig'):
            sig = req.get('sig').decode('hex')
            sig = bitcoin.base_encode(sig, base=58)
            URI += "&name=" + req['name'] + "&sig="+sig
        return str(URI)

    def receive_list_menu(self, position):
        item = self.receive_list.itemAt(position)
        addr = str(item.text(2))
        req = self.wallet.receive_requests[addr]
        menu = QMenu()
        menu.addAction(_("Copy Address"), lambda: self.view_and_paste(_('Address'), '', addr))
        menu.addAction(_("Copy URI"), lambda: self.view_and_paste('URI', '', self.get_request_URI(addr)))
        menu.addAction(_("Save as BIP70 file"), lambda: self.export_payment_request(addr))
        menu.addAction(_("Delete"), lambda: self.delete_payment_request(item))
        run_hook('receive_list_menu', menu, addr)
        menu.exec_(self.receive_list.viewport().mapToGlobal(position))

    def sign_payment_request(self, addr):
        alias = self.config.get('alias')
        alias_privkey = None
        if alias and self.alias_info:
            alias_addr, alias_name, validated = self.alias_info
            if alias_addr:
                if self.wallet.is_mine(alias_addr):
                    msg = _('This payment request will be signed.') + '\n' + _('Please enter your password')
                    password = self.password_dialog(msg)
                    if password:
                        try:
                            self.wallet.sign_payment_request(addr, alias, alias_addr, password)
                        except Exception as e:
                            QMessageBox.warning(self, _('Error'), str(e), _('OK'))
                            return
                    else:
                        return
                else:
                    return


    def save_payment_request(self):
        addr = str(self.receive_address_e.text())
        amount = self.receive_amount_e.get_amount()
        message = unicode(self.receive_message_e.text())
        if not message and not amount:
            QMessageBox.warning(self, _('Error'), _('No message or amount'), _('OK'))
            return False
        i = self.expires_combo.currentIndex()
        expiration = map(lambda x: x[1], expiration_values)[i]
        req = self.wallet.make_payment_request(addr, amount, message, expiration)
        self.wallet.add_payment_request(req, self.config)
        self.sign_payment_request(addr)
        self.update_receive_tab()
        self.update_address_tab()
        self.save_request_button.setEnabled(False)

    def view_and_paste(self, title, msg, data):
        dialog = QDialog(self)
        dialog.setWindowTitle(title)
        vbox = QVBoxLayout()
        label = QLabel(msg)
        label.setWordWrap(True)
        vbox.addWidget(label)
        pr_e = ShowQRTextEdit(text=data)
        vbox.addWidget(pr_e)
        vbox.addLayout(Buttons(CopyCloseButton(pr_e.text, self.app, dialog)))
        dialog.setLayout(vbox)
        dialog.exec_()

    def export_payment_request(self, addr):
        r = self.wallet.receive_requests.get(addr)
        pr = paymentrequest.serialize_request(r).SerializeToString()
        name = r['id'] + '.bip70'
        fileName = self.getSaveFileName(_("Select where to save your payment request"), name, "*.bip70")
        if fileName:
            with open(fileName, "wb+") as f:
                f.write(str(pr))
            self.show_message(_("Request saved successfully"))
            self.saved = True

    def new_payment_request(self):
        addr = self.wallet.get_unused_address(self.current_account)
        if addr is None:
            if isinstance(self.wallet, Imported_Wallet):
                self.show_message(_('No more addresses in your wallet.'))
                return
            if not self.question(_("Warning: The next address will not be recovered automatically if you restore your wallet from seed; you may need to add it manually.\n\nThis occurs because you have too many unused addresses in your wallet. To avoid this situation, use the existing addresses first.\n\nCreate anyway?")):
                return
            addr = self.wallet.create_new_address(self.current_account, False)
        self.set_receive_address(addr)
        self.expires_label.hide()
        self.expires_combo.show()
        self.new_request_button.setEnabled(False)
        self.receive_message_e.setFocus(1)

    def set_receive_address(self, addr):
        self.receive_address_e.setText(addr)
        self.receive_message_e.setText('')
        self.receive_amount_e.setAmount(None)

    def clear_receive_tab(self):
        addr = self.wallet.get_unused_address(self.current_account)
        self.receive_address_e.setText(addr if addr else '')
        self.receive_message_e.setText('')
        self.receive_amount_e.setAmount(None)
        self.expires_label.hide()
        self.expires_combo.show()

    def toggle_qr_window(self):
        import qrwindow
        if not self.qr_window:
            self.qr_window = qrwindow.QR_Window(self)
            self.qr_window.setVisible(True)
            self.qr_window_geometry = self.qr_window.geometry()
        else:
            if not self.qr_window.isVisible():
                self.qr_window.setVisible(True)
                self.qr_window.setGeometry(self.qr_window_geometry)
            else:
                self.qr_window_geometry = self.qr_window.geometry()
                self.qr_window.setVisible(False)
        self.update_receive_qr()


    def receive_at(self, addr):
        if not bitcoin.is_address(addr):
            return
        self.tabs.setCurrentIndex(2)
        self.receive_address_e.setText(addr)
        self.new_request_button.setEnabled(True)

    def update_receive_tab(self):

        # hide receive tab if no receive requests available
        b = len(self.wallet.receive_requests) > 0
        self.receive_list.setVisible(b)
        self.receive_requests_label.setVisible(b)
        if not b:
            self.expires_label.hide()
            self.expires_combo.show()

        # check if it is necessary to show the account
        self.receive_list.setColumnHidden(1, len(self.wallet.get_accounts()) == 1)

        # update the receive address if necessary
        current_address = self.receive_address_e.text()
        domain = self.wallet.get_account_addresses(self.current_account, include_change=False)
        addr = self.wallet.get_unused_address(self.current_account)
        if not current_address in domain and addr:
            self.set_receive_address(addr)
        self.new_request_button.setEnabled(addr != current_address)

        # clear the list and fill it again
        self.receive_list.clear()
        for req in self.wallet.get_sorted_requests(self.config):
            address = req['address']
            if address not in domain:
                continue
            timestamp = req.get('time', 0)
            amount = req.get('amount')
            expiration = req.get('exp', None)
            message = req.get('memo', '')
            date = format_time(timestamp)
            status = req.get('status')
            signature = req.get('sig')
            requestor = req.get('name', '')
            amount_str = self.format_amount(amount) if amount else ""
            account = ''
            item = QTreeWidgetItem([date, account, address, '', message, amount_str, pr_tooltips.get(status,'')])
            if signature is not None:
                item.setIcon(3, QIcon(":icons/seal.png"))
                item.setToolTip(3, 'signed by '+ requestor)
            if status is not PR_UNKNOWN:
                item.setIcon(6, QIcon(pr_icons.get(status)))
            self.receive_list.addTopLevelItem(item)


    def update_receive_qr(self):
        addr = str(self.receive_address_e.text())
        amount = self.receive_amount_e.get_amount()
        message = unicode(self.receive_message_e.text()).encode('utf8')
        self.save_request_button.setEnabled((amount is not None) or (message != ""))
        uri = util.create_URI(addr, amount, message)
        self.receive_qr.setData(uri)
        if self.qr_window and self.qr_window.isVisible():
            self.qr_window.set_content(addr, amount, message, uri)

    def show_before_broadcast(self):
        return self.config.get('show_before_broadcast', False)

    def set_show_before_broadcast(self, show):
        self.config.set_key('show_before_broadcast', bool(show))
        self.set_send_button_text()

    def set_send_button_text(self):
        if self.show_before_broadcast():
            text = _("Send...")
        elif self.wallet and self.wallet.is_watching_only():
            text = _("Send...")
        else:
            text = _("Send")
        self.send_button.setText(text)

    def create_send_tab(self):
        self.send_grid = grid = QGridLayout()
        grid.setSpacing(8)
        grid.setColumnMinimumWidth(3,300)
        grid.setColumnStretch(5,1)
        grid.setRowStretch(8, 1)

        from paytoedit import PayToEdit
        self.amount_e = BTCAmountEdit(self.get_decimal_point)
        self.payto_e = PayToEdit(self)
        msg = _('Recipient of the funds.') + '\n\n'\
              + _('You may enter a Litecoin address, a label from your list of contacts (a list of completions will be proposed), or an alias (email-like address that forwards to a Litecoin address)')
        payto_label = HelpLabel(_('Pay to'), msg)
        grid.addWidget(payto_label, 1, 0)
        grid.addWidget(self.payto_e, 1, 1, 1, 3)

        completer = QCompleter()
        completer.setCaseSensitivity(False)
        self.payto_e.setCompleter(completer)
        completer.setModel(self.completions)

        msg = _('Description of the transaction (not mandatory).') + '\n\n'\
              + _('The description is not sent to the recipient of the funds. It is stored in your wallet file, and displayed in the \'History\' tab.')
        description_label = HelpLabel(_('Description'), msg)
        grid.addWidget(description_label, 2, 0)
        self.message_e = MyLineEdit()
        grid.addWidget(self.message_e, 2, 1, 1, 3)

        self.from_label = QLabel(_('From'))
        grid.addWidget(self.from_label, 3, 0)
        self.from_list = MyTreeWidget(self, self.from_list_menu, ['',''])
        self.from_list.setHeaderHidden(True)
        self.from_list.setMaximumHeight(80)
        grid.addWidget(self.from_list, 3, 1, 1, 3)
        self.set_pay_from([])

        msg = _('Amount to be sent.') + '\n\n' \
              + _('The amount will be displayed in red if you do not have enough funds in your wallet.') + ' ' \
              + _('Note that if you have frozen some of your addresses, the available funds will be lower than your total balance.') + '\n\n' \
              + _('Keyboard shortcut: type "!" to send all your coins.')
        amount_label = HelpLabel(_('Amount'), msg)
        grid.addWidget(amount_label, 4, 0)
        grid.addWidget(self.amount_e, 4, 1, 1, 2)

        msg = _('Litecoin transactions are in general not free. A transaction fee is paid by the sender of the funds.') + '\n\n'\
              + _('The amount of fee can be decided freely by the sender. However, transactions with low fees take more time to be processed.') + '\n\n'\
              + _('A suggested fee is automatically added to this field. You may override it. The suggested fee increases with the size of the transaction.')
        self.fee_e_label = HelpLabel(_('Fee'), msg)
        self.fee_e = BTCAmountEdit(self.get_decimal_point)
        grid.addWidget(self.fee_e_label, 5, 0)
        grid.addWidget(self.fee_e, 5, 1, 1, 2)

        self.send_button = EnterButton(_("Send"), self.do_send)
        self.clear_button = EnterButton(_("Clear"), self.do_clear)
        buttons = QHBoxLayout()
        buttons.addStretch(1)
        buttons.addWidget(self.send_button)
        buttons.addWidget(self.clear_button)

        def on_shortcut():
            sendable = self.get_sendable_balance()
            inputs = self.get_coins()
            for i in inputs: self.wallet.add_input_info(i)
            addr = self.payto_e.payto_address if self.payto_e.payto_address else self.dummy_address
            output = ('address', addr, sendable)
            dummy_tx = Transaction.from_io(inputs, [output])
            if not self.fee_e.isModified():
                fee_per_kb = self.wallet.fee_per_kb(self.config)
                self.fee_e.setAmount(self.wallet.estimated_fee(dummy_tx, fee_per_kb))
            self.amount_e.setAmount(max(0, sendable - self.fee_e.get_amount()))
            self.amount_e.textEdited.emit("")

        self.amount_e.shortcut.connect(on_shortcut)

        self.payto_e.textChanged.connect(lambda: self.update_fee())
        self.amount_e.textEdited.connect(lambda: self.update_fee())
        self.fee_e.textEdited.connect(lambda: self.update_fee())
        # This is so that when the user blanks the fee and moves on,
        # we go back to auto-calculate mode and put a fee back.
        self.fee_e.editingFinished.connect(lambda: self.update_fee())

        def entry_changed():
            text = ""
            if self.not_enough_funds:
                amt_color, fee_color = RED_FG, RED_FG
                text = _( "Not enough funds" )
                c, u, x = self.wallet.get_frozen_balance()
                if c+u+x:
                    text += ' (' + self.format_amount(c+u+x).strip() + ' ' + self.base_unit() + ' ' +_("are frozen") + ')'

            elif self.fee_e.isModified():
                amt_color, fee_color = BLACK_FG, BLACK_FG
            elif self.amount_e.isModified():
                amt_color, fee_color = BLACK_FG, BLUE_FG
            else:
                amt_color, fee_color = BLUE_FG, BLUE_FG

            self.statusBar().showMessage(text)
            self.amount_e.setStyleSheet(amt_color)
            self.fee_e.setStyleSheet(fee_color)

        self.amount_e.textChanged.connect(entry_changed)
        self.fee_e.textChanged.connect(entry_changed)

        self.invoices_label = QLabel(_('Invoices'))
        self.invoices_list = MyTreeWidget(self, self.invoices_list_menu,
                                          [_('Expires'), _('Requestor'), _('Description'), _('Amount'), _('Status')], 2)
        self.invoices_list.header().setResizeMode(1, QHeaderView.Interactive)
        self.invoices_list.setColumnWidth(1, 200)

        vbox0 = QVBoxLayout()
        vbox0.addLayout(grid)
        vbox0.addLayout(buttons)
        vbox0.addStretch(1)
        hbox = QHBoxLayout()
        hbox.addLayout(vbox0)
        hbox.addStretch(1)
        w = QWidget()
        vbox = QVBoxLayout(w)
        vbox.addLayout(hbox)
        vbox.addStretch()
        vbox.addWidget(self.invoices_label)
        vbox.addWidget(self.invoices_list)

        # Defer this until grid is parented to avoid ugly flash during startup
        self.update_fee_edit()

        run_hook('create_send_tab', grid)
        return w

    def update_fee(self):
        '''Recalculate the fee.  If the fee was manually input, retain it, but
        still build the TX to see if there are enough funds.
        '''
        freeze_fee = (self.fee_e.isModified()
                      and (self.fee_e.text() or self.fee_e.hasFocus()))
        outputs = self.payto_e.get_outputs()
        amount = self.amount_e.get_amount()
        if amount is None:
            if not freeze_fee:
                self.fee_e.setAmount(None)
            self.not_enough_funds = False
        else:
            fee = self.fee_e.get_amount() if freeze_fee else None
            if not outputs:
                addr = self.payto_e.payto_address if self.payto_e.payto_address else self.dummy_address
                outputs = [('address', addr, amount)]
            try:
                tx = self.wallet.make_unsigned_transaction(self.get_coins(), outputs, self.config, fee)
                self.not_enough_funds = False
            except NotEnoughFunds:
                self.not_enough_funds = True
            if not freeze_fee:
                fee = None if self.not_enough_funds else self.wallet.get_tx_fee(tx)
                self.fee_e.setAmount(fee)

    def update_fee_edit(self):
        b = self.config.get('can_edit_fees', False)
        self.fee_e.setVisible(b)
        self.fee_e_label.setVisible(b)

    def from_list_delete(self, item):
        i = self.from_list.indexOfTopLevelItem(item)
        self.pay_from.pop(i)
        self.redraw_from_list()

    def from_list_menu(self, position):
        item = self.from_list.itemAt(position)
        menu = QMenu()
        menu.addAction(_("Remove"), lambda: self.from_list_delete(item))
        menu.exec_(self.from_list.viewport().mapToGlobal(position))

    def set_pay_from(self, domain = None):
        self.pay_from = [] if domain == [] else self.wallet.get_spendable_coins(domain)
        self.redraw_from_list()

    def redraw_from_list(self):
        self.from_list.clear()
        self.from_label.setHidden(len(self.pay_from) == 0)
        self.from_list.setHidden(len(self.pay_from) == 0)

        def format(x):
            h = x.get('prevout_hash')
            return h[0:8] + '...' + h[-8:] + ":%d"%x.get('prevout_n') + u'\t' + "%s"%x.get('address')

        for item in self.pay_from:
            self.from_list.addTopLevelItem(QTreeWidgetItem( [format(item), self.format_amount(item['value']) ]))

    def get_contact_payto(self, key):
        _type, value = self.contacts.get(key)
        return key + '  <' + value + '>' if _type == 'address' else key

    def update_completions(self):
        l = [self.get_contact_payto(key) for key in self.contacts.keys()]
        self.completions.setStringList(l)

    def protected(func):
        '''Password request wrapper.  The password is passed to the function
        as the 'password' named argument.  Return value is a 2-element
        tuple: (Cancelled, Result) where Cancelled is True if the user
        cancels the password request, otherwise False.  Result is the
        return value of the wrapped function, or None if cancelled.
        '''
        def request_password(self, *args, **kwargs):
            parent = kwargs.get('parent', self)
            if self.wallet.use_encryption:
                while True:
                    password = self.password_dialog(parent=parent)
                    if not password:
                        return True, None
                    try:
                        self.wallet.check_password(password)
                        break
                    except Exception as e:
                        QMessageBox.warning(parent, _('Error'), str(e), _('OK'))
                        continue
            else:
                password = None

            kwargs['password'] = password
            return False, func(self, *args, **kwargs)
        return request_password

    def read_send_tab(self):
        if self.payment_request and self.payment_request.has_expired():
            QMessageBox.warning(self, _('Error'), _('Payment request has expired'), _('OK'))
            return
        label = unicode( self.message_e.text() )

        if self.payment_request:
            outputs = self.payment_request.get_outputs()
        else:
            errors = self.payto_e.get_errors()
            if errors:
                self.show_warning(_("Invalid Lines found:") + "\n\n" + '\n'.join([ _("Line #") + str(x[0]+1) + ": " + x[1] for x in errors]))
                return
            outputs = self.payto_e.get_outputs()

            if self.payto_e.is_alias and self.payto_e.validated is False:
                alias = self.payto_e.toPlainText()
                msg = _('WARNING: the alias "%s" could not be validated via an additional security check, DNSSEC, and thus may not be correct.'%alias) + '\n'
                msg += _('Do you wish to continue?')
                if not self.question(msg):
                    return

        if not outputs:
            QMessageBox.warning(self, _('Error'), _('No outputs'), _('OK'))
            return

        for _type, addr, amount in outputs:
            if addr is None:
                QMessageBox.warning(self, _('Error'), _('Litecoin Address is None'), _('OK'))
                return
            if _type == 'address' and not bitcoin.is_address(addr):
                QMessageBox.warning(self, _('Error'), _('Invalid Litecoin Address'), _('OK'))
                return
            if amount is None:
                QMessageBox.warning(self, _('Error'), _('Invalid Amount'), _('OK'))
                return

        fee = self.fee_e.get_amount()
        if fee is None:
            QMessageBox.warning(self, _('Error'), _('Invalid Fee'), _('OK'))
            return

        amount = sum(map(lambda x:x[2], outputs))
        confirm_amount = self.config.get('confirm_amount', 10*COIN)
        if amount >= confirm_amount:
            o = '\n'.join(map(lambda x:x[1], outputs))
            if not self.question(_("send %(amount)s to %(address)s?")%{ 'amount' : self.format_amount(amount) + ' '+ self.base_unit(), 'address' : o}):
                return

        coins = self.get_coins()
        return outputs, fee, label, coins


    def do_send(self):
        if run_hook('before_send'):
            return
        r = self.read_send_tab()
        if not r:
            return
        outputs, fee, tx_desc, coins = r
        try:
            tx = self.wallet.make_unsigned_transaction(coins, outputs, self.config, fee)
            if not tx:
                raise BaseException(_("Insufficient funds"))
        except Exception as e:
            traceback.print_exc(file=sys.stdout)
            self.show_message(str(e))
            return

        if tx.get_fee() < tx.required_fee(self.wallet):
            QMessageBox.warning(self, _('Error'), _("This transaction requires a higher fee, or it will not be propagated by the network."), _('OK'))
            return

        if not self.config.get('can_edit_fees', False):
            if not self.question(_("A fee of %(fee)s will be added to this transaction.\nProceed?")%{ 'fee' : self.format_amount(fee) + ' '+ self.base_unit()}):
                return
        else:
            confirm_fee = self.config.get('confirm_fee', 1000000)
            if fee >= confirm_fee:
                if not self.question(_("The fee for this transaction seems unusually high.\nAre you really sure you want to pay %(fee)s in fees?")%{ 'fee' : self.format_amount(fee) + ' '+ self.base_unit()}):
                    return

        if self.show_before_broadcast():
            self.show_transaction(tx, tx_desc)
        else:
            def sign_done(success):
                if success:
                    if not tx.is_complete():
                        self.show_transaction(tx)
                        self.do_clear()
                    else:
                        self.broadcast_transaction(tx, tx_desc)
            self.sign_tx(tx, sign_done)


    @protected
    def sign_tx(self, tx, callback, password, parent=None):
        '''Sign the transaction in a separate thread.  When done, calls
        the callback with a success code of True or False.
        '''
        if parent == None:
            parent = self
        self.send_button.setDisabled(True)

        # call hook to see if plugin needs gui interaction
        run_hook('sign_tx', tx)

        # sign the tx
        success = [False]  # Array to work around python scoping
        def sign_thread():
            if not self.wallet.is_watching_only():
                self.wallet.sign_transaction(tx, password)
        def on_sign_successful(ret):
            success[0] = True
        def on_dialog_close():
            self.send_button.setDisabled(False)
            callback(success[0])

        # keep a reference to WaitingDialog or the gui might crash
        self.waiting_dialog = WaitingDialog(parent, 'Signing transaction...', sign_thread, on_sign_successful, on_dialog_close)
        self.waiting_dialog.start()


    def broadcast_transaction(self, tx, tx_desc, parent=None):

        def broadcast_thread():
            # non-GUI thread
            pr = self.payment_request
            if pr is None:
                return self.wallet.sendtx(tx)
            if pr.has_expired():
                self.payment_request = None
                return False, _("Payment request has expired")
            status, msg =  self.wallet.sendtx(tx)
            if not status:
                return False, msg
            key = pr.get_id()
            self.invoices.set_paid(key, tx.hash())
            self.payment_request = None
            refund_address = self.wallet.addresses()[0]
            ack_status, ack_msg = pr.send_ack(str(tx), refund_address)
            if ack_status:
                msg = ack_msg
            return status, msg

        def broadcast_done(status, msg):
            # GUI thread
            if status:
                if tx_desc is not None and tx.is_complete():
                    self.wallet.set_label(tx.hash(), tx_desc)
                QMessageBox.information(parent, '', _('Payment sent.') + '\n' + msg, _('OK'))
                self.update_invoices_list()
                self.do_clear()
            else:
                QMessageBox.warning(parent, _('Error'), msg, _('OK'))
            self.send_button.setDisabled(False)

        if parent == None:
            parent = self
        self.waiting_dialog = WaitingDialog(parent, 'Broadcasting transaction...', broadcast_thread, broadcast_done)
        self.waiting_dialog.start()



    def prepare_for_payment_request(self):
        self.tabs.setCurrentIndex(1)
        self.payto_e.is_pr = True
        for e in [self.payto_e, self.amount_e, self.message_e]:
            e.setFrozen(True)
        self.payto_e.setText(_("please wait..."))
        return True

    def payment_request_ok(self):
        pr = self.payment_request
        key = self.invoices.add(pr)
        status = self.invoices.get_status(key)
        self.update_invoices_list()
        if status == PR_PAID:
            self.show_message("invoice already paid")
            self.do_clear()
            self.payment_request = None
            return

        self.payto_e.is_pr = True
        if not pr.has_expired():
            self.payto_e.setGreen()
        else:
            self.payto_e.setExpired()

        self.payto_e.setText(pr.get_requestor())
        self.amount_e.setText(format_satoshis_plain(pr.get_amount(), self.decimal_point))
        self.message_e.setText(pr.get_memo())
        # signal to set fee
        self.amount_e.textEdited.emit("")

    def payment_request_error(self):
        self.show_message(self.payment_request.error)
        self.payment_request = None
        self.do_clear()

    def pay_to_URI(self, URI):
        if not URI:
            return
        try:
            out = util.parse_URI(unicode(URI))
        except Exception as e:
            QMessageBox.warning(self, _('Error'), _('Invalid litecoin URI:') + '\n' + str(e), _('OK'))
            return
        self.tabs.setCurrentIndex(1)

        r = out.get('r')
        sig = out.get('sig')
        name = out.get('name')
        if r or (name and sig):
            def get_payment_request_thread():
                if name and sig:
                    from electrum_ltc import paymentrequest
                    pr = paymentrequest.serialize_request(out).SerializeToString()
                    self.payment_request = paymentrequest.PaymentRequest(pr)
                else:
                    self.payment_request = get_payment_request(r)
                if self.payment_request.verify(self.contacts):
                    self.emit(SIGNAL('payment_request_ok'))
                else:
                    self.emit(SIGNAL('payment_request_error'))
            t = threading.Thread(target=get_payment_request_thread)
            t.setDaemon(True)
            t.start()
            self.prepare_for_payment_request()
            return

        address = out.get('address')
        amount = out.get('amount')
        label = out.get('label')
        message = out.get('message')
        if label:
            if self.wallet.labels.get(address) != label:
                if self.question(_('Save label "%(label)s" for address %(address)s ?'%{'label':label,'address':address})):
                    if address not in self.wallet.addressbook and not self.wallet.is_mine(address):
                        self.wallet.addressbook.append(address)
                        self.wallet.set_label(address, label)
        else:
            label = self.wallet.labels.get(address)
        if address:
            self.payto_e.setText(label + '  <'+ address +'>' if label else address)
        if message:
            self.message_e.setText(message)
        if amount:
            self.amount_e.setAmount(amount)
            self.amount_e.textEdited.emit("")


    def do_clear(self):
        self.not_enough_funds = False
        self.payment_request = None
        self.payto_e.is_pr = False
        for e in [self.payto_e, self.message_e, self.amount_e, self.fee_e]:
            e.setText('')
            e.setFrozen(False)
        self.set_pay_from([])
        self.update_status()
        run_hook('do_clear')

    def set_frozen_state(self, addrs, freeze):
        self.wallet.set_frozen_state(addrs, freeze)
        self.update_address_tab()
        self.update_fee()

    def create_list_tab(self, l):
        w = QWidget()
        vbox = QVBoxLayout()
        w.setLayout(vbox)
        vbox.setMargin(0)
        vbox.setSpacing(0)
        vbox.addWidget(l)
        buttons = QWidget()
        vbox.addWidget(buttons)
        return w

    def create_addresses_tab(self):
        l = MyTreeWidget(self, self.create_receive_menu, [ _('Address'), _('Label'), _('Balance'), _('Tx')], 1)
        l.setSelectionMode(QAbstractItemView.ExtendedSelection)
        l.setSortingEnabled(False)
        self.address_list = l
        return self.create_list_tab(l)

    def create_contacts_tab(self):
        l = MyTreeWidget(self, self.create_contact_menu, [_('Key'), _('Value'), _('Type')], 1)
        self.contacts_list = l
        return self.create_list_tab(l)

    def update_invoices_list(self):
        inv_list = self.invoices.sorted_list()
        l = self.invoices_list
        l.clear()
        for pr in inv_list:
            key = pr.get_id()
            status = self.invoices.get_status(key)
            requestor = pr.get_requestor()
            exp = pr.get_expiration_date()
            date_str = util.format_time(exp) if exp else _('Never')
            item = QTreeWidgetItem( [ date_str, requestor, pr.memo, self.format_amount(pr.get_amount(), whitespaces=True), pr_tooltips.get(status,'')] )
            item.setIcon(4, QIcon(pr_icons.get(status)))
            item.setData(0, Qt.UserRole, key)
            item.setFont(1, QFont(MONOSPACE_FONT))
            item.setFont(3, QFont(MONOSPACE_FONT))
            l.addTopLevelItem(item)
        l.setCurrentItem(l.topLevelItem(0))
        self.invoices_list.setVisible(len(inv_list))
        self.invoices_label.setVisible(len(inv_list))

    def delete_imported_key(self, addr):
        if self.question(_("Do you want to remove")+" %s "%addr +_("from your wallet?")):
            self.wallet.delete_imported_key(addr)
            self.update_address_tab()
            self.update_history_tab()

    def edit_account_label(self, k):
        text, ok = QInputDialog.getText(self, _('Rename account'), _('Name') + ':', text = self.wallet.labels.get(k,''))
        if ok:
            label = unicode(text)
            self.wallet.set_label(k,label)
            self.update_address_tab()

    def account_set_expanded(self, item, k, b):
        item.setExpanded(b)
        self.accounts_expanded[k] = b

    def create_account_menu(self, position, k, item):
        menu = QMenu()
        exp = item.isExpanded()
        menu.addAction(_("Minimize") if exp else _("Maximize"), lambda: self.account_set_expanded(item, k, not exp))
        menu.addAction(_("Rename"), lambda: self.edit_account_label(k))
        if self.wallet.seed_version > 4:
            menu.addAction(_("View details"), lambda: self.show_account_details(k))
        if self.wallet.account_is_pending(k):
            menu.addAction(_("Delete"), lambda: self.delete_pending_account(k))
        menu.exec_(self.address_list.viewport().mapToGlobal(position))

    def delete_pending_account(self, k):
        self.wallet.delete_pending_account(k)
        self.update_address_tab()
        self.update_account_selector()

    def create_receive_menu(self, position):
        # fixme: this function apparently has a side effect.
        # if it is not called the menu pops up several times
        #self.address_list.selectedIndexes()

        selected = self.address_list.selectedItems()
        multi_select = len(selected) > 1
        addrs = [unicode(item.text(0)) for item in selected]
        if not multi_select:
            item = self.address_list.itemAt(position)
            if not item:
                return
            addr = addrs[0]
            if not is_valid(addr):
                k = str(item.data(0,32).toString())
                if k:
                    self.create_account_menu(position, k, item)
                else:
                    item.setExpanded(not item.isExpanded())
                return

        menu = QMenu()
        if not multi_select:
            menu.addAction(_("Copy to clipboard"), lambda: self.app.clipboard().setText(addr))
            menu.addAction(_("Request payment"), lambda: self.receive_at(addr))
            menu.addAction(_("Edit label"), lambda: self.address_list.edit_label(item))
            menu.addAction(_('History'), lambda: self.show_address(addr))
            menu.addAction(_('Public Keys'), lambda: self.show_public_keys(addr))
            if self.wallet.can_export():
                menu.addAction(_("Private key"), lambda: self.show_private_key(addr))
            if not self.wallet.is_watching_only():
                menu.addAction(_("Sign/verify message"), lambda: self.sign_verify_message(addr))
                menu.addAction(_("Encrypt/decrypt message"), lambda: self.encrypt_message(addr))
            if self.wallet.is_imported(addr):
                menu.addAction(_("Remove from wallet"), lambda: self.delete_imported_key(addr))
            addr_URL = block_explorer_URL(self.config, 'addr', addr)
            if addr_URL:
                menu.addAction(_("View on block explorer"), lambda: webbrowser.open(addr_URL))

        if any(not self.wallet.is_frozen(addr) for addr in addrs):
            menu.addAction(_("Freeze"), lambda: self.set_frozen_state(addrs, True))
        if any(self.wallet.is_frozen(addr) for addr in addrs):
            menu.addAction(_("Unfreeze"), lambda: self.set_frozen_state(addrs, False))

        def can_send(addr):
            return not self.wallet.is_frozen(addr) and sum(self.wallet.get_addr_balance(addr)[:2])
        if any(can_send(addr) for addr in addrs):
            menu.addAction(_("Send From"), lambda: self.send_from_addresses(addrs))

        run_hook('receive_menu', menu, addrs)
        menu.exec_(self.address_list.viewport().mapToGlobal(position))


    def get_sendable_balance(self):
        return sum(map(lambda x:x['value'], self.get_coins()))


    def get_coins(self):
        if self.pay_from:
            return self.pay_from
        else:
            domain = self.wallet.get_account_addresses(self.current_account)
            return self.wallet.get_spendable_coins(domain)


    def send_from_addresses(self, addrs):
        self.set_pay_from(addrs)
        self.tabs.setCurrentIndex(1)
        self.update_fee()

    def paytomany(self):
        self.tabs.setCurrentIndex(1)
        self.payto_e.paytomany()

    def payto(self, addr):
        if not addr:
            return
        self.tabs.setCurrentIndex(1)
        self.payto_e.setText(addr)
        self.amount_e.setFocus()

    def delete_contact(self, x):
        if not self.question(_("Do you want to remove")+" %s "%x +_("from your list of contacts?")):
            return
        self.contacts.pop(x)
        self.update_history_tab()
        self.update_contacts_tab()
        self.update_completions()

    def create_contact_menu(self, position):
        item = self.contacts_list.itemAt(position)
        menu = QMenu()
        if not item:
            menu.addAction(_("New contact"), lambda: self.new_contact_dialog())
        else:
            key = unicode(item.text(0))
            menu.addAction(_("Copy to Clipboard"), lambda: self.app.clipboard().setText(key))
            menu.addAction(_("Pay to"), lambda: self.payto(self.get_contact_payto(key)))
            menu.addAction(_("Delete"), lambda: self.delete_contact(key))
            addr_URL = block_explorer_URL(self.config, 'addr', unicode(item.text(1)))
            if addr_URL:
                menu.addAction(_("View on block explorer"), lambda: webbrowser.open(addr_URL))

        run_hook('create_contact_menu', menu, item)
        menu.exec_(self.contacts_list.viewport().mapToGlobal(position))


    def show_invoice(self, key):
        pr = self.invoices.get(key)
        pr.verify(self.contacts)
        self.show_pr_details(pr)

    def show_pr_details(self, pr):
        d = QDialog(self)
        d.setWindowTitle(_("Invoice"))
        vbox = QVBoxLayout(d)
        grid = QGridLayout()
        grid.addWidget(QLabel(_("Requestor") + ':'), 0, 0)
        grid.addWidget(QLabel(pr.get_requestor()), 0, 1)
        grid.addWidget(QLabel(_("Expires") + ':'), 1, 0)
        grid.addWidget(QLabel(format_time(pr.get_expiration_date())), 1, 1)
        grid.addWidget(QLabel(_("Memo") + ':'), 2, 0)
        grid.addWidget(QLabel(pr.get_memo()), 2, 1)
        grid.addWidget(QLabel(_("Signature") + ':'), 3, 0)
        grid.addWidget(QLabel(pr.get_verify_status()), 3, 1)
        grid.addWidget(QLabel(_("Payment URL") + ':'), 4, 0)
        grid.addWidget(QLabel(pr.payment_url), 4, 1)
        grid.addWidget(QLabel(_("Outputs") + ':'), 5, 0)
        outputs_str = '\n'.join(map(lambda x: x[1] + ' ' + self.format_amount(x[2])+ self.base_unit(), pr.get_outputs()))
        grid.addWidget(QLabel(outputs_str), 5, 1)
        if pr.tx:
            grid.addWidget(QLabel(_("Transaction ID") + ':'), 6, 0)
            l = QLineEdit(pr.tx)
            l.setReadOnly(True)
            grid.addWidget(l, 6, 1)
        vbox.addLayout(grid)
        vbox.addLayout(Buttons(CloseButton(d)))
        d.exec_()
        return


    def do_pay_invoice(self, key):
        pr = self.invoices.get(key)
        self.payment_request = pr
        self.prepare_for_payment_request()
        if pr.verify(self.contacts):
            self.payment_request_ok()
        else:
            self.payment_request_error()


    def invoices_list_menu(self, position):
        item = self.invoices_list.itemAt(position)
        if not item:
            return
        key = str(item.data(0, 32).toString())
        pr = self.invoices.get(key)
        status = self.invoices.get_status(key)
        menu = QMenu()
        menu.addAction(_("Details"), lambda: self.show_invoice(key))
        if status == PR_UNPAID:
            menu.addAction(_("Pay Now"), lambda: self.do_pay_invoice(key))
        def delete_invoice(key):
            self.invoices.remove(key)
            self.update_invoices_list()
        menu.addAction(_("Delete"), lambda: delete_invoice(key))
        menu.exec_(self.invoices_list.viewport().mapToGlobal(position))


    def update_address_tab(self):
        l = self.address_list
        item = l.currentItem()
        current_address = item.data(0, Qt.UserRole).toString() if item else None
        l.clear()
        accounts = self.wallet.get_accounts()
        if self.current_account is None:
            account_items = sorted(accounts.items())
        else:
            account_items = [(self.current_account, accounts.get(self.current_account))]
        for k, account in account_items:
            if len(accounts) > 1:
                name = self.wallet.get_account_name(k)
                c, u, x = self.wallet.get_account_balance(k)
                account_item = QTreeWidgetItem([ name, '', self.format_amount(c + u + x), ''])
                l.addTopLevelItem(account_item)
                account_item.setExpanded(self.accounts_expanded.get(k, True))
                account_item.setData(0, Qt.UserRole, k)
            else:
                account_item = l
            sequences = [0,1] if account.has_change() else [0]
            for is_change in sequences:
                if len(sequences) > 1:
                    name = _("Receiving") if not is_change else _("Change")
                    seq_item = QTreeWidgetItem( [ name, '', '', '', ''] )
                    account_item.addChild(seq_item)
                    if not is_change:
                        seq_item.setExpanded(True)
                else:
                    seq_item = account_item
                used_item = QTreeWidgetItem( [ _("Used"), '', '', '', ''] )
                used_flag = False
                addr_list = account.get_addresses(is_change)
                for address in addr_list:
                    num = len(self.wallet.history.get(address,[]))
                    is_used = self.wallet.is_used(address)
                    label = self.wallet.labels.get(address,'')
                    c, u, x = self.wallet.get_addr_balance(address)
                    balance = self.format_amount(c + u + x)
                    item = QTreeWidgetItem( [ address, label, balance, "%d"%num] )
                    item.setFont(0, QFont(MONOSPACE_FONT))
                    item.setData(0, Qt.UserRole, address)
                    item.setData(0, Qt.UserRole+1, True) # label can be edited
                    if self.wallet.is_frozen(address):
                        item.setBackgroundColor(0, QColor('lightblue'))
                    if self.wallet.is_beyond_limit(address, account, is_change):
                        item.setBackgroundColor(0, QColor('red'))
                    if is_used:
                        if not used_flag:
                            seq_item.insertChild(0, used_item)
                            used_flag = True
                        used_item.addChild(item)
                    else:
                        seq_item.addChild(item)
                    if address == current_address:
                        l.setCurrentItem(item)


    def update_contacts_tab(self):
        l = self.contacts_list
        item = l.currentItem()
        current_key = item.data(0, Qt.UserRole).toString() if item else None
        l.clear()
        for key in sorted(self.contacts.keys()):
            _type, value = self.contacts[key]
            item = QTreeWidgetItem([key, value, _type])
            item.setData(0, Qt.UserRole, key)
            l.addTopLevelItem(item)
            if key == current_key:
                l.setCurrentItem(item)
        run_hook('update_contacts_tab', l)


    def create_console_tab(self):
        from console import Console
        self.console = console = Console()
        return console


    def update_console(self):
        console = self.console
        console.history = self.config.get("console-history",[])
        console.history_index = len(console.history)

        console.updateNamespace({'wallet' : self.wallet, 'network' : self.network, 'gui':self})
        console.updateNamespace({'util' : util, 'bitcoin':bitcoin})

        c = commands.Commands(self.config, self.wallet, self.network, lambda: self.console.set_json(True))
        methods = {}
        def mkfunc(f, method):
            return lambda *args: apply( f, (method, args, self.password_dialog ))
        for m in dir(c):
            if m[0]=='_' or m in ['network','wallet']: continue
            methods[m] = mkfunc(c._run, m)

        console.updateNamespace(methods)


    def change_account(self,s):
        if s == _("All accounts"):
            self.current_account = None
        else:
            accounts = self.wallet.get_account_names()
            for k, v in accounts.items():
                if v == s:
                    self.current_account = k
        self.update_history_tab()
        self.update_status()
        self.update_address_tab()
        self.update_receive_tab()

    def create_status_bar(self):

        sb = QStatusBar()
        sb.setFixedHeight(35)
        qtVersion = qVersion()

        self.balance_label = QLabel("")
        sb.addWidget(self.balance_label)

        from version_getter import UpdateLabel
        self.updatelabel = UpdateLabel(self.config, sb)

        self.account_selector = QComboBox()
        self.account_selector.setSizeAdjustPolicy(QComboBox.AdjustToContents)
        self.connect(self.account_selector,SIGNAL("activated(QString)"),self.change_account)
        sb.addPermanentWidget(self.account_selector)

        self.search_box = QLineEdit()
        self.search_box.textChanged.connect(self.do_search)
        self.search_box.hide()
        sb.addPermanentWidget(self.search_box)

        if (int(qtVersion[0]) >= 4 and int(qtVersion[2]) >= 7):
            sb.addPermanentWidget( StatusBarButton( QIcon(":icons/switchgui.png"), _("Switch to Lite Mode"), self.go_lite ) )

        self.lock_icon = QIcon()
        self.password_button = StatusBarButton( self.lock_icon, _("Password"), self.change_password_dialog )
        sb.addPermanentWidget( self.password_button )

        sb.addPermanentWidget( StatusBarButton( QIcon(":icons/preferences.png"), _("Preferences"), self.settings_dialog ) )
        self.seed_button = StatusBarButton( QIcon(":icons/seed.png"), _("Seed"), self.show_seed_dialog )
        sb.addPermanentWidget( self.seed_button )
        self.status_button = StatusBarButton( QIcon(":icons/status_disconnected.png"), _("Network"), self.run_network_dialog )
        sb.addPermanentWidget( self.status_button )
        run_hook('create_status_bar', sb)
        self.setStatusBar(sb)

    def update_lock_icon(self):
        icon = QIcon(":icons/lock.png") if self.wallet.use_encryption else QIcon(":icons/unlock.png")
        self.password_button.setIcon( icon )

    def update_buttons_on_seed(self):
        self.seed_button.setVisible(self.wallet.has_seed())
        self.password_button.setVisible(self.wallet.can_change_password())
        self.set_send_button_text()

    def change_password_dialog(self):
        from password_dialog import PasswordDialog
        d = PasswordDialog(self.wallet, self)
        d.run()
        self.update_lock_icon()

    def toggle_search(self):
        self.search_box.setHidden(not self.search_box.isHidden())
        if not self.search_box.isHidden():
            self.search_box.setFocus(1)
        else:
            self.do_search('')

    def do_search(self, t):
        i = self.tabs.currentIndex()
        if i == 0:
            self.history_list.filter(t, [1, 2, 3])  # Date, Description, Amount
        elif i == 1:
            self.invoices_list.filter(t, [0, 1, 2, 3]) # Date, Requestor, Description, Amount
        elif i == 2:
            self.receive_list.filter(t, [0, 1, 2, 3, 4]) # Date, Account, Address, Description, Amount
        elif i == 3:
            self.address_list.filter(t, [0,1, 2])  # Address, Label, Balance
        elif i == 4:
            self.contacts_list.filter(t, [0, 1])  # Key, Value


    def new_contact_dialog(self):
        d = QDialog(self)
        d.setWindowTitle(_("New Contact"))
        vbox = QVBoxLayout(d)
        vbox.addWidget(QLabel(_('New Contact') + ':'))
        grid = QGridLayout()
        line1 = QLineEdit()
        line2 = QLineEdit()
        grid.addWidget(QLabel(_("Address")), 1, 0)
        grid.addWidget(line1, 1, 1)
        grid.addWidget(QLabel(_("Name")), 2, 0)
        grid.addWidget(line2, 2, 1)

        vbox.addLayout(grid)
        vbox.addLayout(Buttons(CancelButton(d), OkButton(d)))

        if not d.exec_():
            return

        address = str(line1.text())
        label = unicode(line2.text())

        if not is_valid(address):
            QMessageBox.warning(self, _('Error'), _('Invalid Address'), _('OK'))
            return

        self.contacts[label] = ('address', address)

        self.update_contacts_tab()
        self.update_history_tab()
        self.update_completions()
        self.tabs.setCurrentIndex(3)


    @protected
    def new_account_dialog(self, password):
        dialog = QDialog(self)
        dialog.setModal(1)
        dialog.setWindowTitle(_("New Account"))
        vbox = QVBoxLayout()
        vbox.addWidget(QLabel(_('Account name')+':'))
        e = QLineEdit()
        vbox.addWidget(e)
        msg = _("Note: Newly created accounts are 'pending' until they receive litecoins.") + " " \
            + _("You will need to wait for 2 confirmations until the correct balance is displayed and more addresses are created for that account.")
        l = QLabel(msg)
        l.setWordWrap(True)
        vbox.addWidget(l)
        vbox.addLayout(Buttons(CancelButton(dialog), OkButton(dialog)))
        dialog.setLayout(vbox)
        r = dialog.exec_()
        if not r:
            return
        name = str(e.text())
        self.wallet.create_pending_account(name, password)
        self.update_address_tab()
        self.update_account_selector()
        self.tabs.setCurrentIndex(3)


    def show_master_public_keys(self):

        dialog = QDialog(self)
        dialog.setModal(1)
        dialog.setWindowTitle(_("Master Public Keys"))

        mpk_dict = self.wallet.get_master_public_keys()
        vbox = QVBoxLayout()
        # only show the combobox in case multiple accounts are available
        if len(mpk_dict) > 1:
            gb = QGroupBox(_("Master Public Keys"))
            vbox.addWidget(gb)
            group = QButtonGroup()
            first_button = None
            for key in sorted(mpk_dict.keys()):
                is_mine = self.wallet.master_private_keys.has_key(key)
                b = QRadioButton(gb)
                name = 'Self' if is_mine else 'Cosigner'
                b.setText(name + ' (%s)'%key)
                b.key = key
                group.addButton(b)
                vbox.addWidget(b)
                if not first_button:
                    first_button = b

            mpk_text = ShowQRTextEdit()
            mpk_text.setMaximumHeight(170)
            vbox.addWidget(mpk_text)

            def show_mpk(b):
                mpk = mpk_dict.get(b.key, "")
                mpk_text.setText(mpk)

            group.buttonReleased.connect(show_mpk)
            first_button.setChecked(True)
            show_mpk(first_button)
        elif len(mpk_dict) == 1:
            mpk = mpk_dict.values()[0]
            mpk_text = ShowQRTextEdit(text=mpk)
            mpk_text.setMaximumHeight(170)
            vbox.addWidget(mpk_text)

        mpk_text.addCopyButton(self.app)
        vbox.addLayout(Buttons(CloseButton(dialog)))
        dialog.setLayout(vbox)
        dialog.exec_()

    @protected
    def show_seed_dialog(self, password):
        if not self.wallet.has_seed():
            QMessageBox.information(self, _('Message'), _('This wallet has no seed'), _('OK'))
            return

        try:
            mnemonic = self.wallet.get_mnemonic(password)
        except BaseException as e:
            QMessageBox.warning(self, _('Error'), str(e), _('OK'))
            return
        from seed_dialog import SeedDialog
        d = SeedDialog(self, mnemonic, self.wallet.has_imported_keys())
        d.exec_()



    def show_qrcode(self, data, title = _("QR code")):
        if not data:
            return
        d = QRDialog(data, self, title)
        d.exec_()

    def show_public_keys(self, address):
        if not address: return
        try:
            pubkey_list = self.wallet.get_public_keys(address)
        except Exception as e:
            traceback.print_exc(file=sys.stdout)
            self.show_message(str(e))
            return

        d = QDialog(self)
        d.setMinimumSize(600, 200)
        d.setModal(1)
        d.setWindowTitle(_("Public key"))
        vbox = QVBoxLayout()
        vbox.addWidget( QLabel(_("Address") + ': ' + address))
        vbox.addWidget( QLabel(_("Public key") + ':'))
        keys_e = ShowQRTextEdit(text='\n'.join(pubkey_list))
        keys_e.addCopyButton(self.app)
        vbox.addWidget(keys_e)
        vbox.addLayout(Buttons(CloseButton(d)))
        d.setLayout(vbox)
        d.exec_()

    @protected
    def show_private_key(self, address, password):
        if not address: return
        try:
            pk_list = self.wallet.get_private_key(address, password)
        except Exception as e:
            traceback.print_exc(file=sys.stdout)
            self.show_message(str(e))
            return

        d = QDialog(self)
        d.setMinimumSize(600, 200)
        d.setModal(1)
        d.setWindowTitle(_("Private key"))
        vbox = QVBoxLayout()
        vbox.addWidget( QLabel(_("Address") + ': ' + address))
        vbox.addWidget( QLabel(_("Private key") + ':'))
        keys_e = ShowQRTextEdit(text='\n'.join(pk_list))
        keys_e.addCopyButton(self.app)
        vbox.addWidget(keys_e)
        vbox.addLayout(Buttons(CloseButton(d)))
        d.setLayout(vbox)
        d.exec_()


    @protected
    def do_sign(self, address, message, signature, password):
        message = unicode(message.toPlainText())
        message = message.encode('utf-8')
        try:
            sig = self.wallet.sign_message(str(address.text()), message, password)
            sig = base64.b64encode(sig)
            signature.setText(sig)
        except Exception as e:
            self.show_message(str(e))

    def do_verify(self, address, message, signature):
        message = unicode(message.toPlainText())
        message = message.encode('utf-8')
        sig = base64.b64decode(str(signature.toPlainText()))
        if bitcoin.verify_message(address.text(), sig, message):
            self.show_message(_("Signature verified"))
        else:
            self.show_message(_("Error: wrong signature"))


    def sign_verify_message(self, address=''):
        d = QDialog(self)
        d.setModal(1)
        d.setWindowTitle(_('Sign/verify Message'))
        d.setMinimumSize(410, 290)

        layout = QGridLayout(d)

        message_e = QTextEdit()
        layout.addWidget(QLabel(_('Message')), 1, 0)
        layout.addWidget(message_e, 1, 1)
        layout.setRowStretch(2,3)

        address_e = QLineEdit()
        address_e.setText(address)
        layout.addWidget(QLabel(_('Address')), 2, 0)
        layout.addWidget(address_e, 2, 1)

        signature_e = QTextEdit()
        layout.addWidget(QLabel(_('Signature')), 3, 0)
        layout.addWidget(signature_e, 3, 1)
        layout.setRowStretch(3,1)

        hbox = QHBoxLayout()

        b = QPushButton(_("Sign"))
        b.clicked.connect(lambda: self.do_sign(address_e, message_e, signature_e))
        hbox.addWidget(b)

        b = QPushButton(_("Verify"))
        b.clicked.connect(lambda: self.do_verify(address_e, message_e, signature_e))
        hbox.addWidget(b)

        b = QPushButton(_("Close"))
        b.clicked.connect(d.accept)
        hbox.addWidget(b)
        layout.addLayout(hbox, 4, 1)
        d.exec_()


    @protected
    def do_decrypt(self, message_e, pubkey_e, encrypted_e, password):
        try:
            decrypted = self.wallet.decrypt_message(str(pubkey_e.text()), str(encrypted_e.toPlainText()), password)
            message_e.setText(decrypted)
        except BaseException as e:
            traceback.print_exc(file=sys.stdout)
            self.show_warning(str(e))


    def do_encrypt(self, message_e, pubkey_e, encrypted_e):
        message = unicode(message_e.toPlainText())
        message = message.encode('utf-8')
        try:
            encrypted = bitcoin.encrypt_message(message, str(pubkey_e.text()))
            encrypted_e.setText(encrypted)
        except BaseException as e:
            traceback.print_exc(file=sys.stdout)
            self.show_warning(str(e))


    def encrypt_message(self, address = ''):
        d = QDialog(self)
        d.setModal(1)
        d.setWindowTitle(_('Encrypt/decrypt Message'))
        d.setMinimumSize(610, 490)

        layout = QGridLayout(d)

        message_e = QTextEdit()
        layout.addWidget(QLabel(_('Message')), 1, 0)
        layout.addWidget(message_e, 1, 1)
        layout.setRowStretch(2,3)

        pubkey_e = QLineEdit()
        if address:
            pubkey = self.wallet.get_public_keys(address)[0]
            pubkey_e.setText(pubkey)
        layout.addWidget(QLabel(_('Public key')), 2, 0)
        layout.addWidget(pubkey_e, 2, 1)

        encrypted_e = QTextEdit()
        layout.addWidget(QLabel(_('Encrypted')), 3, 0)
        layout.addWidget(encrypted_e, 3, 1)
        layout.setRowStretch(3,1)

        hbox = QHBoxLayout()
        b = QPushButton(_("Encrypt"))
        b.clicked.connect(lambda: self.do_encrypt(message_e, pubkey_e, encrypted_e))
        hbox.addWidget(b)

        b = QPushButton(_("Decrypt"))
        b.clicked.connect(lambda: self.do_decrypt(message_e, pubkey_e, encrypted_e))
        hbox.addWidget(b)

        b = QPushButton(_("Close"))
        b.clicked.connect(d.accept)
        hbox.addWidget(b)

        layout.addLayout(hbox, 4, 1)
        d.exec_()


    def question(self, msg):
        return QMessageBox.question(self, _('Message'), msg, QMessageBox.Yes | QMessageBox.No, QMessageBox.No) == QMessageBox.Yes

    def show_message(self, msg):
        QMessageBox.information(self, _('Message'), msg, _('OK'))

    def show_warning(self, msg):
        QMessageBox.warning(self, _('Warning'), msg, _('OK'))

    def password_dialog(self, msg=None, parent=None):
        if parent == None:
            parent = self
        d = QDialog(parent)
        d.setModal(1)
        d.setWindowTitle(_("Enter Password"))
        pw = QLineEdit()
        pw.setEchoMode(2)
        vbox = QVBoxLayout()
        if not msg:
            msg = _('Please enter your password')
        vbox.addWidget(QLabel(msg))
        grid = QGridLayout()
        grid.setSpacing(8)
        grid.addWidget(QLabel(_('Password')), 1, 0)
        grid.addWidget(pw, 1, 1)
        vbox.addLayout(grid)
        vbox.addLayout(Buttons(CancelButton(d), OkButton(d)))
        d.setLayout(vbox)
        run_hook('password_dialog', pw, grid, 1)
        if not d.exec_(): return
        return unicode(pw.text())


    def tx_from_text(self, txt):
        "json or raw hexadecimal"
        txt = txt.strip()
        try:
            txt.decode('hex')
            is_hex = True
        except:
            is_hex = False

        if is_hex:
            try:
                return Transaction(txt)
            except:
                traceback.print_exc(file=sys.stdout)
                QMessageBox.critical(None, _("Unable to parse transaction"), _("Electrum was unable to parse your transaction"))
                return

        try:
            tx_dict = json.loads(str(txt))
            assert "hex" in tx_dict.keys()
            tx = Transaction(tx_dict["hex"])
            #if tx_dict.has_key("input_info"):
            #    input_info = json.loads(tx_dict['input_info'])
            #    tx.add_input_info(input_info)
            return tx
        except Exception:
            traceback.print_exc(file=sys.stdout)
            QMessageBox.critical(None, _("Unable to parse transaction"), _("Electrum was unable to parse your transaction"))


    def read_tx_from_qrcode(self):
        from electrum_ltc import qrscanner
        try:
            data = qrscanner.scan_qr(self.config)
        except BaseException, e:
            QMessageBox.warning(self, _('Error'), _(e), _('OK'))
            return
        if not data:
            return
        # if the user scanned a bitcoin URI
        if data.startswith("litecoin:"):
            self.pay_to_URI(data)
            return
        # else if the user scanned an offline signed tx
        # transactions are binary, but qrcode seems to return utf8...
        data = data.decode('utf8')
        z = bitcoin.base_decode(data, length=None, base=43)
        data = ''.join(chr(ord(b)) for b in z).encode('hex')
        tx = self.tx_from_text(data)
        if not tx:
            return
        self.show_transaction(tx, prompt_if_unsaved=True)


    def read_tx_from_file(self):
        fileName = self.getOpenFileName(_("Select your transaction file"), "*.txn")
        if not fileName:
            return
        try:
            with open(fileName, "r") as f:
                file_content = f.read()
        except (ValueError, IOError, os.error), reason:
            QMessageBox.critical(None, _("Unable to read file or no transaction found"), _("Electrum was unable to open your transaction file") + "\n" + str(reason))

        return self.tx_from_text(file_content)


    def do_process_from_text(self):
        text = text_dialog(self, _('Input raw transaction'), _("Transaction:"), _("Load transaction"))
        if not text:
            return
        tx = self.tx_from_text(text)
        if tx:
            self.show_transaction(tx, prompt_if_unsaved=True)

    def do_process_from_file(self):
        tx = self.read_tx_from_file()
        if tx:
            self.show_transaction(tx)

    def do_process_from_txid(self):
        from electrum_ltc import transaction
        txid, ok = QInputDialog.getText(self, _('Lookup transaction'), _('Transaction ID') + ':')
        if ok and txid:
            try:
                r = self.network.synchronous_get([('blockchain.transaction.get',[str(txid)])])[0]
            except BaseException as e:
                self.show_message(str(e))
                return
            tx = transaction.Transaction(r)
            self.show_transaction(tx)


    @protected
    def export_privkeys_dialog(self, password):
        if self.wallet.is_watching_only():
            self.show_message(_("This is a watching-only wallet"))
            return

        try:
            self.wallet.check_password(password)
        except Exception as e:
            QMessageBox.warning(self, _('Error'), str(e), _('OK'))
            return

        d = QDialog(self)
        d.setWindowTitle(_('Private keys'))
        d.setMinimumSize(850, 300)
        vbox = QVBoxLayout(d)

        msg = "%s\n%s\n%s" % (_("WARNING: ALL your private keys are secret."),
                              _("Exposing a single private key can compromise your entire wallet!"),
                              _("In particular, DO NOT use 'redeem private key' services proposed by third parties."))
        vbox.addWidget(QLabel(msg))

        e = QTextEdit()
        e.setReadOnly(True)
        vbox.addWidget(e)

        defaultname = 'electrum-ltc-private-keys.csv'
        select_msg = _('Select file to export your private keys to')
        hbox, filename_e, csv_button = filename_field(self, self.config, defaultname, select_msg)
        vbox.addLayout(hbox)

        b = OkButton(d, _('Export'))
        b.setEnabled(False)
        vbox.addLayout(Buttons(CancelButton(d), b))

        private_keys = {}
        addresses = self.wallet.addresses(True)
        done = False
        def privkeys_thread():
            for addr in addresses:
                time.sleep(0.1)
                if done:
                    break
                private_keys[addr] = "\n".join(self.wallet.get_private_key(addr, password))
                d.emit(SIGNAL('computing_privkeys'))
            d.emit(SIGNAL('show_privkeys'))

        def show_privkeys():
            s = "\n".join( map( lambda x: x[0] + "\t"+ x[1], private_keys.items()))
            e.setText(s)
            b.setEnabled(True)

        d.connect(d, QtCore.SIGNAL('computing_privkeys'), lambda: e.setText("Please wait... %d/%d"%(len(private_keys),len(addresses))))
        d.connect(d, QtCore.SIGNAL('show_privkeys'), show_privkeys)
        threading.Thread(target=privkeys_thread).start()

        if not d.exec_():
            done = True
            return

        filename = filename_e.text()
        if not filename:
            return

        try:
            self.do_export_privkeys(filename, private_keys, csv_button.isChecked())
        except (IOError, os.error), reason:
            export_error_label = _("Electrum was unable to produce a private key-export.")
            QMessageBox.critical(None, _("Unable to create csv"), export_error_label + "\n" + str(reason))

        except Exception as e:
            self.show_message(str(e))
            return

        self.show_message(_("Private keys exported."))


    def do_export_privkeys(self, fileName, pklist, is_csv):
        with open(fileName, "w+") as f:
            if is_csv:
                transaction = csv.writer(f)
                transaction.writerow(["address", "private_key"])
                for addr, pk in pklist.items():
                    transaction.writerow(["%34s"%addr,pk])
            else:
                import json
                f.write(json.dumps(pklist, indent = 4))


    def do_import_labels(self):
        labelsFile = self.getOpenFileName(_("Open labels file"), "*.dat")
        if not labelsFile: return
        try:
            f = open(labelsFile, 'r')
            data = f.read()
            f.close()
            for key, value in json.loads(data).items():
                self.wallet.set_label(key, value)
            QMessageBox.information(None, _("Labels imported"), _("Your labels were imported from")+" '%s'" % str(labelsFile))
        except (IOError, os.error), reason:
            QMessageBox.critical(None, _("Unable to import labels"), _("Electrum was unable to import your labels.")+"\n" + str(reason))


    def do_export_labels(self):
        labels = self.wallet.labels
        try:
            fileName = self.getSaveFileName(_("Select file to save your labels"), 'electrum-ltc_labels.dat', "*.dat")
            if fileName:
                with open(fileName, 'w+') as f:
                    json.dump(labels, f)
                QMessageBox.information(None, _("Labels exported"), _("Your labels where exported to")+" '%s'" % str(fileName))
        except (IOError, os.error), reason:
            QMessageBox.critical(None, _("Unable to export labels"), _("Electrum was unable to export your labels.")+"\n" + str(reason))


    def export_history_dialog(self):
        d = QDialog(self)
        d.setWindowTitle(_('Export History'))
        d.setMinimumSize(400, 200)
        vbox = QVBoxLayout(d)
        defaultname = os.path.expanduser('~/electrum-ltc-history.csv')
        select_msg = _('Select file to export your wallet transactions to')
        hbox, filename_e, csv_button = filename_field(self, self.config, defaultname, select_msg)
        vbox.addLayout(hbox)
        vbox.addStretch(1)
        hbox = Buttons(CancelButton(d), OkButton(d, _('Export')))
        vbox.addLayout(hbox)
        run_hook('export_history_dialog', self, hbox)
        self.update()
        if not d.exec_():
            return
        filename = filename_e.text()
        if not filename:
            return
        try:
            self.do_export_history(self.wallet, filename, csv_button.isChecked())
        except (IOError, os.error), reason:
            export_error_label = _("Electrum was unable to produce a transaction export.")
            QMessageBox.critical(self, _("Unable to export history"), export_error_label + "\n" + str(reason))
            return
        QMessageBox.information(self,_("History exported"), _("Your wallet history has been successfully exported."))


    def do_export_history(self, wallet, fileName, is_csv):
        history = wallet.get_history()
        lines = []
        for item in history:
            tx_hash, confirmations, value, timestamp, balance = item
            if confirmations:
                if timestamp is not None:
                    time_string = format_time(timestamp)
                else:
                    time_string = "unknown"
            else:
                time_string = "pending"

            if value is not None:
                value_string = format_satoshis(value, True)
            else:
                value_string = '--'

            if tx_hash:
                label, is_default_label = wallet.get_label(tx_hash)
                label = label.encode('utf-8')
            else:
                label = ""

            if is_csv:
                lines.append([tx_hash, label, confirmations, value_string, time_string])
            else:
                lines.append({'txid':tx_hash, 'date':"%16s"%time_string, 'label':label, 'value':value_string})

        with open(fileName, "w+") as f:
            if is_csv:
                transaction = csv.writer(f, lineterminator='\n')
                transaction.writerow(["transaction_hash","label", "confirmations", "value", "timestamp"])
                for line in lines:
                    transaction.writerow(line)
            else:
                import json
                f.write(json.dumps(lines, indent = 4))


    def sweep_key_dialog(self):
        d = QDialog(self)
        d.setWindowTitle(_('Sweep private keys'))
        d.setMinimumSize(600, 300)

        vbox = QVBoxLayout(d)
        vbox.addWidget(QLabel(_("Enter private keys")))

        keys_e = QTextEdit()
        keys_e.setTabChangesFocus(True)
        vbox.addWidget(keys_e)

        h, address_e = address_field(self.wallet.addresses(False))
        vbox.addLayout(h)

        vbox.addStretch(1)
        button = OkButton(d, _('Sweep'))
        vbox.addLayout(Buttons(CancelButton(d), button))
        button.setEnabled(False)

        def get_address():
            addr = str(address_e.text())
            if bitcoin.is_address(addr):
                return addr

        def get_pk():
            pk = str(keys_e.toPlainText()).strip()
            if Wallet.is_private_key(pk):
                return pk.split()

        f = lambda: button.setEnabled(get_address() is not None and get_pk() is not None)
        keys_e.textChanged.connect(f)
        address_e.textChanged.connect(f)
        if not d.exec_():
            return

        fee = self.wallet.fee_per_kb(self.config)
        tx = Transaction.sweep(get_pk(), self.network, get_address(), fee)
        if not tx:
            self.show_message(_('No inputs found. (Note that inputs need to be confirmed)'))
            return
        self.show_transaction(tx)


    @protected
    def do_import_privkey(self, password):
        if not self.wallet.has_imported_keys():
            r = QMessageBox.question(None, _('Warning'), '<b>'+_('Warning') +':\n</b><br/>'+ _('Imported keys are not recoverable from seed.') + ' ' \
                                         + _('If you ever need to restore your wallet from its seed, these keys will be lost.') + '<p>' \
                                         + _('Are you sure you understand what you are doing?'), 3, 4)
            if r == 4: return

        text = text_dialog(self, _('Import private keys'), _("Enter private keys")+':', _("Import"))
        if not text: return

        text = str(text).split()
        badkeys = []
        addrlist = []
        for key in text:
            try:
                addr = self.wallet.import_key(key, password)
            except Exception as e:
                badkeys.append(key)
                continue
            if not addr:
                badkeys.append(key)
            else:
                addrlist.append(addr)
        if addrlist:
            QMessageBox.information(self, _('Information'), _("The following addresses were added") + ':\n' + '\n'.join(addrlist))
        if badkeys:
            QMessageBox.critical(self, _('Error'), _("The following inputs could not be imported") + ':\n'+ '\n'.join(badkeys))
        self.update_address_tab()
        self.update_history_tab()


    def settings_dialog(self):
        self.need_restart = False
        d = QDialog(self)
        d.setWindowTitle(_('Preferences'))
        d.setModal(1)
        vbox = QVBoxLayout()
        tabs = QTabWidget()
        gui_widgets = []
        tx_widgets = []
        id_widgets = []

        # language
        lang_help = _('Select which language is used in the GUI (after restart).')
        lang_label = HelpLabel(_('Language') + ':', lang_help)
        lang_combo = QComboBox()
        from electrum_ltc.i18n import languages
        lang_combo.addItems(languages.values())
        try:
            index = languages.keys().index(self.config.get("language",''))
        except Exception:
            index = 0
        lang_combo.setCurrentIndex(index)
        if not self.config.is_modifiable('language'):
            for w in [lang_combo, lang_label]: w.setEnabled(False)
        def on_lang(x):
            lang_request = languages.keys()[lang_combo.currentIndex()]
            if lang_request != self.config.get('language'):
                self.config.set_key("language", lang_request, True)
                self.need_restart = True
        lang_combo.currentIndexChanged.connect(on_lang)
        gui_widgets.append((lang_label, lang_combo))

        nz_help = _('Number of zeros displayed after the decimal point. For example, if this is set to 2, "1." will be displayed as "1.00"')
        nz_label = HelpLabel(_('Zeros after decimal point') + ':', nz_help)
        nz = QSpinBox()
        nz.setMinimum(0)
        nz.setMaximum(self.decimal_point)
        nz.setValue(self.num_zeros)
        if not self.config.is_modifiable('num_zeros'):
            for w in [nz, nz_label]: w.setEnabled(False)
        def on_nz():
            value = nz.value()
            if self.num_zeros != value:
                self.num_zeros = value
                self.config.set_key('num_zeros', value, True)
                self.update_history_tab()
                self.update_address_tab()
        nz.valueChanged.connect(on_nz)
        gui_widgets.append((nz_label, nz))

        msg = _('Fee per kilobyte of transaction.') + '\n' \
              + _('If you enable dynamic fees, this parameter will be used as upper bound.')
        fee_label = HelpLabel(_('Transaction fee per kb') + ':', msg)
        fee_e = BTCkBEdit(self.get_decimal_point)
        fee_e.setAmount(self.config.get('fee_per_kb', bitcoin.RECOMMENDED_FEE))
        def on_fee(is_done):
            if self.config.get('dynamic_fees'):
                return
            v = fee_e.get_amount() or 0
            self.config.set_key('fee_per_kb', v, is_done)
            self.update_fee()
        fee_e.editingFinished.connect(lambda: on_fee(True))
        fee_e.textEdited.connect(lambda: on_fee(False))
        tx_widgets.append((fee_label, fee_e))

        dynfee_cb = QCheckBox(_('Dynamic fees'))
        dynfee_cb.setChecked(self.config.get('dynamic_fees', False))
        dynfee_cb.setToolTip(_("Use a fee per kB value recommended by the server."))
        dynfee_sl = QSlider(Qt.Horizontal, self)
        dynfee_sl.setValue(self.config.get('fee_factor', 50))
        dynfee_sl.setToolTip("Fee Multiplier. Min = 50%, Max = 150%")
        tx_widgets.append((dynfee_cb, dynfee_sl))

        def update_feeperkb():
            fee_e.setAmount(self.wallet.fee_per_kb(self.config))
            b = self.config.get('dynamic_fees')
            dynfee_sl.setHidden(not b)
            fee_e.setEnabled(not b)
        def fee_factor_changed(b):
            self.config.set_key('fee_factor', b, False)
            update_feeperkb()
        def on_dynfee(x):
            dynfee = x == Qt.Checked
            self.config.set_key('dynamic_fees', dynfee)
            update_feeperkb()
        dynfee_cb.stateChanged.connect(on_dynfee)
        dynfee_sl.valueChanged[int].connect(fee_factor_changed)
        update_feeperkb()

        msg = _('OpenAlias record, used to receive coins and to sign payment requests.') + '\n\n'\
              + _('The following alias providers are available:') + '\n'\
              + '\n'.join(['https://cryptoname.co/', 'http://xmr.link']) + '\n\n'\
              + 'For more information, see http://openalias.org'
        alias_label = HelpLabel(_('OpenAlias') + ':', msg)
        alias = self.config.get('alias','')
        alias_e = QLineEdit(alias)
        def set_alias_color():
            if not self.config.get('alias'):
                alias_e.setStyleSheet("")
                return
            if self.alias_info:
                alias_addr, alias_name, validated = self.alias_info
                alias_e.setStyleSheet(GREEN_BG if validated else RED_BG)
            else:
                alias_e.setStyleSheet(RED_BG)
        def on_alias_edit():
            alias_e.setStyleSheet("")
            alias = str(alias_e.text())
            self.config.set_key('alias', alias, True)
            if alias:
                self.fetch_alias()
        set_alias_color()
        self.connect(self, SIGNAL('alias_received'), set_alias_color)
        alias_e.editingFinished.connect(on_alias_edit)
        id_widgets.append((alias_label, alias_e))

        # SSL certificate
        msg = ' '.join([
            _('SSL certificate used to sign payment requests.'),
            _('Use setconfig to set ssl_chain and ssl_privkey.'),
        ])
        if self.config.get('ssl_privkey') or self.config.get('ssl_chain'):
            try:
                SSL_identity = paymentrequest.check_ssl_config(self.config)
                SSL_error = None
            except BaseException as e:
                SSL_identity = "error"
                SSL_error = str(e)
        else:
            SSL_identity = ""
            SSL_error = None
        SSL_id_label = HelpLabel(_('SSL certificate') + ':', msg)
        SSL_id_e = QLineEdit(SSL_identity)
        SSL_id_e.setStyleSheet(RED_BG if SSL_error else GREEN_BG if SSL_identity else '')
        if SSL_error:
            SSL_id_e.setToolTip(SSL_error)
        SSL_id_e.setReadOnly(True)
        id_widgets.append((SSL_id_label, SSL_id_e))

        units = ['LTC', 'mLTC', 'bits']
        msg = _('Base unit of your wallet.')\
              + '\n1BTC=1000mLTC.\n' \
              + _(' These settings affects the fields in the Send tab')+' '
        unit_label = HelpLabel(_('Base unit') + ':', msg)
        unit_combo = QComboBox()
        unit_combo.addItems(units)
        unit_combo.setCurrentIndex(units.index(self.base_unit()))
        def on_unit(x):
            unit_result = units[unit_combo.currentIndex()]
            if self.base_unit() == unit_result:
                return
            if unit_result == 'LTC':
                self.decimal_point = 8
            elif unit_result == 'mLTC':
                self.decimal_point = 5
            elif unit_result == 'bits':
                self.decimal_point = 2
            else:
                raise Exception('Unknown base unit')
            self.config.set_key('decimal_point', self.decimal_point, True)
            self.update_history_tab()
            self.update_receive_tab()
            self.update_address_tab()
            fee_e.setAmount(self.wallet.fee_per_kb(self.config))
            self.update_status()
        unit_combo.currentIndexChanged.connect(on_unit)
        gui_widgets.append((unit_label, unit_combo))

        block_explorers = sorted(block_explorer_info.keys())
        msg = _('Choose which online block explorer to use for functions that open a web browser')
        block_ex_label = HelpLabel(_('Online Block Explorer') + ':', msg)
        block_ex_combo = QComboBox()
        block_ex_combo.addItems(block_explorers)
        block_ex_combo.setCurrentIndex(block_explorers.index(block_explorer(self.config)))
        def on_be(x):
            be_result = block_explorers[block_ex_combo.currentIndex()]
            self.config.set_key('block_explorer', be_result, True)
        block_ex_combo.currentIndexChanged.connect(on_be)
        gui_widgets.append((block_ex_label, block_ex_combo))

        from electrum_ltc import qrscanner
        system_cameras = qrscanner._find_system_cameras()
        qr_combo = QComboBox()
        qr_combo.addItem("Default","default")
        for camera, device in system_cameras.items():
            qr_combo.addItem(camera, device)
        #combo.addItem("Manually specify a device", config.get("video_device"))
        index = qr_combo.findData(self.config.get("video_device"))
        qr_combo.setCurrentIndex(index)
        msg = _("Install the zbar package to enable this.\nOn linux, type: 'apt-get install python-zbar'")
        qr_label = HelpLabel(_('Video Device') + ':', msg)
        qr_combo.setEnabled(qrscanner.zbar is not None)
        on_video_device = lambda x: self.config.set_key("video_device", str(qr_combo.itemData(x).toString()), True)
        qr_combo.currentIndexChanged.connect(on_video_device)
        gui_widgets.append((qr_label, qr_combo))

        usechange_cb = QCheckBox(_('Use change addresses'))
        usechange_cb.setChecked(self.wallet.use_change)
        if not self.config.is_modifiable('use_change'): usechange_cb.setEnabled(False)
        def on_usechange(x):
            usechange_result = x == Qt.Checked
            if self.wallet.use_change != usechange_result:
                self.wallet.use_change = usechange_result
                self.wallet.storage.put('use_change', self.wallet.use_change)
        usechange_cb.stateChanged.connect(on_usechange)
        usechange_cb.setToolTip(_('Using change addresses makes it more difficult for other people to track your transactions.'))
        tx_widgets.append((usechange_cb, None))

        showtx_cb = QCheckBox(_('View transaction before signing'))
        showtx_cb.setChecked(self.show_before_broadcast())
        showtx_cb.stateChanged.connect(lambda x: self.set_show_before_broadcast(showtx_cb.isChecked()))
        showtx_cb.setToolTip(_('Display the details of your transactions before signing it.'))
        tx_widgets.append((showtx_cb, None))

        can_edit_fees_cb = QCheckBox(_('Set transaction fees manually'))
        can_edit_fees_cb.setChecked(self.config.get('can_edit_fees', False))
        def on_editfees(x):
            self.config.set_key('can_edit_fees', x == Qt.Checked)
            self.update_fee_edit()
        can_edit_fees_cb.stateChanged.connect(on_editfees)
        can_edit_fees_cb.setToolTip(_('This option lets you edit fees in the send tab.'))
        tx_widgets.append((can_edit_fees_cb, None))

        tabs_info = [
            (tx_widgets, _('Transactions')),
            (gui_widgets, _('Appearance')),
            (id_widgets, _('Identity')),
        ]
        for widgets, name in tabs_info:
            tab = QWidget()
            grid = QGridLayout(tab)
            grid.setColumnStretch(0,1)
            for a,b in widgets:
                i = grid.rowCount()
                if b:
                    grid.addWidget(a, i, 0)
                    grid.addWidget(b, i, 1)
                else:
                    grid.addWidget(a, i, 0, 1, 2)
            tabs.addTab(tab, name)

        vbox.addWidget(tabs)
        vbox.addStretch(1)
        vbox.addLayout(Buttons(CloseButton(d)))
        d.setLayout(vbox)

        # run the dialog
        d.exec_()
        self.disconnect(self, SIGNAL('alias_received'), set_alias_color)

        run_hook('close_settings_dialog')
        if self.need_restart:
            QMessageBox.warning(self, _('Success'), _('Please restart Electrum to activate the new GUI settings'), _('OK'))



    def run_network_dialog(self):
        if not self.network:
            QMessageBox.warning(self, _('Offline'), _('You are using Electrum in offline mode.\nRestart Electrum if you want to get connected.'), _('OK'))
            return
        NetworkDialog(self.wallet.network, self.config, self).do_exec()

    def closeEvent(self, event):
        self.config.set_key("is_maximized", self.isMaximized())
        if not self.isMaximized():
            g = self.geometry()
            self.config.set_key("winpos-qt", [g.left(),g.top(),g.width(),g.height()])
        self.config.set_key("console-history", self.console.history[-50:], True)
        self.wallet.storage.put('accounts_expanded', self.accounts_expanded)
        event.accept()


    def plugins_dialog(self):
        from electrum_ltc.plugins import plugins, descriptions, is_available, loader

        self.pluginsdialog = d = QDialog(self)
        d.setWindowTitle(_('Electrum Plugins'))
        d.setModal(1)

        vbox = QVBoxLayout(d)

        # plugins
        scroll = QScrollArea()
        scroll.setEnabled(True)
        scroll.setWidgetResizable(True)
        scroll.setMinimumSize(400,250)
        vbox.addWidget(scroll)

        w = QWidget()
        scroll.setWidget(w)
        w.setMinimumHeight(len(plugins)*35)

        grid = QGridLayout()
        grid.setColumnStretch(0,1)
        w.setLayout(grid)

        def do_toggle(cb, name, w):
            p = plugins.get(name)
            if p:
                p.disable()
                p.close()
                plugins.pop(name)
            else:
                module = loader(name)
                plugins[name] = p = module.Plugin(self.config, name)
                p.enable()
                p.wallet = self.wallet
                p.load_wallet(self.wallet, self)
                p.init_qt(self.gui_object)
            r = p.is_enabled()
            cb.setChecked(r)
            if w: w.setEnabled(r)

        def mk_toggle(cb, name, w):
            return lambda: do_toggle(cb, name, w)

        for i, descr in enumerate(descriptions):
            name = descr['name']
            p = plugins.get(name)
            if descr.get('registers_wallet_type'):
                continue
            try:
                cb = QCheckBox(descr['fullname'])
                cb.setEnabled(is_available(name, self.wallet))
                cb.setChecked(p is not None and p.is_enabled())
                grid.addWidget(cb, i, 0)
                if p and p.requires_settings():
                    w = p.settings_widget(self)
                    w.setEnabled(p.is_enabled())
                    grid.addWidget(w, i, 1)
                else:
                    w = None
                cb.clicked.connect(mk_toggle(cb, name, w))
                msg = descr['description']
                if descr.get('requires'):
                    msg += '\n\n' + _('Requires') + ':\n' + '\n'.join(map(lambda x: x[1], descr.get('requires')))
                grid.addWidget(HelpButton(msg), i, 2)
            except Exception:
                print_msg("Error: cannot display plugin", name)
                traceback.print_exc(file=sys.stdout)
        grid.setRowStretch(i+1,1)
        vbox.addLayout(Buttons(CloseButton(d)))
        d.exec_()

    def show_account_details(self, k):
        account = self.wallet.accounts[k]

        d = QDialog(self)
        d.setWindowTitle(_('Account Details'))
        d.setModal(1)

        vbox = QVBoxLayout(d)
        name = self.wallet.get_account_name(k)
        label = QLabel('Name: ' + name)
        vbox.addWidget(label)

        vbox.addWidget(QLabel(_('Address type') + ': ' + account.get_type()))

        vbox.addWidget(QLabel(_('Derivation') + ': ' + k))

        vbox.addWidget(QLabel(_('Master Public Key:')))

        text = QTextEdit()
        text.setReadOnly(True)
        text.setMaximumHeight(170)
        vbox.addWidget(text)
        mpk_text = '\n'.join( account.get_master_pubkeys() )
        text.setText(mpk_text)
        vbox.addLayout(Buttons(CloseButton(d)))
<<<<<<< HEAD
        d.exec_()

    @protected
    def create_csr(self, alias, challenge, password):
        from electrum_ltc import x509
        import tlslite
        xprv = self.wallet.get_master_private_key(self.wallet.root_name, password)
        _, _, _, c, k = bitcoin.deserialize_xkey(xprv)
        csr = x509.create_csr(alias, challenge, k)
        csr = tlslite.utils.pem.pem(bytearray(csr), "CERTIFICATE REQUEST")
        with open('test.csr', 'w') as f:
            f.write(csr)
        #os.system('openssl asn1parse -i -in test.csr')
        return 'test.csr'
=======
        d.exec_()
>>>>>>> 6232a0b7
<|MERGE_RESOLUTION|>--- conflicted
+++ resolved
@@ -2915,21 +2915,4 @@
         mpk_text = '\n'.join( account.get_master_pubkeys() )
         text.setText(mpk_text)
         vbox.addLayout(Buttons(CloseButton(d)))
-<<<<<<< HEAD
-        d.exec_()
-
-    @protected
-    def create_csr(self, alias, challenge, password):
-        from electrum_ltc import x509
-        import tlslite
-        xprv = self.wallet.get_master_private_key(self.wallet.root_name, password)
-        _, _, _, c, k = bitcoin.deserialize_xkey(xprv)
-        csr = x509.create_csr(alias, challenge, k)
-        csr = tlslite.utils.pem.pem(bytearray(csr), "CERTIFICATE REQUEST")
-        with open('test.csr', 'w') as f:
-            f.write(csr)
-        #os.system('openssl asn1parse -i -in test.csr')
-        return 'test.csr'
-=======
-        d.exec_()
->>>>>>> 6232a0b7
+        d.exec_()