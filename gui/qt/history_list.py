#!/usr/bin/env python
#
# Electrum - lightweight Bitcoin client
# Copyright (C) 2015 Thomas Voegtlin
#
# Permission is hereby granted, free of charge, to any person
# obtaining a copy of this software and associated documentation files
# (the "Software"), to deal in the Software without restriction,
# including without limitation the rights to use, copy, modify, merge,
# publish, distribute, sublicense, and/or sell copies of the Software,
# and to permit persons to whom the Software is furnished to do so,
# subject to the following conditions:
#
# The above copyright notice and this permission notice shall be
# included in all copies or substantial portions of the Software.
#
# THE SOFTWARE IS PROVIDED "AS IS", WITHOUT WARRANTY OF ANY KIND,
# EXPRESS OR IMPLIED, INCLUDING BUT NOT LIMITED TO THE WARRANTIES OF
# MERCHANTABILITY, FITNESS FOR A PARTICULAR PURPOSE AND
# NONINFRINGEMENT. IN NO EVENT SHALL THE AUTHORS OR COPYRIGHT HOLDERS
# BE LIABLE FOR ANY CLAIM, DAMAGES OR OTHER LIABILITY, WHETHER IN AN
# ACTION OF CONTRACT, TORT OR OTHERWISE, ARISING FROM, OUT OF OR IN
# CONNECTION WITH THE SOFTWARE OR THE USE OR OTHER DEALINGS IN THE
# SOFTWARE.

import webbrowser

from .util import *
<<<<<<< HEAD
from electrum_ltc.i18n import _
from electrum_ltc.util import block_explorer_URL, format_satoshis, format_time
from electrum_ltc.plugins import run_hook
from electrum_ltc.util import timestamp_to_datetime, profiler
=======
from electrum.i18n import _
from electrum.util import block_explorer_URL
from electrum.util import timestamp_to_datetime, profiler
>>>>>>> 580f2da1


TX_ICONS = [
    "warning.png",
    "warning.png",
    "warning.png",
    "unconfirmed.png",
    "unconfirmed.png",
    "clock1.png",
    "clock2.png",
    "clock3.png",
    "clock4.png",
    "clock5.png",
    "confirmed.png",
]


class HistoryList(MyTreeWidget):
    filter_columns = [2, 3, 4]  # Date, Description, Amount

    def __init__(self, parent=None):
        MyTreeWidget.__init__(self, parent, self.create_menu, [], 3)
        self.refresh_headers()
        self.setColumnHidden(1, True)

    def refresh_headers(self):
        headers = ['', '', _('Date'), _('Description') , _('Amount'), _('Balance')]
        fx = self.parent.fx
        if fx and fx.show_history():
            headers.extend(['%s '%fx.ccy + _('Amount'), '%s '%fx.ccy + _('Balance')])
        self.update_headers(headers)

    def get_domain(self):
        '''Replaced in address_dialog.py'''
        return self.wallet.get_addresses()

    @profiler
    def on_update(self):
        self.wallet = self.parent.wallet
        h = self.wallet.get_history(self.get_domain())
        item = self.currentItem()
        current_tx = item.data(0, Qt.UserRole) if item else None
        self.clear()
        fx = self.parent.fx
        if fx: fx.history_used_spot = False
        for h_item in h:
            tx_hash, height, conf, timestamp, value, balance = h_item
            status, status_str = self.wallet.get_tx_status(tx_hash, height, conf, timestamp)
            has_invoice = self.wallet.invoices.paid.get(tx_hash)
            icon = QIcon(":icons/" + TX_ICONS[status])
            v_str = self.parent.format_amount(value, True, whitespaces=True)
            balance_str = self.parent.format_amount(balance, whitespaces=True)
            label = self.wallet.get_label(tx_hash)
            entry = ['', tx_hash, status_str, label, v_str, balance_str]
            if fx and fx.show_history():
                date = timestamp_to_datetime(time.time() if conf <= 0 else timestamp)
                for amount in [value, balance]:
                    text = fx.historical_value_str(amount, date)
                    entry.append(text)
            item = QTreeWidgetItem(entry)
            item.setIcon(0, icon)
            item.setToolTip(0, str(conf) + " confirmation" + ("s" if conf != 1 else ""))
            if has_invoice:
                item.setIcon(3, QIcon(":icons/seal"))
            for i in range(len(entry)):
                if i>3:
                    item.setTextAlignment(i, Qt.AlignRight)
                if i!=2:
                    item.setFont(i, QFont(MONOSPACE_FONT))
            if value and value < 0:
                item.setForeground(3, QBrush(QColor("#BC1E1E")))
                item.setForeground(4, QBrush(QColor("#BC1E1E")))
            if tx_hash:
                item.setData(0, Qt.UserRole, tx_hash)
            self.insertTopLevelItem(0, item)
            if current_tx == tx_hash:
                self.setCurrentItem(item)

    def on_doubleclick(self, item, column):
        if self.permit_edit(item, column):
            super(HistoryList, self).on_doubleclick(item, column)
        else:
            tx_hash = item.data(0, Qt.UserRole)
            tx = self.wallet.transactions.get(tx_hash)
            self.parent.show_transaction(tx)

    def update_labels(self):
        root = self.invisibleRootItem()
        child_count = root.childCount()
        for i in range(child_count):
            item = root.child(i)
            txid = item.data(0, Qt.UserRole)
            label = self.wallet.get_label(txid)
            item.setText(3, label)

    def update_item(self, tx_hash, height, conf, timestamp):
        status, status_str = self.wallet.get_tx_status(tx_hash, height, conf, timestamp)
        icon = QIcon(":icons/" +  TX_ICONS[status])
        items = self.findItems(tx_hash, Qt.UserRole|Qt.MatchContains|Qt.MatchRecursive, column=1)
        if items:
            item = items[0]
            item.setIcon(0, icon)
            item.setText(2, status_str)

    def create_menu(self, position):
        self.selectedIndexes()
        item = self.currentItem()
        if not item:
            return
        column = self.currentColumn()
        tx_hash = item.data(0, Qt.UserRole)
        if not tx_hash:
            return
        if column is 0:
            column_title = "ID"
            column_data = tx_hash
        else:
            column_title = self.headerItem().text(column)
            column_data = item.text(column)

        tx_URL = block_explorer_URL(self.config, 'tx', tx_hash)
        height, conf, timestamp = self.wallet.get_tx_height(tx_hash)
        tx = self.wallet.transactions.get(tx_hash)
        is_relevant, is_mine, v, fee = self.wallet.get_wallet_delta(tx)
        is_unconfirmed = height <= 0
        pr_key = self.wallet.invoices.paid.get(tx_hash)

        menu = QMenu()

        menu.addAction(_("Copy %s")%column_title, lambda: self.parent.app.clipboard().setText(column_data))
        if column in self.editable_columns:
            menu.addAction(_("Edit %s")%column_title, lambda: self.editItem(item, column))

        menu.addAction(_("Details"), lambda: self.parent.show_transaction(tx))
        if is_unconfirmed and tx:
            rbf = is_mine and not tx.is_final()
            if rbf:
                menu.addAction(_("Increase fee"), lambda: self.parent.bump_fee_dialog(tx))
            else:
                child_tx = self.wallet.cpfp(tx, 0)
                if child_tx:
                    menu.addAction(_("Child pays for parent"), lambda: self.parent.cpfp(tx, child_tx))
        if pr_key:
            menu.addAction(QIcon(":icons/seal"), _("View invoice"), lambda: self.parent.show_invoice(pr_key))
        if tx_URL:
            menu.addAction(_("View on block explorer"), lambda: webbrowser.open(tx_URL))
        menu.exec_(self.viewport().mapToGlobal(position))<|MERGE_RESOLUTION|>--- conflicted
+++ resolved
@@ -26,16 +26,9 @@
 import webbrowser
 
 from .util import *
-<<<<<<< HEAD
 from electrum_ltc.i18n import _
-from electrum_ltc.util import block_explorer_URL, format_satoshis, format_time
-from electrum_ltc.plugins import run_hook
+from electrum_ltc.util import block_explorer_URL
 from electrum_ltc.util import timestamp_to_datetime, profiler
-=======
-from electrum.i18n import _
-from electrum.util import block_explorer_URL
-from electrum.util import timestamp_to_datetime, profiler
->>>>>>> 580f2da1
 
 
 TX_ICONS = [
