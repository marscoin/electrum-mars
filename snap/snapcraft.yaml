name: electrum-ltc
version: master
summary: Litecoin thin client
description: |
  Lightweight Litecoin client

grade: devel # must be 'stable' to release into candidate/stable channels
confinement: strict

apps:
  electrum-ltc:
    command: desktop-launch electrum-ltc
    plugs: [network, network-bind, x11, unity7]

parts:
  electrum-ltc:
    source: .
    plugin: python
<<<<<<< HEAD
    python-version: python2
    stage-packages: [python-qt4]
    build-packages: [pyqt4-dev-tools]
    install: pyrcc4 icons.qrc -o $SNAPCRAFT_PART_INSTALL/lib/python2.7/site-packages/electrum_ltc_gui/qt/icons_rc.py
    after: [desktop-qt4]
=======
    python-version: python3
    stage-packages: [python3-pyqt5]
    build-packages: [pyqt5-dev-tools]
    install: pyrcc5 icons.qrc -o $SNAPCRAFT_PART_INSTALL/lib/python3.5/site-packages/electrum_gui/qt/icons_rc.py
    after: [desktop-qt5]
>>>>>>> fe82a790
<|MERGE_RESOLUTION|>--- conflicted
+++ resolved
@@ -16,16 +16,8 @@
   electrum-ltc:
     source: .
     plugin: python
-<<<<<<< HEAD
-    python-version: python2
-    stage-packages: [python-qt4]
-    build-packages: [pyqt4-dev-tools]
-    install: pyrcc4 icons.qrc -o $SNAPCRAFT_PART_INSTALL/lib/python2.7/site-packages/electrum_ltc_gui/qt/icons_rc.py
-    after: [desktop-qt4]
-=======
     python-version: python3
     stage-packages: [python3-pyqt5]
     build-packages: [pyqt5-dev-tools]
-    install: pyrcc5 icons.qrc -o $SNAPCRAFT_PART_INSTALL/lib/python3.5/site-packages/electrum_gui/qt/icons_rc.py
-    after: [desktop-qt5]
->>>>>>> fe82a790
+    install: pyrcc5 icons.qrc -o $SNAPCRAFT_PART_INSTALL/lib/python3.5/site-packages/electrum_ltc_gui/qt/icons_rc.py
+    after: [desktop-qt5]